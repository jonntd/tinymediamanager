--- conflicted
+++ resolved
@@ -1598,7 +1598,6 @@
         }
       }
 
-<<<<<<< HEAD
     md.addCastMembers(parseReferencePeople(doc, "cast", Person.Type.ACTOR));
     md.addCastMembers(parseReferencePeople(doc, "directors", Person.Type.DIRECTOR));
     md.addCastMembers(parseReferencePeople(doc, "writers", Person.Type.WRITER));
@@ -1606,122 +1605,6 @@
     md.addCastMembers(parseReferencePeople(doc, "editors", Person.Type.EDITOR));
     md.addCastMembers(parseReferencePeople(doc, "composers", Person.Type.COMPOSER));
     md.addCastMembers(parseReferencePeople(doc, "cinematographers", Person.Type.CAMERA));
-=======
-      // director
-      Element directorsElement = doc.getElementById("directors");
-      while (directorsElement != null && !"header".equals(directorsElement.tag().getName())) {
-        directorsElement = directorsElement.parent();
-      }
-      if (directorsElement != null) {
-        directorsElement = directorsElement.nextElementSibling();
-      }
-      if (directorsElement != null) {
-        for (Element directorElement : directorsElement.getElementsByClass("name")) {
-          String director = directorElement.text().strip();
-
-          Person cm = new Person(Person.Type.DIRECTOR, director);
-          cm.setRole("Director");
-          // profile path
-          Element anchor = directorElement.getElementsByAttributeValueStarting("href", "/name/").first();
-          if (anchor != null) {
-            Matcher matcher = PERSON_ID_PATTERN.matcher(anchor.attr("href"));
-            if (matcher.find()) {
-              if (matcher.group(0) != null) {
-                cm.setProfileUrl("http://www.imdb.com" + matcher.group(0));
-              }
-              if (matcher.group(1) != null) {
-                cm.setId(ImdbMetadataProvider.ID, matcher.group(1));
-              }
-            }
-          }
-          md.addCastMember(cm);
-        }
-      }
-
-      // actors
-      Element castTableElement = doc.getElementsByClass("cast_list").first();
-      if (castTableElement != null) {
-        Elements castListLabel = castTableElement.getElementsByClass("castlist_label");
-        Elements tr = castTableElement.getElementsByTag("tr");
-        for (Element row : tr) {
-          // check if we're at the uncredited cast members
-          if (!isScrapeUncreditedActors() && castListLabel.size() > 1 && row.children().contains(castListLabel.get(1))) {
-            break;
-          }
-
-          Person cm = parseCastMember(row);
-          if (cm != null && StringUtils.isNotEmpty(cm.getName())) {
-            cm.setType(ACTOR);
-            md.addCastMember(cm);
-          }
-        }
-      }
-
-      // writers
-      Element writersElement = doc.getElementById("writers");
-      while (writersElement != null && !"header".equals(writersElement.tag().getName())) {
-        writersElement = writersElement.parent();
-      }
-      if (writersElement != null) {
-        writersElement = writersElement.nextElementSibling();
-      }
-      if (writersElement != null) {
-        Elements writersElements = writersElement.getElementsByAttributeValueStarting("href", "/name/");
-
-        for (Element writerElement : writersElements) {
-          String writer = cleanString(writerElement.ownText());
-          Person cm = new Person(WRITER, writer);
-          cm.setRole("Writer");
-          // profile path
-          Element anchor = writerElement.getElementsByAttributeValueStarting("href", "/name/").first();
-          if (anchor != null) {
-            Matcher matcher = PERSON_ID_PATTERN.matcher(anchor.attr("href"));
-            if (matcher.find()) {
-              if (matcher.group(0) != null) {
-                cm.setProfileUrl("http://www.imdb.com" + matcher.group(0));
-              }
-              if (matcher.group(1) != null) {
-                cm.setId(ImdbMetadataProvider.ID, matcher.group(1));
-              }
-            }
-          }
-          md.addCastMember(cm);
-        }
-      }
-
-      // producers
-      Element producersElement = doc.getElementById("producers");
-      while (producersElement != null && !"header".equals(producersElement.tag().getName())) {
-        producersElement = producersElement.parent();
-      }
-      if (producersElement != null) {
-        producersElement = producersElement.nextElementSibling();
-      }
-      if (producersElement != null) {
-        // <tr>
-        // <td class="name">
-        // <a href="/name/nm0164613/?ref_=tt_rv">William Paul Clark</a>
-        // </td>
-        // <td>...</td>
-        // <td>associate producer</td>
-        // </tr>
-        Elements rows = producersElement.getElementsByTag("tr");
-        for (Element row : rows) {
-          Elements tds = row.getElementsByTag("td");
-          Person cm = new Person(PRODUCER);
-          for (Element td : tds) {
-            String val = td.text();
-            if (cm.getName().isBlank()) {
-              cm.setName(val);
-            }
-            else {
-              cm.setRole(val);
-            }
-          }
-          md.addCastMember(cm);
-        }
-      }
->>>>>>> 9181dd7c
 
       // production companies
       Elements prodCompHeaderElements = doc.getElementsByClass("ipl-list-title");
