/*
 * Copyright 2012 - 2022 Manuel Laggner
 *
 * Licensed under the Apache License, Version 2.0 (the "License");
 * you may not use this file except in compliance with the License.
 * You may obtain a copy of the License at
 *
 *     http://www.apache.org/licenses/LICENSE-2.0
 *
 * Unless required by applicable law or agreed to in writing, software
 * distributed under the License is distributed on an "AS IS" BASIS,
 * WITHOUT WARRANTIES OR CONDITIONS OF ANY KIND, either express or implied.
 * See the License for the specific language governing permissions and
 * limitations under the License.
 */
package org.tinymediamanager.scraper.imdb;

import static org.tinymediamanager.core.entities.Person.Type.ACTOR;
import static org.tinymediamanager.core.entities.Person.Type.WRITER;
import static org.tinymediamanager.scraper.entities.MediaArtwork.MediaArtworkType.THUMB;
import static org.tinymediamanager.scraper.entities.MediaEpisodeGroup.EpisodeGroup.AIRED;

import java.io.InputStream;
import java.io.InterruptedIOException;
import java.util.ArrayList;
import java.util.Collections;
import java.util.List;
import java.util.Map;
import java.util.concurrent.Callable;
import java.util.concurrent.ExecutorCompletionService;
import java.util.concurrent.ExecutorService;
import java.util.concurrent.Future;
import java.util.concurrent.TimeUnit;
import java.util.regex.Matcher;
import java.util.regex.Pattern;

import org.apache.commons.lang3.StringUtils;
import org.jsoup.Jsoup;
import org.jsoup.nodes.Document;
import org.jsoup.nodes.Element;
import org.jsoup.select.Elements;
import org.slf4j.Logger;
import org.slf4j.LoggerFactory;
import org.tinymediamanager.core.entities.MediaRating;
import org.tinymediamanager.core.entities.Person;
import org.tinymediamanager.core.tvshow.TvShowEpisodeSearchAndScrapeOptions;
import org.tinymediamanager.core.tvshow.TvShowSearchAndScrapeOptions;
import org.tinymediamanager.scraper.ArtworkSearchAndScrapeOptions;
import org.tinymediamanager.scraper.MediaMetadata;
import org.tinymediamanager.scraper.MediaProviders;
import org.tinymediamanager.scraper.MediaScraper;
import org.tinymediamanager.scraper.MediaSearchAndScrapeOptions;
import org.tinymediamanager.scraper.ScraperType;
import org.tinymediamanager.scraper.entities.MediaArtwork;
import org.tinymediamanager.scraper.entities.MediaEpisodeNumber;
import org.tinymediamanager.scraper.entities.MediaType;
import org.tinymediamanager.scraper.exceptions.MissingIdException;
import org.tinymediamanager.scraper.exceptions.NothingFoundException;
import org.tinymediamanager.scraper.exceptions.ScrapeException;
import org.tinymediamanager.scraper.http.InMemoryCachedUrl;
import org.tinymediamanager.scraper.http.OnDiskCachedUrl;
import org.tinymediamanager.scraper.http.Url;
import org.tinymediamanager.scraper.interfaces.IMediaProvider;
import org.tinymediamanager.scraper.interfaces.ITvShowMetadataProvider;
import org.tinymediamanager.scraper.util.CacheMap;
import org.tinymediamanager.scraper.util.ListUtils;
import org.tinymediamanager.scraper.util.MediaIdUtil;
import org.tinymediamanager.scraper.util.MetadataUtil;
import org.tinymediamanager.scraper.util.TvUtils;

/**
 * The class ImdbTvShowParser is used to parse TV show site of imdb.com
 *
 * @author Manuel Laggner
 */
public class ImdbTvShowParser extends ImdbParser {
  private static final Logger                                LOGGER                 = LoggerFactory.getLogger(ImdbTvShowParser.class);
  private static final CacheMap<String, List<MediaMetadata>> EPISODE_LIST_CACHE_MAP = new CacheMap<>(60, 10);

  ImdbTvShowParser(IMediaProvider metadataProvider, ExecutorService executor) {
    super(metadataProvider, MediaType.TV_SHOW, executor);
  }

  @Override
  protected Logger getLogger() {
    return LOGGER;
  }

  @Override
  protected boolean isIncludeTvSeriesResults() {
    return true;
  }

  @Override
  protected MediaMetadata getMetadata(MediaSearchAndScrapeOptions options) throws ScrapeException {
    switch (options.getMediaType()) {
      case TV_SHOW:
        return getTvShowMetadata((TvShowSearchAndScrapeOptions) options);

      case TV_EPISODE:
        return getEpisodeMetadata((TvShowEpisodeSearchAndScrapeOptions) options);

      default:
        return new MediaMetadata(ImdbMetadataProvider.ID);
    }
  }

  MediaMetadata getTvShowMetadata(TvShowSearchAndScrapeOptions options) throws ScrapeException {
    LOGGER.debug("getMetadata(): {}", options);

    MediaMetadata md = new MediaMetadata(ImdbMetadataProvider.ID);
    md.setScrapeOptions(options);

    String imdbId = "";

    // imdbId from searchResult
    if (options.getSearchResult() != null) {
      imdbId = options.getSearchResult().getIMDBId();
    }

    // imdbid from scraper option
    if (!MediaIdUtil.isValidImdbId(imdbId)) {
      imdbId = options.getImdbId();
    }

    if (!MediaIdUtil.isValidImdbId(imdbId)) {
      LOGGER.warn("not possible to scrape from IMDB - no imdbId found");
      throw new MissingIdException(MediaMetadata.IMDB);
    }

    LOGGER.debug("IMDB: getMetadata(imdbId): {}", imdbId);
    md.setId(ImdbMetadataProvider.ID, imdbId);

    // default workers which always run
    Document doc = null;
    boolean json = false;
    Callable<Document> worker = new ImdbWorker(constructUrl("title/", imdbId), options.getLanguage().getLanguage(),
        options.getCertificationCountry().getAlpha2(), true);
    Future<Document> futureDetail = executor.submit(worker);

    worker = new ImdbWorker(constructUrl("title/", imdbId, decode("L3JlZmVyZW5jZQ==")), options.getLanguage().getLanguage(),
        options.getCertificationCountry().getAlpha2(), true);
    Future<Document> futureReference = executor.submit(worker);

    Future<Document> futureKeywords = null;
    if (isScrapeKeywordsPage() && getMaxKeywordCount() > 5) {
      worker = new ImdbWorker(constructUrl("title/", imdbId, decode("L2tleXdvcmRz")), options.getLanguage().getLanguage(),
          options.getCertificationCountry().getAlpha2(), true);
      futureKeywords = executor.submit(worker);
    }

    try {
      doc = futureDetail.get();
      parseDetailPageJson(doc, options, md);
      json = true;
    }
    catch (Exception e) {
      LOGGER.warn("Could not get detailpage for id '{}' - '{}'", imdbId, e.getMessage());
    }

    if (json) {
      // detail page worked, mix-in missing
      try {
        MediaMetadata md2 = new MediaMetadata(ImdbMetadataProvider.ID);
        doc = futureReference.get();
        if (doc != null) {
          parseReferencePage(doc, options, md2);
          md.setTagline(md2.getTagline());
          md.setCastMembers(md2.getCastMembers()); // overwrite all
          md.setTop250(md2.getTop250());
        }

        if (isScrapeKeywordsPage() && getMaxKeywordCount() > 5) {
          if (futureKeywords != null) {
            doc = futureKeywords.get();
            if (doc != null) {
              parseKeywordsPage(doc, options, md2);
              md.setTags(md2.getTags());// overwrite all
            }
          }
        }
      }
      catch (Exception e) {
        LOGGER.warn("Could not parse page: {}", e.getMessage());
      }
    }
    else {
      // fallback old style, when json parsing was not ok
      Future<Document> futurePlotsummary;
      worker = new ImdbWorker(constructUrl("title/", imdbId, decode("L3Bsb3RzdW1tYXJ5")), options.getLanguage().getLanguage(),
          options.getCertificationCountry().getAlpha2(), true);
      futurePlotsummary = executor.submit(worker);

      Future<Document> futureReleaseinfo;
      worker = new ImdbWorker(constructUrl("title/", imdbId, decode("L3JlbGVhc2VpbmZv")), options.getLanguage().getLanguage(),
          options.getCertificationCountry().getAlpha2(), true);
      futureReleaseinfo = executor.submit(worker);

      try {
        doc = futureReference.get();
        if (doc != null) {
          parseReferencePage(doc, options, md);
        }

        doc = futurePlotsummary.get();
        if (doc != null) {
          parsePlotsummaryPage(doc, options, md);
        }

        // get the release info page
        Document releaseinfoDoc = futureReleaseinfo.get();
        if (releaseinfoDoc != null) {
          // get the date from the releaseinfo page
          parseReleaseinfoPage(releaseinfoDoc, options, md);
        }

        if (futureKeywords != null) {
          doc = futureKeywords.get();
          if (doc != null) {
            parseKeywordsPage(doc, options, md);
          }
        }
      }
      catch (Exception e) {
        LOGGER.error("problem while scraping: {}", e.getMessage());
        throw new ScrapeException(e);
      }

      if (md.getIds().isEmpty()) {
        LOGGER.warn("nothing found");
        throw new NothingFoundException();
      }
    }

    // populate id
    md.setId(ImdbMetadataProvider.ID, imdbId);

    // get data from tmdb?
    // worker for tmdb request
    if (isUseTmdbForTvShows()) {
      Future<MediaMetadata> futureTmdb = null;
      Callable<MediaMetadata> worker2 = new TmdbTvShowWorker(options);
      futureTmdb = executor.submit(worker2);
      if (futureTmdb != null) {
        try {
          MediaMetadata tmdbMd = futureTmdb.get();
          if (tmdbMd != null) {
            // provide all IDs
            for (Map.Entry<String, Object> entry : tmdbMd.getIds().entrySet()) {
              md.setId(entry.getKey(), entry.getValue());
            }
            // title
            if (StringUtils.isNotBlank(tmdbMd.getTitle())) {
              md.setTitle(tmdbMd.getTitle());
            }
            // original title
            if (StringUtils.isNotBlank(tmdbMd.getOriginalTitle())) {
              md.setOriginalTitle(tmdbMd.getOriginalTitle());
            }
            // tagline
            if (StringUtils.isNotBlank(tmdbMd.getTagline())) {
              md.setTagline(tmdbMd.getTagline());
            }
            // plot
            if (StringUtils.isNotBlank(tmdbMd.getPlot())) {
              md.setPlot(tmdbMd.getPlot());
            }
          }
        }
        catch (Exception e) {
          LOGGER.debug("could not fetch data from TMDB: {}", e.getMessage());
        }
      }
    }

    return md;
  }

  MediaMetadata getEpisodeMetadata(TvShowEpisodeSearchAndScrapeOptions options) throws ScrapeException {
    LOGGER.debug("getEpisodeMetadata(): {}", options);

    MediaMetadata md = new MediaMetadata(ImdbMetadataProvider.ID);
    md.setScrapeOptions(options);
    String showId = "" + options.getTvShowIds().get(MediaMetadata.IMDB);

    String episodeId = options.getIdAsString(MediaMetadata.IMDB);
    if (!MediaIdUtil.isValidImdbId(episodeId)) {
      episodeId = "";
    }

    // get episode number and season number
    int seasonNr = options.getIdAsIntOrDefault(MediaMetadata.SEASON_NR, -1);
    int episodeNr = options.getIdAsIntOrDefault(MediaMetadata.EPISODE_NR, -1);

    if ((seasonNr == -1 || episodeNr == -1) && StringUtils.isBlank(episodeId)) {
      throw new MissingIdException(MediaMetadata.EPISODE_NR, MediaMetadata.SEASON_NR);
    }
    // we want this, we should set this (in case of json error)
    md.setEpisodeNumber(episodeNr);
    md.setSeasonNumber(seasonNr);

    // first get the base episode metadata which can be gathered via getEpisodeList()
    // only if we get S/E number
    MediaMetadata wantedEpisode = null;
    if (episodeId.isEmpty() && seasonNr >= 0 && episodeNr > 0) {
      if (!MediaIdUtil.isValidImdbId(showId)) {
        LOGGER.warn("not possible to scrape from IMDB - no imdbId found");
        throw new MissingIdException(MediaMetadata.IMDB);
      }

      List<MediaMetadata> episodes = getEpisodeList(options.createTvShowSearchAndScrapeOptions());

      // search by ID
      if (StringUtils.isNotBlank(episodeId)) {
        for (MediaMetadata episode : episodes) {
          if (episodeId.equals(episode.getId(MediaMetadata.IMDB))) {
            wantedEpisode = episode;
            break;
          }
        }
      }

      // search by S/E
      if (wantedEpisode == null) {
        for (MediaMetadata episode : episodes) {
          MediaEpisodeNumber episodeNumber = episode.getEpisodeNumber(AIRED);
          if (episodeNumber == null) {
            continue;
          }

          if (episodeNumber.season() == seasonNr && episodeNumber.episode() == episodeNr) {
            // search via season/episode number
            wantedEpisode = episode;
            break;
          }
        }
      }
    }

    // we did not find the episode; return
    if (wantedEpisode == null && StringUtils.isBlank(episodeId)) {
      LOGGER.warn("episode not found");
      throw new NothingFoundException();
    }

    // worker for tmdb request
    ExecutorCompletionService<MediaMetadata> compSvcTmdb = new ExecutorCompletionService<>(executor);
    Future<MediaMetadata> futureTmdb = null;

    // match via episodelist found
    if (wantedEpisode != null && wantedEpisode.getId(ImdbMetadataProvider.ID) instanceof String) {
      episodeId = (String) wantedEpisode.getId(ImdbMetadataProvider.ID);
      md.setEpisodeNumbers(wantedEpisode.getEpisodeNumbers());
      md.setTitle(wantedEpisode.getTitle());
      md.setPlot(wantedEpisode.getPlot());
      md.setRatings(wantedEpisode.getRatings());
      md.setReleaseDate(wantedEpisode.getReleaseDate());
    }

    // and finally the cast which needed to be fetched from the reference page (or json detail page)
    if (MediaIdUtil.isValidImdbId(episodeId)) {
      md.setId(ImdbMetadataProvider.ID, episodeId);

      // default workers which always run
      Document doc = null;
      boolean json = false;
      Callable<Document> worker = new ImdbWorker(constructUrl("title/", episodeId), options.getLanguage().getLanguage(),
          options.getCertificationCountry().getAlpha2(), true);
      Future<Document> futureDetail = executor.submit(worker);

      worker = new ImdbWorker(constructUrl("title/", episodeId, decode("L3JlZmVyZW5jZQ==")), options.getLanguage().getLanguage(),
          options.getCertificationCountry().getAlpha2(), true);
      Future<Document> futureReference = executor.submit(worker);

<<<<<<< HEAD
        // worker for imdb request (/releaseinfo)
        Future<Document> futureReleaseinfo;
        worker = new ImdbWorker(constructUrl("title/", episodeId, decode("L3JlbGVhc2VpbmZv")), options.getLanguage().getLanguage(),
            options.getCertificationCountry().getAlpha2());
        futureReleaseinfo = executor.submit(worker);

        // worker for imdb keywords (/keywords)
        Future<Document> futureKeywords = null;
        if (isScrapeKeywordsPage()) {
          worker = new ImdbWorker(constructUrl("title/", episodeId, "/keywords"), options.getLanguage().getLanguage(),
              options.getCertificationCountry().getAlpha2());
          futureKeywords = compSvcImdb.submit(worker);
        }
=======
      Future<Document> futureKeywords = null;
      if (isScrapeKeywordsPage() && getMaxKeywordCount() > 5) {
        worker = new ImdbWorker(constructUrl("title/", episodeId, decode("L2tleXdvcmRz")), options.getLanguage().getLanguage(),
            options.getCertificationCountry().getAlpha2(), true);
        futureKeywords = executor.submit(worker);
      }

      try {
        doc = futureDetail.get();
        parseDetailPageJson(doc, options, md);
        json = true;
      }
      catch (Exception e1) {
        LOGGER.warn("Could not get detailpage for id '{}' - '{}'", episodeId, e1.getMessage());
      }
>>>>>>> e30ec4d6

      if (json) {
        // detail page worked, mix-in missing
        try {
          MediaMetadata md2 = new MediaMetadata(ImdbMetadataProvider.ID);
          doc = futureReference.get();
          if (doc != null) {
            parseReferencePage(doc, options, md2);
            md.setTagline(md2.getTagline());
            md.setCastMembers(md2.getCastMembers()); // overwrite all
            md.setTop250(md2.getTop250());
          }

          if (isScrapeKeywordsPage() && getMaxKeywordCount() > 5) {
            if (futureKeywords != null) {
              doc = futureKeywords.get();
              if (doc != null) {
                parseKeywordsPage(doc, options, md2);
                md.setTags(md2.getTags());// overwrite all
              }
            }
          }
        }
        catch (Exception e) {
          LOGGER.warn("Could not parse page: {}", e.getMessage());
        }
      }
      else {
        try {
          if (futureReference != null) {
            Document docReference = futureReference.get();
            if (docReference != null) {
              parseEpisodeReference(docReference, md, episodeId);
            }
          }

          // get the release info page
          Document releaseinfoDoc = futureReleaseinfo.get();
          if (releaseinfoDoc != null) {
            // get the date from the releaseinfo page
            parseReleaseinfoPage(releaseinfoDoc, options, md);
          }

          if (futureKeywords != null) {
            Document docKeywords = futureKeywords.get();
            if (docKeywords != null) {
              parseKeywordsPage(docKeywords, options, md);
            }
          }
        }
        catch (Exception e) {
          LOGGER.trace("problem parsing: {}", e.getMessage());
        }
      }
    }

    // get data from tmdb?
    if (isUseTmdbForTvShows()) {
      Callable<MediaMetadata> worker2 = new TmdbTvShowEpisodeWorker(options);
      futureTmdb = compSvcTmdb.submit(worker2);
      if (futureTmdb != null) {
        try {
          MediaMetadata tmdbMd = futureTmdb.get();
          if (tmdbMd != null) {
            // provide all IDs
            for (Map.Entry<String, Object> entry : tmdbMd.getIds().entrySet()) {
              md.setId(entry.getKey(), entry.getValue());
            }
            // title
            if (StringUtils.isNotBlank(tmdbMd.getTitle())) {
              md.setTitle(tmdbMd.getTitle());
            }
            // original title
            if (StringUtils.isNotBlank(tmdbMd.getOriginalTitle())) {
              md.setOriginalTitle(tmdbMd.getOriginalTitle());
            }
            // tagline
            if (StringUtils.isNotBlank(tmdbMd.getTagline())) {
              md.setTagline(tmdbMd.getTagline());
            }
            // plot
            if (StringUtils.isNotBlank(tmdbMd.getPlot())) {
              md.setPlot(tmdbMd.getPlot());
            }
            // thumb (if nothing has been found in imdb)
            if (md.getMediaArt(THUMB).isEmpty() && !tmdbMd.getMediaArt(THUMB).isEmpty()) {
              MediaArtwork thumb = tmdbMd.getMediaArt(THUMB).get(0);
              md.addMediaArt(thumb);
            }
          }
        }
        catch (InterruptedException e) {
          // do not swallow these Exceptions
          Thread.currentThread().interrupt();
        }
        catch (Exception e) {
          LOGGER.warn("could not get cast page: {}", e.getMessage());
        }
      }
    }
    return md;
  }

  List<MediaMetadata> getEpisodeList(TvShowSearchAndScrapeOptions options) throws ScrapeException {
    LOGGER.debug("getEpisodeList(): {}", options);

    // parse the episodes from the ratings overview page (e.g.
    // http://www.imdb.com/title/tt0491738/episodes )
    String imdbId = options.getImdbId();
    if (StringUtils.isBlank(imdbId)) {
      throw new MissingIdException(MediaMetadata.IMDB);
    }

    // look in the cache map if there is an entry
    List<MediaMetadata> episodes = EPISODE_LIST_CACHE_MAP.get(imdbId + "_" + options.getLanguage().getLanguage());
    if (ListUtils.isNotEmpty(episodes)) {
      // cache hit!
      return episodes;
    }

    episodes = new ArrayList<>();

    // we need to parse every season for its own _._
    // get the page for the first season (this is available in 99,9% of all cases)

    Document doc;
    Url url;
    try {
      // cache this on disk because that may be called multiple times
      url = new OnDiskCachedUrl(constructUrl("/title/", imdbId, "/episodes?season=1"), 1, TimeUnit.DAYS);
      url.addHeader("Accept-Language", getAcceptLanguage(options.getLanguage().getLanguage(), options.getCertificationCountry().getAlpha2()));
    }
    catch (Exception e) {
      LOGGER.error("problem scraping: {}", e.getMessage());
      throw new ScrapeException(e);
    }

    List<String> availableSeasons = new ArrayList<>();

    try (InputStream is = url.getInputStream()) {
      doc = Jsoup.parse(is, "UTF-8", "");
      if (doc != null) {
        parseEpisodeList(1, episodes, doc);

        // get the other seasons out of the select option
        Element select = doc.getElementById("bySeason");
        if (select != null) {
          for (Element option : select.getElementsByTag("option")) {
            String value = option.attr("value");
            if (StringUtils.isNotBlank(value) && !"1".equals(value)) {
              availableSeasons.add(value);
            }
          }
        }
      }
    }
    catch (InterruptedException | InterruptedIOException e) {
      // do not swallow these Exceptions
      Thread.currentThread().interrupt();
    }
    catch (Exception e) {
      LOGGER.error("problem scraping: {}", e.getMessage());
      throw new ScrapeException(e);
    }

    // then parse every season
    for (String seasonAsString : availableSeasons) {
      int season;
      try {
        season = Integer.parseInt(seasonAsString);
      }
      catch (Exception e) {
        LOGGER.debug("could not parse season number - {}", e.getMessage());
        continue;
      }

      Url seasonUrl;
      try {
        seasonUrl = new InMemoryCachedUrl(constructUrl("/title/", imdbId, "/epdate?season=" + season));
        seasonUrl.addHeader("Accept-Language", getAcceptLanguage(options.getLanguage().getLanguage(), options.getCertificationCountry().getAlpha2()));
      }
      catch (Exception e) {
        LOGGER.error("problem scraping: {}", e.getMessage());
        throw new ScrapeException(e);
      }

      try (InputStream is = seasonUrl.getInputStream()) {
        doc = Jsoup.parse(is, "UTF-8", "");
        // if the given season number and the parsed one does not match, break here
        if (!parseEpisodeList(season, episodes, doc)) {
          break;
        }
      }
      catch (InterruptedException | InterruptedIOException e) {
        // do not swallow these Exceptions
        Thread.currentThread().interrupt();
      }
      catch (Exception e) {
        LOGGER.warn("problem parsing ep list: {}", e.getMessage());
      }
    }

    // cache for further fast access
    if (!episodes.isEmpty()) {
      EPISODE_LIST_CACHE_MAP.put(imdbId + "_" + options.getLanguage().getLanguage(), episodes);
    }

    return episodes;
  }

  private boolean parseEpisodeList(int season, List<MediaMetadata> episodes, Document doc) {
    Pattern unknownPattern = Pattern.compile("Unknown");
    Pattern seasonEpisodePattern = Pattern.compile("S([0-9]*), Ep([0-9]*)");
    int specialEpisodeCounter = 0;

    // parse episodes
    Elements tables = doc.getElementsByClass("eplist");
    if (tables.isEmpty()) {
      // no episodes here? break
      return false;
    }

    for (Element table : tables) {
      Elements rows = table.getElementsByClass("list_item");
      for (Element row : rows) {
        Matcher matcher = season <= 0 ? unknownPattern.matcher(row.text()) : seasonEpisodePattern.matcher(row.text());
        if (matcher.find() && (season <= 0 || matcher.groupCount() >= 2)) {
          try {
            // we found a row containing episode data
            MediaMetadata ep = new MediaMetadata(ImdbMetadataProvider.ID);

            // parse season and ep number
            if (season <= 0) {
<<<<<<< HEAD
              ep.setEpisodeNumber(AIRED, 0, ++episodeCounter);
=======
              ep.setSeasonNumber(0);
              ep.setEpisodeNumber(++specialEpisodeCounter);
>>>>>>> e30ec4d6
            }
            else {
              int s = Integer.parseInt(matcher.group(1));
              int e = Integer.parseInt(matcher.group(2));

              // check if we have still valid data
              if (season != s) {
                return false;
              }

              ep.setEpisodeNumber(AIRED, s, e);
            }

            // get ep title and id
            Elements anchors = row.getElementsByAttributeValueStarting("href", "/title/tt");
            for (Element anchor : anchors) {
              if ("name".equals(anchor.attr("itemprop"))) {
                ep.setTitle(anchor.text());
                break;
              }
            }

            String id = "";
            Matcher idMatcher = IMDB_ID_PATTERN.matcher(anchors.get(0).attr("href"));
            while (idMatcher.find()) {
              if (idMatcher.group(1) != null) {
                id = idMatcher.group(1);
              }
            }

            if (StringUtils.isNotBlank(id)) {
              ep.setId(ImdbMetadataProvider.ID, id);
            }

            // plot
            Element plot = row.getElementsByClass("item_description").first();
            if (plot != null) {
              ep.setPlot(plot.ownText());
            }

            // rating and rating count
            Element ratingElement = row.getElementsByClass("ipl-rating-star__rating").first();
            if (ratingElement != null) {
              String ratingAsString = ratingElement.ownText().replace(",", ".");

              Element votesElement = row.getElementsByClass("ipl-rating-star__total-votes").first();
              if (votesElement != null) {
                String countAsString = votesElement.ownText().replaceAll("[.,()]", "").trim();
                try {
                  MediaRating rating = new MediaRating(ImdbMetadataProvider.ID);
                  rating.setRating(Float.parseFloat(ratingAsString));
                  rating.setVotes(MetadataUtil.parseInt(countAsString));
                  ep.addRating(rating);
                }
                catch (Exception e) {
                  LOGGER.trace("could not parse rating/vote count: {}", e.getMessage());
                }
              }
            }

            // release date
            Element releaseDate = row.getElementsByClass("airdate").first();
            if (releaseDate != null) {
              ep.setReleaseDate(parseDate(releaseDate.ownText()));
            }

            // poster
            Element image = row.getElementsByTag("img").first();
            if (image != null) {
              String posterUrl = image.attr("src");
              String thumb = posterUrl; // unmodified, small
              posterUrl = posterUrl.replaceAll("UX[0-9]{2,4}_", "");
              posterUrl = posterUrl.replaceAll("UY[0-9]{2,4}_", "");
              posterUrl = posterUrl.replaceAll("CR[0-9]{1,3},[0-9]{1,3},[0-9]{1,3},[0-9]{1,3}_", "");

              if (StringUtils.isNotBlank(posterUrl)) {
                MediaArtwork ma = new MediaArtwork(ImdbMetadataProvider.ID, THUMB);
                ma.setPreviewUrl(thumb);
                ma.setDefaultUrl(posterUrl);
                ma.setOriginalUrl(posterUrl);
                ep.addMediaArt(ma);
              }
            }

            episodes.add(ep);
          }
          catch (Exception e) {
            LOGGER.warn("failed parsing: {} for ep data - {}", row.text(), e.getMessage());
          }
        }
      }
    }
    return true;
  }

  private void parseEpisodeReference(Document doc, MediaMetadata md, String imdbId) {
    // title (h3 itemprop=name)
    Element header = doc.getElementsByClass("titlereference-header").first();
    if (header != null) {
      Element year = header.getElementsByClass("titlereference-title-year").first();
      if (year != null) {
        String episodeTitle = cleanString(year.parent().ownText());
        if (StringUtils.isNotBlank(episodeTitle)) {
          md.setTitle(episodeTitle);
        }
      }
    }

    // title: fallback to title from meta
    if (StringUtils.isBlank(md.getTitle())) {
      Element title = doc.getElementsByAttributeValue("name", "title").first();
      if (title != null) {
        String episodeTitle = cleanString(title.attr("content"));

        int yearStart = episodeTitle.lastIndexOf('(');
        if (yearStart > 0) {
          episodeTitle = episodeTitle.substring(0, yearStart - 1).trim();
          md.setTitle(episodeTitle);
        }
      }
    }

    // when we do not have S/E, parse it from the reference page
    MediaEpisodeNumber episodeNumber = md.getEpisodeNumber(AIRED);
    if (episodeNumber == null || episodeNumber.season() < 0 || episodeNumber.episode() < 0) {
      Element se = doc.getElementsByClass("titlereference-overview-season-episode-numbers").first();
      if (se != null) {
        try {
          int s = TvUtils.getSeasonNumber(se.children().get(0).text().replace("Season", "").trim());
          int e = TvUtils.getSeasonNumber(se.children().get(1).text().replace("Episode", "").trim());
          md.setEpisodeNumber(AIRED, s, e);
        }
        catch (Exception ignored) {
          // ignored
        }
      }
    }

    // plot
    // class titlereference-section-overview -> first div without class
    Element titlereference = doc.getElementsByClass("titlereference-section-overview").first();
    if (titlereference != null) {
      for (Element child : titlereference.children()) {
        if ("div".equals(child.tagName()) && child.classNames().isEmpty()) {
          String plot = child.text();
          if (StringUtils.isBlank(md.getPlot()) && StringUtils.isNotBlank(plot)) {
            md.setPlot(plot);
            break;
          }
        }
      }
    }

    // releasedate
    Element releaseDateElement = doc.getElementsByAttributeValue("href", "/title/" + imdbId + "/releaseinfo").first();
    if (releaseDateElement != null) {
      String releaseDateText = releaseDateElement.ownText();
      int startOfCountry = releaseDateText.indexOf('(');
      if (startOfCountry > 0) {
        releaseDateText = releaseDateText.substring(0, startOfCountry - 1).trim();
      }
      md.setReleaseDate(parseDate(releaseDateText));
    }

    // poster
    Element poster = doc.getElementsByAttributeValue("property", "og:image").first();
    if (poster != null) {
      String posterUrl = poster.attr("content");

      int fileStart = posterUrl.lastIndexOf('/');
      if (fileStart > 0) {
        int parameterStart = posterUrl.indexOf('_', fileStart);
        if (parameterStart > 0) {
          int startOfExtension = posterUrl.lastIndexOf('.');
          if (startOfExtension > parameterStart) {
            posterUrl = posterUrl.substring(0, parameterStart) + posterUrl.substring(startOfExtension);
          }
        }
      }
      processMediaArt(md, THUMB, posterUrl);
    }

    // rating and rating count
    Element ratingElement = doc.getElementsByClass("ipl-rating-star__rating").first();
    if (ratingElement != null) {
      String ratingAsString = ratingElement.ownText().replace(",", ".");
      Element votesElement = doc.getElementsByClass("ipl-rating-star__total-votes").first();
      if (votesElement != null) {
        String countAsString = votesElement.ownText().replaceAll("[.,()]", "").trim();
        try {
          MediaRating rating = new MediaRating("imdb");
          rating.setRating(Float.parseFloat(ratingAsString));
          rating.setVotes(MetadataUtil.parseInt(countAsString));
          md.addRating(rating);
        }
        catch (Exception e) {
          getLogger().trace("could not parse rating/vote count: {}", e.getMessage());
        }
      }
    }

    // director
    Element directorsElement = doc.getElementById("directors");
    while (directorsElement != null && !"header".equals(directorsElement.tag().getName())) {
      directorsElement = directorsElement.parent();
    }
    if (directorsElement != null) {
      directorsElement = directorsElement.nextElementSibling();
    }
    if (directorsElement != null) {
      for (Element directorElement : directorsElement.getElementsByClass("name")) {
        String director = directorElement.text().trim();

        Person cm = new Person(Person.Type.DIRECTOR, director);
        // profile path
        Element anchor = directorElement.getElementsByAttributeValueStarting("href", "/name/").first();
        if (anchor != null) {
          Matcher matcher = PERSON_ID_PATTERN.matcher(anchor.attr("href"));
          if (matcher.find()) {
            if (matcher.group(0) != null) {
              cm.setProfileUrl("http://www.imdb.com" + matcher.group(0));
            }
            if (matcher.group(1) != null) {
              cm.setId(ImdbMetadataProvider.ID, matcher.group(1));
            }
          }
        }
        md.addCastMember(cm);
      }
    }

    // actors
    Element castTableElement = doc.getElementsByClass("cast_list").first();
    if (castTableElement != null) {
      Elements castListLabel = castTableElement.getElementsByClass("castlist_label");
      Elements tr = castTableElement.getElementsByTag("tr");
      for (Element row : tr) {
        // check if we're at the uncredited cast members
        if (!isScrapeUncreditedActors() && castListLabel.size() > 1 && row.children().contains(castListLabel.get(1))) {
          break;
        }

        Person cm = parseCastMember(row);
        if (cm != null && StringUtils.isNotEmpty(cm.getName())) {
          cm.setType(ACTOR);
          md.addCastMember(cm);
        }
      }
    }

    // writers
    Element writersElement = doc.getElementById("writers");
    while (writersElement != null && !"header".equals(writersElement.tag().getName())) {
      writersElement = writersElement.parent();
    }
    if (writersElement != null) {
      writersElement = writersElement.nextElementSibling();
    }
    if (writersElement != null) {
      Elements writersElements = writersElement.getElementsByAttributeValueStarting("href", "/name/");

      for (Element writerElement : writersElements) {
        String writer = cleanString(writerElement.ownText());
        Person cm = new Person(WRITER, writer);
        // profile path
        Element anchor = writerElement.getElementsByAttributeValueStarting("href", "/name/").first();
        if (anchor != null) {
          Matcher matcher = PERSON_ID_PATTERN.matcher(anchor.attr("href"));
          if (matcher.find()) {
            if (matcher.group(0) != null) {
              cm.setProfileUrl("http://www.imdb.com" + matcher.group(0));
            }
            if (matcher.group(1) != null) {
              cm.setId(ImdbMetadataProvider.ID, matcher.group(1));
            }
          }
        }
        md.addCastMember(cm);
      }
    }
  }

  public List<MediaArtwork> getTvShowArtwork(ArtworkSearchAndScrapeOptions options) throws ScrapeException {
    String imdbId = "";

    // imdbid from scraper option
    if (!MediaIdUtil.isValidImdbId(imdbId)) {
      imdbId = options.getImdbId();
    }

    // imdbid via tmdbid
    if (!MediaIdUtil.isValidImdbId(imdbId) && options.getTmdbId() > 0) {
      imdbId = MediaIdUtil.getTvShowImdbIdViaTmdbId(options.getTmdbId());
    }

    // just get the MediaMetadata via normal scrape and pick the poster from the result
    try {
      List<MediaArtwork> artworks = Collections.emptyList();
      if (options.getMediaType() == MediaType.TV_EPISODE) {
        TvShowEpisodeSearchAndScrapeOptions op = new TvShowEpisodeSearchAndScrapeOptions();
        op.setDataFromOtherOptions(options);
        if (options.getIds().get(MediaMetadata.TVSHOW_IDS) instanceof Map) {
          Map<String, Object> tvShowIds = (Map<String, Object>) options.getIds().get(MediaMetadata.TVSHOW_IDS);
          op.setTvShowIds(tvShowIds);
        }
        artworks = getMetadata(op).getMediaArt(options.getArtworkType());
      }
      else {
        TvShowSearchAndScrapeOptions op = new TvShowSearchAndScrapeOptions();
        op.setDataFromOtherOptions(options);
        artworks = getMetadata(op).getMediaArt(options.getArtworkType());
      }

      // adopt the url to the wanted size
      for (MediaArtwork artwork : artworks) {
        adoptArtworkToOptions(artwork, options);
      }

      return artworks;
    }
    catch (NothingFoundException e) {
      LOGGER.debug("nothing found");
    }

    return Collections.emptyList();
  }

  private static class TmdbTvShowWorker implements Callable<MediaMetadata> {
    private final TvShowSearchAndScrapeOptions options;

    TmdbTvShowWorker(TvShowSearchAndScrapeOptions options) {
      this.options = options;
    }

    @Override
    public MediaMetadata call() {
      try {
        ITvShowMetadataProvider tmdb = MediaProviders.getProviderById(MediaMetadata.TMDB, ITvShowMetadataProvider.class);
        if (tmdb == null) {
          return null;
        }

        TvShowSearchAndScrapeOptions scrapeOptions = new TvShowSearchAndScrapeOptions(this.options);
        scrapeOptions.setMetadataScraper(new MediaScraper(ScraperType.TV_SHOW, tmdb));
        return tmdb.getMetadata(scrapeOptions);
      }
      catch (Exception e) {
        return null;
      }
    }
  }

  private static class TmdbTvShowEpisodeWorker implements Callable<MediaMetadata> {
    private final TvShowEpisodeSearchAndScrapeOptions options;

    TmdbTvShowEpisodeWorker(TvShowEpisodeSearchAndScrapeOptions options) {
      this.options = options;
    }

    @Override
    public MediaMetadata call() {
      try {
        ITvShowMetadataProvider tmdb = MediaProviders.getProviderById(MediaMetadata.TMDB, ITvShowMetadataProvider.class);
        if (tmdb == null) {
          return null;
        }

        TvShowEpisodeSearchAndScrapeOptions scrapeOptions = new TvShowEpisodeSearchAndScrapeOptions(this.options);
        scrapeOptions.setMetadataScraper(new MediaScraper(ScraperType.TV_SHOW, tmdb));
        return tmdb.getMetadata(scrapeOptions);
      }
      catch (Exception e) {
        return null;
      }
    }
  }
}<|MERGE_RESOLUTION|>--- conflicted
+++ resolved
@@ -18,7 +18,6 @@
 import static org.tinymediamanager.core.entities.Person.Type.ACTOR;
 import static org.tinymediamanager.core.entities.Person.Type.WRITER;
 import static org.tinymediamanager.scraper.entities.MediaArtwork.MediaArtworkType.THUMB;
-import static org.tinymediamanager.scraper.entities.MediaEpisodeGroup.EpisodeGroup.AIRED;
 
 import java.io.InputStream;
 import java.io.InterruptedIOException;
@@ -52,7 +51,6 @@
 import org.tinymediamanager.scraper.MediaSearchAndScrapeOptions;
 import org.tinymediamanager.scraper.ScraperType;
 import org.tinymediamanager.scraper.entities.MediaArtwork;
-import org.tinymediamanager.scraper.entities.MediaEpisodeNumber;
 import org.tinymediamanager.scraper.entities.MediaType;
 import org.tinymediamanager.scraper.exceptions.MissingIdException;
 import org.tinymediamanager.scraper.exceptions.NothingFoundException;
@@ -66,7 +64,6 @@
 import org.tinymediamanager.scraper.util.ListUtils;
 import org.tinymediamanager.scraper.util.MediaIdUtil;
 import org.tinymediamanager.scraper.util.MetadataUtil;
-import org.tinymediamanager.scraper.util.TvUtils;
 
 /**
  * The class ImdbTvShowParser is used to parse TV show site of imdb.com
@@ -300,7 +297,7 @@
     md.setSeasonNumber(seasonNr);
 
     // first get the base episode metadata which can be gathered via getEpisodeList()
-    // only if we get S/E number
+    // only if we get a S/E number
     MediaMetadata wantedEpisode = null;
     if (episodeId.isEmpty() && seasonNr >= 0 && episodeNr > 0) {
       if (!MediaIdUtil.isValidImdbId(showId)) {
@@ -323,12 +320,7 @@
       // search by S/E
       if (wantedEpisode == null) {
         for (MediaMetadata episode : episodes) {
-          MediaEpisodeNumber episodeNumber = episode.getEpisodeNumber(AIRED);
-          if (episodeNumber == null) {
-            continue;
-          }
-
-          if (episodeNumber.season() == seasonNr && episodeNumber.episode() == episodeNr) {
+          if (episode.getSeasonNumber() == seasonNr && episode.getEpisodeNumber() == episodeNr) {
             // search via season/episode number
             wantedEpisode = episode;
             break;
@@ -350,7 +342,8 @@
     // match via episodelist found
     if (wantedEpisode != null && wantedEpisode.getId(ImdbMetadataProvider.ID) instanceof String) {
       episodeId = (String) wantedEpisode.getId(ImdbMetadataProvider.ID);
-      md.setEpisodeNumbers(wantedEpisode.getEpisodeNumbers());
+      md.setEpisodeNumber(wantedEpisode.getEpisodeNumber());
+      md.setSeasonNumber(wantedEpisode.getSeasonNumber());
       md.setTitle(wantedEpisode.getTitle());
       md.setPlot(wantedEpisode.getPlot());
       md.setRatings(wantedEpisode.getRatings());
@@ -372,21 +365,6 @@
           options.getCertificationCountry().getAlpha2(), true);
       Future<Document> futureReference = executor.submit(worker);
 
-<<<<<<< HEAD
-        // worker for imdb request (/releaseinfo)
-        Future<Document> futureReleaseinfo;
-        worker = new ImdbWorker(constructUrl("title/", episodeId, decode("L3JlbGVhc2VpbmZv")), options.getLanguage().getLanguage(),
-            options.getCertificationCountry().getAlpha2());
-        futureReleaseinfo = executor.submit(worker);
-
-        // worker for imdb keywords (/keywords)
-        Future<Document> futureKeywords = null;
-        if (isScrapeKeywordsPage()) {
-          worker = new ImdbWorker(constructUrl("title/", episodeId, "/keywords"), options.getLanguage().getLanguage(),
-              options.getCertificationCountry().getAlpha2());
-          futureKeywords = compSvcImdb.submit(worker);
-        }
-=======
       Future<Document> futureKeywords = null;
       if (isScrapeKeywordsPage() && getMaxKeywordCount() > 5) {
         worker = new ImdbWorker(constructUrl("title/", episodeId, decode("L2tleXdvcmRz")), options.getLanguage().getLanguage(),
@@ -402,7 +380,6 @@
       catch (Exception e1) {
         LOGGER.warn("Could not get detailpage for id '{}' - '{}'", episodeId, e1.getMessage());
       }
->>>>>>> e30ec4d6
 
       if (json) {
         // detail page worked, mix-in missing
@@ -437,13 +414,6 @@
             if (docReference != null) {
               parseEpisodeReference(docReference, md, episodeId);
             }
-          }
-
-          // get the release info page
-          Document releaseinfoDoc = futureReleaseinfo.get();
-          if (releaseinfoDoc != null) {
-            // get the date from the releaseinfo page
-            parseReleaseinfoPage(releaseinfoDoc, options, md);
           }
 
           if (futureKeywords != null) {
@@ -636,23 +606,17 @@
 
             // parse season and ep number
             if (season <= 0) {
-<<<<<<< HEAD
-              ep.setEpisodeNumber(AIRED, 0, ++episodeCounter);
-=======
               ep.setSeasonNumber(0);
               ep.setEpisodeNumber(++specialEpisodeCounter);
->>>>>>> e30ec4d6
             }
             else {
-              int s = Integer.parseInt(matcher.group(1));
-              int e = Integer.parseInt(matcher.group(2));
-
-              // check if we have still valid data
-              if (season != s) {
-                return false;
-              }
-
-              ep.setEpisodeNumber(AIRED, s, e);
+              ep.setSeasonNumber(Integer.parseInt(matcher.group(1)));
+              ep.setEpisodeNumber(Integer.parseInt(matcher.group(2)));
+            }
+
+            // check if we have still valid data
+            if (season > 0 && season != ep.getSeasonNumber()) {
+              return false;
             }
 
             // get ep title and id
@@ -764,22 +728,6 @@
       }
     }
 
-    // when we do not have S/E, parse it from the reference page
-    MediaEpisodeNumber episodeNumber = md.getEpisodeNumber(AIRED);
-    if (episodeNumber == null || episodeNumber.season() < 0 || episodeNumber.episode() < 0) {
-      Element se = doc.getElementsByClass("titlereference-overview-season-episode-numbers").first();
-      if (se != null) {
-        try {
-          int s = TvUtils.getSeasonNumber(se.children().get(0).text().replace("Season", "").trim());
-          int e = TvUtils.getSeasonNumber(se.children().get(1).text().replace("Episode", "").trim());
-          md.setEpisodeNumber(AIRED, s, e);
-        }
-        catch (Exception ignored) {
-          // ignored
-        }
-      }
-    }
-
     // plot
     // class titlereference-section-overview -> first div without class
     Element titlereference = doc.getElementsByClass("titlereference-section-overview").first();
