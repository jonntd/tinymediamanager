/*
 * Copyright 2012 - 2020 Manuel Laggner
 *
 * Licensed under the Apache License, Version 2.0 (the "License");
 * you may not use this file except in compliance with the License.
 * You may obtain a copy of the License at
 *
 *     http://www.apache.org/licenses/LICENSE-2.0
 *
 * Unless required by applicable law or agreed to in writing, software
 * distributed under the License is distributed on an "AS IS" BASIS,
 * WITHOUT WARRANTIES OR CONDITIONS OF ANY KIND, either express or implied.
 * See the License for the specific language governing permissions and
 * limitations under the License.
 */
package org.tinymediamanager.scraper.anidb;

import java.io.IOException;
import java.io.InputStream;
import java.io.InterruptedIOException;
import java.text.ParseException;
import java.util.ArrayList;
import java.util.Calendar;
import java.util.Date;
import java.util.HashMap;
import java.util.List;
import java.util.Locale;
import java.util.Map.Entry;
import java.util.Scanner;
import java.util.SortedSet;
import java.util.TreeSet;
import java.util.concurrent.TimeUnit;
import java.util.regex.Matcher;
import java.util.regex.Pattern;
import java.util.zip.GZIPInputStream;

import org.apache.commons.lang3.StringUtils;
import org.jsoup.Jsoup;
import org.jsoup.nodes.Document;
import org.jsoup.nodes.Element;
import org.jsoup.parser.Parser;
import org.slf4j.Logger;
import org.slf4j.LoggerFactory;
import org.tinymediamanager.core.entities.MediaGenres;
import org.tinymediamanager.core.entities.MediaRating;
import org.tinymediamanager.core.entities.Person;
import org.tinymediamanager.core.tvshow.TvShowEpisodeSearchAndScrapeOptions;
import org.tinymediamanager.core.tvshow.TvShowSearchAndScrapeOptions;
import org.tinymediamanager.license.License;
import org.tinymediamanager.scraper.ArtworkSearchAndScrapeOptions;
import org.tinymediamanager.scraper.MediaMetadata;
import org.tinymediamanager.scraper.MediaProviderInfo;
import org.tinymediamanager.scraper.MediaSearchResult;
import org.tinymediamanager.scraper.entities.MediaArtwork;
import org.tinymediamanager.scraper.entities.MediaArtwork.MediaArtworkType;
import org.tinymediamanager.scraper.entities.MediaType;
import org.tinymediamanager.scraper.exceptions.MissingIdException;
import org.tinymediamanager.scraper.exceptions.NothingFoundException;
import org.tinymediamanager.scraper.exceptions.ScrapeException;
import org.tinymediamanager.scraper.http.OnDiskCachedUrl;
import org.tinymediamanager.scraper.http.Url;
import org.tinymediamanager.scraper.interfaces.IMediaArtworkProvider;
import org.tinymediamanager.scraper.interfaces.ITvShowMetadataProvider;
import org.tinymediamanager.scraper.util.RingBuffer;
import org.tinymediamanager.scraper.util.Similarity;
import org.tinymediamanager.scraper.util.StrgUtils;
import org.tinymediamanager.scraper.util.UrlUtil;

/**
 * The class AnimeDBMetadataProvider - a metadata provider for ANIME (AniDB) https://wiki.anidb.net/w/UDP_API_Definition
 *
 * @author Manuel Laggner
 */
public class AniDBMetadataProvider implements ITvShowMetadataProvider, IMediaArtworkProvider {
  public static final String               ID                = "anidb";
  private static final Logger              LOGGER            = LoggerFactory.getLogger(AniDBMetadataProvider.class);
  private static final String              IMAGE_SERVER      = "http://img7.anidb.net/pics/anime/";
  // flood: pager every 2 seconds
  // protection: https://wiki.anidb.net/w/HTTP_API_Definition
  private static final RingBuffer<Long>    connectionCounter = new RingBuffer<>(1);
  private static MediaProviderInfo         providerInfo      = createMediaProviderInfo();

  private HashMap<String, List<AniDBShow>> showsForLookup    = new HashMap<>();

  private static MediaProviderInfo createMediaProviderInfo() {
    MediaProviderInfo providerInfo = new MediaProviderInfo(ID, "aniDB",
        "<html><h3>aniDB</h3><br />AniDB stands for Anime DataBase. AniDB is a non-profit anime database that is open freely to the public.</html>",
        AniDBMetadataProvider.class.getResource("/org/tinymediamanager/scraper/anidb_net.png"));

    // configure/load settings
    providerInfo.getConfig().addInteger("numberOfTags", 10);
    providerInfo.getConfig().addInteger("minimumTagsWeight", 200);
    providerInfo.getConfig().load();

    return providerInfo;
  }

  @Override
  public MediaProviderInfo getProviderInfo() {
    return providerInfo;
  }

  @Override
  public String getId() {
    return ID;
  }

  @Override
  public MediaMetadata getMetadata(TvShowSearchAndScrapeOptions options) throws ScrapeException, MissingIdException, NothingFoundException {
    LOGGER.debug("getMetadata(): {}", options);

    // API key check
    String apiKey;

    try {
      apiKey = License.getInstance().getApiKey(getId());
    }
    catch (Exception e) {
      throw new ScrapeException(e);
    }

    MediaMetadata md = new MediaMetadata(providerInfo.getId());
    String language = options.getLanguage().getLanguage();

    // do we have an id from the options?
    String id = options.getIdAsString(providerInfo.getId());

    if (StringUtils.isEmpty(id)) {
      throw new MissingIdException("anidb");
    }

    // call API
    // http://api.anidb.net:9001/httpapi?request=anime&client=tinymediamanager&clientver=2&protover=1&aid=4242
    Document doc;

    try {
      trackConnections();
<<<<<<< HEAD
      Url url = new OnDiskCachedUrl("http://api.anidb.net:9001/httpapi?request=anime&client=tinymediamanager&clientver=2&protover=1&aid=" + id, 1,
=======
      Url url = new OnDiskCachedUrl("http://api.anidb.net:9001/httpapi?request=anime&" + apiKey + "aid=" + id, 1,
>>>>>>> 75a1a3af
          TimeUnit.DAYS);
      try (InputStream is = url.getInputStream()) {
        doc = Jsoup.parse(is, UrlUtil.UTF_8, "", Parser.xmlParser());
      }
    }
    catch (InterruptedException | InterruptedIOException e) {
      // do not swallow these Exceptions
      Thread.currentThread().interrupt();
      return null;
    }
    catch (Exception e) {
      throw new ScrapeException(e);
    }

    if (doc == null || doc.children().isEmpty()) {
      throw new NothingFoundException();
    }

    md.setId(providerInfo.getId(), id);

    Element anime = doc.child(0);

    for (Element e : anime.children()) {
      if ("startdate".equalsIgnoreCase(e.tagName())) {
        try {
          Date date = StrgUtils.parseDate(e.text());
          md.setReleaseDate(date);

          Calendar calendar = Calendar.getInstance();
          calendar.setTime(date);
          md.setYear(calendar.get(Calendar.YEAR));
        }
        catch (ParseException ex) {
          LOGGER.debug("could not parse date: {}", e.text());
        }
      }

      if ("titles".equalsIgnoreCase(e.tagName())) {
        parseTitle(md, language, e);
      }

      if ("description".equalsIgnoreCase(e.tagName())) {
        md.setPlot(e.text());
      }

      if ("ratings".equalsIgnoreCase(e.tagName())) {
        getRating(md, e);
      }

      if ("tags".equalsIgnoreCase(e.tagName())) {
        getTags(md, e);
      }

      if ("picture".equalsIgnoreCase(e.tagName())) {
        // Poster
        MediaArtwork ma = new MediaArtwork(providerInfo.getId(), MediaArtwork.MediaArtworkType.POSTER);
        ma.setPreviewUrl(IMAGE_SERVER + e.text());
        ma.setDefaultUrl(IMAGE_SERVER + e.text());
        ma.setLanguage(options.getLanguage().getLanguage());
        md.addMediaArt(ma);
      }

      if ("characters".equalsIgnoreCase(e.tagName())) {
        getActors(md, e);
      }

    }

    // add static "Anime" genre
    md.addGenre(MediaGenres.ANIME);

    return md;
  }

  @Override
  public MediaMetadata getMetadata(TvShowEpisodeSearchAndScrapeOptions options) throws ScrapeException, MissingIdException, NothingFoundException {
    LOGGER.debug("getMetadata(): {}", options);
    MediaMetadata md = null;

    // get episode number and season number
    int seasonNr = options.getIdAsIntOrDefault(MediaMetadata.SEASON_NR, -1);
    int episodeNr = options.getIdAsIntOrDefault(MediaMetadata.EPISODE_NR, -1);

    if (seasonNr == -1 || episodeNr == -1) {
      throw new MissingIdException(MediaMetadata.SEASON_NR, MediaMetadata.EPISODE_NR);
    }

    // get full episode listing
    List<MediaMetadata> episodes = getEpisodeList(options.createTvShowSearchAndScrapeOptions());

    // filter out the wanted episode
    for (MediaMetadata episode : episodes) {
      if (episode.getEpisodeNumber() == episodeNr && episode.getSeasonNumber() == seasonNr) {
        md = episode;
        break;
      }
    }

    if (md == null) {
      throw new NothingFoundException();
    }

    return md;
  }

  private void getActors(MediaMetadata md, Element e) {
    for (Element character : e.children()) {
      Person member = new Person(Person.Type.ACTOR);
      for (Element characterInfo : character.children()) {
        if ("name".equalsIgnoreCase(characterInfo.tagName())) {
          member.setRole(characterInfo.text());
        }
        if ("seiyuu".equalsIgnoreCase(characterInfo.tagName())) {
          member.setName(characterInfo.text());
          String image = characterInfo.attr("picture");
          if (StringUtils.isNotBlank(image)) {
            member.setThumbUrl("http://img7.anidb.net/pics/anime/" + image);
          }
        }
      }
      md.addCastMember(member);
    }
  }

  private void getRating(MediaMetadata md, Element e) {
    for (Element rating : e.children()) {
      if ("temporary".equalsIgnoreCase(rating.tagName())) {
        try {
          MediaRating mediaRating = new MediaRating("anidb");
          mediaRating.setRating(Float.parseFloat(rating.text()));
          mediaRating.setVotes(Integer.parseInt(rating.attr("count")));
          mediaRating.setMaxValue(10);
          md.addRating(mediaRating);
          break;
        }
        catch (NumberFormatException ex) {
          LOGGER.debug("could not rating: {} - {}", rating.text(), rating.attr("count"));
        }
      }
    }
  }

  private void getTags(MediaMetadata md, Element e) {
    Integer maxTags = providerInfo.getConfig().getValueAsInteger("numberOfTags");
    Integer minWeight = providerInfo.getConfig().getValueAsInteger("minimumTagsWeight");
    for (Element tag : e.children()) {
      Element name = tag.getElementsByTag("name").first();
      int weight = 0;
      try {
        weight = Integer.parseInt(tag.attr("weight"));
      }
      catch (Exception ex) {
        LOGGER.trace("Could not parse tags weight: {}", ex.getMessage());
      }
      if (name != null && weight >= minWeight) {
        md.addTag(name.text());
        if (md.getTags().size() >= maxTags) {
          break;
        }
      }
    }
  }

  private void parseTitle(MediaMetadata md, String langu, Element e) {
    String titleEN = "";
    String titleScraperLangu = "";
    String titleMain = "";

    for (Element title : e.children()) {
      // store first title if neither the requested one nor the english one available

      // do not work further with short titles/synonyms
      if("short".equals(title.attr("type")) || "synonym".equals(title.attr("type"))){
        continue;
      }

      // main title aka original title
      if ("main".equalsIgnoreCase(title.attr("type"))) {
        titleMain = title.text();
      }

      // store the english one for fallback
      if ("en".equalsIgnoreCase(title.attr("xml:lang"))) {
        titleEN = title.text();
      }

      // search for the requested one
      if (langu.equalsIgnoreCase(title.attr("xml:lang"))) {
        titleScraperLangu = title.text();
      }

    }

    if (StringUtils.isNotBlank(titleMain)) {
      md.setOriginalTitle(titleMain);
    }

    if (StringUtils.isNotBlank(titleScraperLangu)) {
      md.setTitle(titleScraperLangu);
    }
    else if (StringUtils.isNotBlank(titleEN)) {
      md.setTitle(titleEN);
    }
    else {
      md.setTitle(titleMain);
    }
  }

  private List<Episode> parseEpisodes(Document doc) {
    List<Episode> episodes = new ArrayList<>();

    Element anime = doc.child(0);
    Element eps = null;
    // find the "episodes" child
    for (Element e : anime.children()) {
      if ("episodes".equalsIgnoreCase(e.tagName())) {
        eps = e;
        break;
      }
    }

    if (eps == null) {
      return episodes;
    }

    for (Element e : eps.children()) {
      // filter out the desired episode
      if ("episode".equals(e.tagName())) {
        Episode episode = new Episode();
        try {
          episode.id = Integer.parseInt(e.attr("id"));
        }
        catch (NumberFormatException ignored) {
        }
        for (Element episodeInfo : e.children()) {
          if ("epno".equalsIgnoreCase(episodeInfo.tagName())) {
            try {
              // looks like anidb is storing anything in a single season, so put
              // 1 to season, if type = 1
              if ("1".equals(episodeInfo.attr("type"))) {
                episode.season = 1;
                episode.episode = Integer.parseInt(episodeInfo.text());
              }
              else {
                // else - we see them as "specials"
                episode.season = 0;
                episode.episode = Integer.parseInt(episodeInfo.text().replaceAll("[^0-9]+", ""));
              }

            }
            catch (NumberFormatException ignored) {
            }
            continue;
          }

          if ("length".equalsIgnoreCase(episodeInfo.tagName())) {
            try {
              episode.runtime = Integer.parseInt(episodeInfo.text());
            }
            catch (NumberFormatException ignored) {
            }
            continue;
          }

          if ("airdate".equalsIgnoreCase(episodeInfo.tagName())) {
            try {
              episode.airdate = StrgUtils.parseDate(episodeInfo.text());
            }
            catch (Exception ignored) {
            }
            continue;
          }

          if ("rating".equalsIgnoreCase(episodeInfo.tagName())) {
            try {
              episode.rating = Float.parseFloat(episodeInfo.text());
              episode.votes = Integer.parseInt(episodeInfo.attr("votes"));
            }
            catch (NumberFormatException ignored) {
            }
            continue;
          }

          if ("title".equalsIgnoreCase(episodeInfo.tagName())) {
            try {
              episode.titles.put(episodeInfo.attr("xml:lang").toLowerCase(Locale.ROOT), episodeInfo.text());
            }
            catch (Exception ignored) {
            }
            continue;
          }

          if ("summary".equalsIgnoreCase(episodeInfo.tagName())) {
            episode.summary = episodeInfo.text();
            continue;
          }
        }
        episodes.add(episode);
      }
    }

    return episodes;
  }

  @Override
  public SortedSet<MediaSearchResult> search(TvShowSearchAndScrapeOptions options) {
    LOGGER.debug("search(): {}", options);

    synchronized (AniDBMetadataProvider.class) {
      // first run: build up the anime name list
      if (showsForLookup.isEmpty()) {
        buildTitleHashMap();
      }
    }

    SortedSet<MediaSearchResult> results = new TreeSet<>();

    // detect the string to search
    String searchString = "";
    if (StringUtils.isNotEmpty(options.getSearchQuery())) {
      searchString = options.getSearchQuery();
    }

    // return an empty search result if no query provided
    if (StringUtils.isEmpty(searchString)) {
      return results;
    }

    List<Integer> foundIds = new ArrayList<>();
    for (Entry<String, List<AniDBShow>> entry : showsForLookup.entrySet()) {
      String title = entry.getKey();
      float score = Similarity.compareStrings(title, searchString);
      if (score > 0.4) {
        for (AniDBShow show : entry.getValue()) {
          if (!foundIds.contains(show.aniDbId)) {
            MediaSearchResult result = new MediaSearchResult(providerInfo.getId(), MediaType.TV_SHOW);
            result.setId(String.valueOf(show.aniDbId));
            result.setTitle(show.title);
            result.setScore(score);
            results.add(result);
            foundIds.add(show.aniDbId);
          }
        }
      }
    }

    return results;
  }

  @Override
  public List<MediaMetadata> getEpisodeList(TvShowSearchAndScrapeOptions options) throws ScrapeException, MissingIdException {
    List<MediaMetadata> episodes = new ArrayList<>();
    String language = options.getLanguage().getLanguage();

    // API key check
    String apiKey;

    try {
      apiKey = License.getInstance().getApiKey(getId());
    }
    catch (Exception e) {
      throw new ScrapeException(e);
    }

    // do we have an id from the options?
    String id = options.getIdAsString(providerInfo.getId());

    if (StringUtils.isEmpty(id)) {
      throw new MissingIdException(providerInfo.getId());
    }

    Document doc = null;

    try {
      trackConnections();
<<<<<<< HEAD
      Url url = new OnDiskCachedUrl("http://api.anidb.net:9001/httpapi?request=anime&client=tinymediamanager&clientver=2&protover=1&aid=" + id, 1,
=======
      Url url = new OnDiskCachedUrl("http://api.anidb.net:9001/httpapi?request=anime&" + apiKey + "aid=" + id, 1,
>>>>>>> 75a1a3af
          TimeUnit.DAYS);
      try (InputStream is = url.getInputStream()) {
        doc = Jsoup.parse(is, UrlUtil.UTF_8, "", Parser.xmlParser());
      }
    }
    catch (InterruptedException | InterruptedIOException e) {
      // do not swallow these Exceptions
      Thread.currentThread().interrupt();
    }
    catch (Exception e) {
      LOGGER.error("error getting episode list: {}", e.getMessage());
      throw new ScrapeException(e);
    }

    if (doc == null || doc.children().isEmpty()) {
      return episodes;
    }

    // filter out the episode
    for (Episode ep : parseEpisodes(doc)) {
      MediaMetadata md = new MediaMetadata(getProviderInfo().getId());
      md.setTitle(ep.titles.get(language));
      md.setSeasonNumber(ep.season);
      md.setEpisodeNumber(ep.episode);

      if (StringUtils.isBlank(md.getTitle())) {
        md.setTitle(ep.titles.get("en"));
      }
      if (StringUtils.isBlank(md.getTitle())) {
        md.setTitle(ep.titles.get("x-jat"));
      }

      md.setPlot(ep.summary);

      if (ep.rating > 0) {
        MediaRating rating = new MediaRating(getProviderInfo().getId());
        rating.setRating(ep.rating);
        rating.setVotes(ep.votes);
        rating.setMaxValue(10);
        md.addRating(rating);
      }
      md.setRuntime(ep.runtime);
      md.setReleaseDate(ep.airdate);
      md.setId(providerInfo.getId(), ep.id);
      episodes.add(md);
    }

    return episodes;
  }

  /*
   * build up the hashmap for a fast title search
   */
  private void buildTitleHashMap() {
    // <aid>|<type>|<language>|<title>
    // type:
    // 1=primary title (one per anime),
    // 2=synonyms (multiple per anime),
    // 3=shorttitles (multiple per anime),
    // 4=official title (one per language)
    Pattern pattern = Pattern.compile("^(?!#)(\\d+)[|](\\d)[|]([\\w-]+)[|](.+)$");

    // we are only allowed to fetch this file once per 24 hrs
    // see https://wiki.anidb.net/w/API#Anime_Titles
    Url animeList;

    try {
      animeList = new OnDiskCachedUrl("http://anidb.net/api/anime-titles.dat.gz", 2, TimeUnit.DAYS); // use 2 days instead of 1
    }
    catch (Exception e) {
      LOGGER.error("error getting AniDB index: {}", e.getMessage());
      return;
    }

    try (InputStream is = animeList.getInputStream(); Scanner scanner = new Scanner(new GZIPInputStream(is), UrlUtil.UTF_8)) {
      while (scanner.hasNextLine()) {
        Matcher matcher = pattern.matcher(scanner.nextLine());

        if (matcher.matches()) {
          AniDBShow show = new AniDBShow();
          show.aniDbId = Integer.parseInt(matcher.group(1));
          show.language = matcher.group(3);
          show.title = matcher.group(4);

          List<AniDBShow> shows = showsForLookup.computeIfAbsent(show.title, k -> new ArrayList<>());
          shows.add(show);
        }
      }
    }
    catch (InterruptedException | InterruptedIOException e) {
      // do not swallow these Exceptions
      Thread.currentThread().interrupt();
    }
    catch (IOException e) {
      LOGGER.error("error getting AniDB index: {}", e.getMessage());
    }
  }

  /*
   * Track connections and throttle if needed.
   */
  private static synchronized void trackConnections() throws InterruptedException {
    long currentTime = System.currentTimeMillis();
    if (connectionCounter.count() == connectionCounter.maxSize()) {
      long oldestConnection = connectionCounter.getTailItem();
      if (oldestConnection > (currentTime - 2000)) {
        LOGGER.debug("connection limit reached, throttling...");
        do {
          AniDBMetadataProvider.class.wait(2000 - (currentTime - oldestConnection));
          currentTime = System.currentTimeMillis();
        } while (oldestConnection > (currentTime - 2000));
      }
    }

    currentTime = System.currentTimeMillis();
    connectionCounter.add(currentTime);
  }

  @Override
  public List<MediaArtwork> getArtwork(ArtworkSearchAndScrapeOptions options) throws ScrapeException, MissingIdException {
    List<MediaArtwork> artwork = new ArrayList<>();
    String id = "";

    // check if there is a metadata containing an id
    if (options.getMetadata() != null && getId().equals(options.getMetadata().getProviderId())) {
      id = (String) options.getMetadata().getId(providerInfo.getId());
    }

    // get the id from the options
    if (StringUtils.isEmpty(id)) {
      id = options.getIdAsString(providerInfo.getId());
    }

    if (StringUtils.isEmpty(id)) {
      throw new MissingIdException(providerInfo.getId());
    }

    switch (options.getArtworkType()) {
      // AniDB only offers Poster
      case ALL:
      case POSTER:
        MediaMetadata md;
        try {
          TvShowSearchAndScrapeOptions tvShowSearchAndScrapeOptions = new TvShowSearchAndScrapeOptions();
          tvShowSearchAndScrapeOptions.setDataFromOtherOptions(options);
          md = getMetadata(tvShowSearchAndScrapeOptions);
        }
        catch (Exception e) {
          LOGGER.error("could not get artwork: {}", e.getMessage());
          throw new ScrapeException(e);
        }

        artwork.addAll(md.getMediaArt(MediaArtworkType.POSTER));
        break;

      default:
        return artwork;
    }

    return artwork;
  }

  /****************************************************************************
   * helper class to buffer search results from AniDB
   ****************************************************************************/
  private static class AniDBShow {
    int    aniDbId;
    String language;
    String title;
  }

  /****************************************************************************
   * helper class for episode extraction
   ****************************************************************************/
  private static class Episode {
    int                     id      = -1;
    int                     episode = -1;
    int                     season  = -1;
    int                     runtime = 0;
    Date                    airdate = null;
    float                   rating  = 0;
    int                     votes   = 0;
    String                  summary = "";
    HashMap<String, String> titles  = new HashMap<>();
  }
}<|MERGE_RESOLUTION|>--- conflicted
+++ resolved
@@ -135,11 +135,7 @@
 
     try {
       trackConnections();
-<<<<<<< HEAD
-      Url url = new OnDiskCachedUrl("http://api.anidb.net:9001/httpapi?request=anime&client=tinymediamanager&clientver=2&protover=1&aid=" + id, 1,
-=======
       Url url = new OnDiskCachedUrl("http://api.anidb.net:9001/httpapi?request=anime&" + apiKey + "aid=" + id, 1,
->>>>>>> 75a1a3af
           TimeUnit.DAYS);
       try (InputStream is = url.getInputStream()) {
         doc = Jsoup.parse(is, UrlUtil.UTF_8, "", Parser.xmlParser());
@@ -312,7 +308,7 @@
       // store first title if neither the requested one nor the english one available
 
       // do not work further with short titles/synonyms
-      if("short".equals(title.attr("type")) || "synonym".equals(title.attr("type"))){
+      if ("short".equals(title.attr("type")) || "synonym".equals(title.attr("type"))) {
         continue;
       }
 
@@ -515,11 +511,7 @@
 
     try {
       trackConnections();
-<<<<<<< HEAD
-      Url url = new OnDiskCachedUrl("http://api.anidb.net:9001/httpapi?request=anime&client=tinymediamanager&clientver=2&protover=1&aid=" + id, 1,
-=======
       Url url = new OnDiskCachedUrl("http://api.anidb.net:9001/httpapi?request=anime&" + apiKey + "aid=" + id, 1,
->>>>>>> 75a1a3af
           TimeUnit.DAYS);
       try (InputStream is = url.getInputStream()) {
         doc = Jsoup.parse(is, UrlUtil.UTF_8, "", Parser.xmlParser());
