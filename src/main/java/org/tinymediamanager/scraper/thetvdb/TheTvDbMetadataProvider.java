/*
 * Copyright 2012 - 2020 Manuel Laggner
 *
 * Licensed under the Apache License, Version 2.0 (the "License");
 * you may not use this file except in compliance with the License.
 * You may obtain a copy of the License at
 *
 *     http://www.apache.org/licenses/LICENSE-2.0
 *
 * Unless required by applicable law or agreed to in writing, software
 * distributed under the License is distributed on an "AS IS" BASIS,
 * WITHOUT WARRANTIES OR CONDITIONS OF ANY KIND, either express or implied.
 * See the License for the specific language governing permissions and
 * limitations under the License.
 */
package org.tinymediamanager.scraper.thetvdb;

import static org.tinymediamanager.core.entities.Person.Type.ACTOR;
import static org.tinymediamanager.core.entities.Person.Type.DIRECTOR;
import static org.tinymediamanager.core.entities.Person.Type.WRITER;
import static org.tinymediamanager.scraper.MediaMetadata.TVDB;
import static org.tinymediamanager.scraper.entities.MediaArtwork.MediaArtworkType.ALL;
import static org.tinymediamanager.scraper.entities.MediaArtwork.MediaArtworkType.BACKGROUND;
import static org.tinymediamanager.scraper.entities.MediaArtwork.MediaArtworkType.BANNER;
import static org.tinymediamanager.scraper.entities.MediaArtwork.MediaArtworkType.POSTER;
import static org.tinymediamanager.scraper.entities.MediaArtwork.MediaArtworkType.SEASON_BANNER;
import static org.tinymediamanager.scraper.entities.MediaArtwork.MediaArtworkType.SEASON_POSTER;

import java.io.IOException;
import java.text.ParseException;
import java.util.ArrayList;
import java.util.Calendar;
import java.util.Comparator;
import java.util.Date;
import java.util.HashMap;
import java.util.List;
import java.util.Map;
import java.util.SortedSet;
import java.util.TreeSet;
import java.util.regex.Matcher;
import java.util.regex.Pattern;

import org.apache.commons.lang3.StringUtils;
import org.slf4j.Logger;
import org.slf4j.LoggerFactory;
import org.tinymediamanager.core.MediaCertification;
import org.tinymediamanager.core.entities.MediaGenres;
import org.tinymediamanager.core.entities.MediaRating;
import org.tinymediamanager.core.entities.Person;
import org.tinymediamanager.core.tvshow.TvShowEpisodeSearchAndScrapeOptions;
import org.tinymediamanager.core.tvshow.TvShowSearchAndScrapeOptions;
import org.tinymediamanager.license.License;
import org.tinymediamanager.scraper.ArtworkSearchAndScrapeOptions;
import org.tinymediamanager.scraper.MediaMetadata;
import org.tinymediamanager.scraper.MediaProviderInfo;
import org.tinymediamanager.scraper.MediaSearchResult;
import org.tinymediamanager.scraper.entities.MediaArtwork;
import org.tinymediamanager.scraper.entities.MediaArtwork.MediaArtworkType;
import org.tinymediamanager.scraper.entities.MediaLanguages;
import org.tinymediamanager.scraper.exceptions.HttpException;
import org.tinymediamanager.scraper.exceptions.MissingIdException;
import org.tinymediamanager.scraper.exceptions.NothingFoundException;
import org.tinymediamanager.scraper.exceptions.ScrapeException;
import org.tinymediamanager.scraper.http.TmmHttpClient;
import org.tinymediamanager.scraper.interfaces.ITvShowArtworkProvider;
import org.tinymediamanager.scraper.interfaces.ITvShowMetadataProvider;
import org.tinymediamanager.scraper.interfaces.ITvShowTvdbMetadataProvider;
import org.tinymediamanager.scraper.util.CacheMap;
import org.tinymediamanager.scraper.util.ListUtils;
import org.tinymediamanager.scraper.util.MetadataUtil;
import org.tinymediamanager.scraper.util.StrgUtils;
import org.tinymediamanager.scraper.util.TvUtils;

import com.uwetrottmann.thetvdb.TheTvdb;
import com.uwetrottmann.thetvdb.entities.Actor;
import com.uwetrottmann.thetvdb.entities.ActorsResponse;
import com.uwetrottmann.thetvdb.entities.Episode;
import com.uwetrottmann.thetvdb.entities.EpisodeResponse;
import com.uwetrottmann.thetvdb.entities.EpisodesResponse;
import com.uwetrottmann.thetvdb.entities.Language;
import com.uwetrottmann.thetvdb.entities.LanguagesResponse;
import com.uwetrottmann.thetvdb.entities.Series;
import com.uwetrottmann.thetvdb.entities.SeriesImageQueryResult;
import com.uwetrottmann.thetvdb.entities.SeriesImageQueryResultResponse;
import com.uwetrottmann.thetvdb.entities.SeriesImagesQueryParam;
import com.uwetrottmann.thetvdb.entities.SeriesImagesQueryParamResponse;
import com.uwetrottmann.thetvdb.entities.SeriesResponse;
import com.uwetrottmann.thetvdb.entities.SeriesResultsResponse;

import okhttp3.OkHttpClient;
import retrofit2.Response;

/**
 * The Class TheTvDbMetadataProvider.
 *
 * @author Manuel Laggner
 */
public class TheTvDbMetadataProvider implements ITvShowMetadataProvider, ITvShowArtworkProvider, ITvShowTvdbMetadataProvider {
  public static final String                                 ID                     = "tvdb";

<<<<<<< HEAD
  private static final Logger                                 LOGGER              = LoggerFactory.getLogger(TheTvDbMetadataProvider.class);
  private static final String                                 ARTWORK_URL         = "https://artworks.thetvdb.com/banners/";
  private static final String                                 TMM_API_KEY         = ApiKey
      .decryptApikey("7bHHg4k0XhRERM8xd3l+ElhMUXOA5Ou4vQUEzYLGHt8=");
  private static final String                                 FALLBACK_LANGUAGE   = "fallbackLanguage";
  private static final CacheMap<Integer, List<MediaMetadata>> episodeListCacheMap = new CacheMap<>(60, 10);
  private static final MediaProviderInfo                      providerInfo        = createMediaProviderInfo();
=======
  private static final Logger                                LOGGER                 = LoggerFactory.getLogger(TheTvDbMetadataProvider.class);
  private static final String                                ARTWORK_URL            = "https://artworks.thetvdb.com/banners/";
  private static final String                                FALLBACK_LANGUAGE      = "fallbackLanguage";
  private static final CacheMap<String, List<MediaMetadata>> EPISODE_LIST_CACHE_MAP = new CacheMap<>(600, 5);
  private static final MediaProviderInfo                     PROVIDER_INFO          = createMediaProviderInfo();
>>>>>>> 75a1a3af

  private TheTvdb                                            tvdb;
  private List<Language>                                     tvdbLanguages;

  private synchronized void initAPI() throws ScrapeException {
    String tmmApiKey;
    String apiKey;
    try {
      apiKey = tmmApiKey = License.getInstance().getApiKey(ID);
    }
    catch (Exception e) {
      throw new ScrapeException(e);
    }

    String userApiKey = PROVIDER_INFO.getConfig().getValue("apiKey");

    // check if the API should change from current key to user key
    if (StringUtils.isNotBlank(userApiKey) && tvdb != null && !userApiKey.equals(tvdb.apiKey())) {
      tvdb = null;
      apiKey = userApiKey;
    }

    // check if the API should change from current key to tmm key
    if (StringUtils.isBlank(userApiKey) && tvdb != null && !tmmApiKey.equals(tvdb.apiKey())) {
      tvdb = null;
      apiKey = tmmApiKey;
    }

    if (tvdb == null) {
      try {
        tvdb = new TheTvdb(apiKey) {
          // tell the tvdb api to use our OkHttp client
          private OkHttpClient okHttpClient;

          @Override
          protected synchronized OkHttpClient okHttpClient() {
            if (this.okHttpClient == null) {
              OkHttpClient.Builder builder = TmmHttpClient.newBuilder(true); // with cache
              this.setOkHttpClientDefaults(builder);
              this.okHttpClient = builder.build();
            }

            return this.okHttpClient;
          }
        };
        Response<LanguagesResponse> httpResponse = tvdb.languages().allAvailable().execute();
        if (!httpResponse.isSuccessful()) {
          throw new HttpException(httpResponse.code(), httpResponse.message());
        }
        LanguagesResponse response = httpResponse.body();
        if (response == null) {
          throw new Exception("Could not connect to TVDB");
        }
        tvdbLanguages = response.data;
      }
      catch (Exception e) {
        LOGGER.warn("could not initialize API: {}", e.getMessage());
        // force re-initialization the next time this will be called
        tvdb = null;
        throw new ScrapeException(e);
      }
    }
  }

  private static MediaProviderInfo createMediaProviderInfo() {
    MediaProviderInfo providerInfo = new MediaProviderInfo(ID, "thetvdb.com",
        "<html><h3>The TVDB</h3><br />An open database for television fans. This scraper is able to scrape TV series metadata and artwork</html>",
        TheTvDbMetadataProvider.class.getResource("/org/tinymediamanager/scraper/thetvdb_com.svg"));

    providerInfo.getConfig().addText("apiKey", "", true);

    ArrayList<String> fallbackLanguages = new ArrayList<>();
    for (MediaLanguages mediaLanguages : MediaLanguages.values()) {
      fallbackLanguages.add(mediaLanguages.toString());
    }
    providerInfo.getConfig().addSelect(FALLBACK_LANGUAGE, fallbackLanguages.toArray(new String[0]), MediaLanguages.en.toString());
    providerInfo.getConfig().load();

    return providerInfo;
  }

  @Override
  public MediaProviderInfo getProviderInfo() {
    return PROVIDER_INFO;
  }

  @Override
  public String getId() {
    return ID;
  }

  @Override
  public MediaMetadata getMetadata(TvShowSearchAndScrapeOptions options) throws ScrapeException, MissingIdException, NothingFoundException {
    LOGGER.debug("getMetadata(): {}", options);
    // lazy initialization of the api
    initAPI();

    MediaMetadata md = new MediaMetadata(PROVIDER_INFO.getId());

    // do we have an id from the options?
    Integer id = options.getIdAsInteger(PROVIDER_INFO.getId());
    if (id == null || id == 0) {
      LOGGER.warn("no id available");
      throw new MissingIdException(PROVIDER_INFO.getId());
    }

    String language = options.getLanguage().getLanguage();
    String fallbackLanguage = MediaLanguages.get(PROVIDER_INFO.getConfig().getValue(FALLBACK_LANGUAGE)).getLanguage(); // just 2 char

    Series show = null;
    try {
      Response<SeriesResponse> httpResponse = tvdb.series().series(id, options.getLanguage().getLanguage()).execute();
      if (!httpResponse.isSuccessful()) {
        throw new HttpException(httpResponse.code(), httpResponse.message());
      }
      show = httpResponse.body().data;
      fillFallbackLanguages(language, fallbackLanguage, show);
    }
    catch (Exception e) {
      LOGGER.error("failed to get meta data: {}", e.getMessage());
      throw new ScrapeException(e);
    }

    if (show == null) {
      throw new NothingFoundException();
    }

    // populate metadata
    md.setId(PROVIDER_INFO.getId(), show.id);
    md.setTitle(show.seriesName);
    if (MetadataUtil.isValidImdbId(show.imdbId)) {
      md.setId(MediaMetadata.IMDB, show.imdbId);
    }
    if (StringUtils.isNotBlank(show.zap2itId)) {
      md.setId("zap2it", show.zap2itId);
    }
    md.setPlot(show.overview);

    try {
      md.setRuntime(Integer.parseInt(show.runtime));
    }
    catch (Exception e) {
      LOGGER.trace("could not parse runtime: {}", e.getMessage());
      md.setRuntime(0);
    }

    try {
      MediaRating rating = new MediaRating(getProviderInfo().getId());
      rating.setRating(show.siteRating.floatValue());
      rating.setVotes(TvUtils.parseInt(show.siteRatingCount));
      rating.setMaxValue(10);
      md.addRating(rating);
    }
    catch (Exception e) {
      LOGGER.trace("could not parse rating/vote count: {}", e.getMessage());
    }

    try {
      md.setReleaseDate(StrgUtils.parseDate(show.firstAired));
    }
    catch (ParseException e) {
      LOGGER.debug("could not parse date: {}", e.getMessage());
    }

    try {
      Date date = StrgUtils.parseDate(show.firstAired);
      Calendar calendar = Calendar.getInstance();
      calendar.setTime(date);
      int y = calendar.get(Calendar.YEAR);
      md.setYear(y);
      if (y != 0 && md.getTitle().contains(String.valueOf(y))) {
        LOGGER.debug("Weird TVDB entry - removing date {} from title", y);
        md.setTitle(clearYearFromTitle(md.getTitle(), y));
      }
    }
    catch (Exception e) {
      LOGGER.debug("could not parse date: {}", e.getMessage());
    }

    md.setStatus(show.status);
    md.addProductionCompany(show.network);

    List<Actor> actors = new ArrayList<>();
    try {
      Response<ActorsResponse> httpResponse = tvdb.series().actors(id).execute();
      if (!httpResponse.isSuccessful()) {
        throw new HttpException(httpResponse.code(), httpResponse.message());
      }
      actors.addAll(httpResponse.body().data);
    }
    catch (Exception e) {
      LOGGER.error("failed to get actors: {}", e.getMessage());
    }

    for (Actor actor : actors) {
      Person member = new Person(ACTOR);
      member.setId(PROVIDER_INFO.getId(), actor.id);
      member.setName(actor.name);
      member.setRole(actor.role);
      if (StringUtils.isNotBlank(actor.image)) {
        member.setThumbUrl(ARTWORK_URL + actor.image);
      }

      md.addCastMember(member);
    }

    md.addCertification(MediaCertification.findCertification(show.rating));

    // genres
    for (String genreAsString : ListUtils.nullSafe(show.genre)) {
      md.addGenre(MediaGenres.getGenre(genreAsString));
    }

    return md;
  }

  @Override
  public MediaMetadata getMetadata(TvShowEpisodeSearchAndScrapeOptions options) throws ScrapeException, MissingIdException, NothingFoundException {
    LOGGER.debug("getMetadata(): {}", options);

    // lazy initialization of the api
    initAPI();

    boolean useDvdOrder = false;

    // do we have an id from the options?
    int showId = options.createTvShowSearchAndScrapeOptions().getIdAsIntOrDefault(PROVIDER_INFO.getId(), 0);

    if (showId == 0) {
      LOGGER.warn("no id available");
      throw new MissingIdException(PROVIDER_INFO.getId());
    }

    int episodeTvdbId = options.getIdAsIntOrDefault(TVDB, 0);

    // get episode number and season number
    int seasonNr = options.getIdAsIntOrDefault(MediaMetadata.SEASON_NR, -1);
    int episodeNr = options.getIdAsIntOrDefault(MediaMetadata.EPISODE_NR, -1);

    if (seasonNr == -1 || episodeNr == -1) {
      seasonNr = options.getIdAsIntOrDefault(MediaMetadata.SEASON_NR_DVD, -1);
      episodeNr = options.getIdAsIntOrDefault(MediaMetadata.EPISODE_NR_DVD, -1);

      if (seasonNr != -1 && episodeNr != -1) {
        useDvdOrder = true;
      }
    }

    Date releaseDate = null;
    if (options.getMetadata() != null && options.getMetadata().getReleaseDate() != null) {
      releaseDate = options.getMetadata().getReleaseDate();
    }
    if (releaseDate == null && (seasonNr == -1 || episodeNr == -1) && episodeTvdbId == 0) {
      LOGGER.warn("no aired date/season number/episode number found");
      throw new MissingIdException(MediaMetadata.EPISODE_NR, MediaMetadata.SEASON_NR);
    }

    // get the episode via the episodesList() (is cached and contains all data with 1 call per 100 eps)
    List<MediaMetadata> episodes = getEpisodeList(options.createTvShowSearchAndScrapeOptions());

    // now search for the right episode in this list
    MediaMetadata foundEpisode = null;
    // first run - search with EP number
    for (MediaMetadata episode : episodes) {
      if (episodeTvdbId == (Integer) episode.getId(TVDB)) {
        foundEpisode = episode;
        break;
      }
      else if (useDvdOrder && episode.getDvdSeasonNumber() == seasonNr && episode.getDvdEpisodeNumber() == episodeNr) {
        foundEpisode = episode;
        break;
      }
      else if (!useDvdOrder && episode.getSeasonNumber() == seasonNr && episode.getEpisodeNumber() == episodeNr) {
        foundEpisode = episode;
        break;
      }
    }
    if (foundEpisode == null && releaseDate != null) {
      // we did not find the episode via season/episode number - search via release date
      for (MediaMetadata episode : episodes) {
        if (episode.getReleaseDate() == releaseDate) {
          foundEpisode = episode;
          break;
        }
      }
    }

    if (foundEpisode == null) {
      throw new NothingFoundException();
    }

    return foundEpisode;
  }

  @Override
  public SortedSet<MediaSearchResult> search(TvShowSearchAndScrapeOptions options) throws ScrapeException {
    // lazy initialization of the api
    initAPI();

    LOGGER.debug("search() {}", options);
    SortedSet<MediaSearchResult> results = new TreeSet<>();

    // detect the string to search
    String searchString = "";
    if (StringUtils.isNotEmpty(options.getSearchQuery())) {
      searchString = options.getSearchQuery();
    }

    String imdbId = options.getImdbId().isEmpty() ? null : options.getImdbId(); // do not submit empty string!
    if (MetadataUtil.isValidImdbId(searchString)) {
      imdbId = searchString; // search via IMDBid only
      searchString = null; // by setting empty searchterm
    }
    if (MetadataUtil.isValidImdbId(imdbId)) {
      searchString = null; // null-out search string, when searching with IMDB, else 405
    }

    int tvdbId = options.getIdAsInt(PROVIDER_INFO.getId());
    String language = options.getLanguage().getLanguage();
    String fallbackLanguage = MediaLanguages.get(PROVIDER_INFO.getConfig().getValue(FALLBACK_LANGUAGE)).getLanguage(); // just 2 char

    List<Series> series = new ArrayList<>();

    // FALLBACK:
    // Accept-Language:
    // Records are returned with the Episode name and Overview in the desired language, if it exists.
    // If there is no translation for the given language, then the record is still returned but with empty values for the translated fields.

    // if we have an TVDB id, use that!
    if (tvdbId != 0) {
      LOGGER.debug("found TvDb ID {} - getting direct", tvdbId);
      try {

        // check with submitted language
        Response<SeriesResponse> httpResponse = tvdb.series().series(tvdbId, language).execute();
        if (!httpResponse.isSuccessful()) {
          throw new HttpException(httpResponse.code(), httpResponse.message());
        }
        Series res = httpResponse.body().data;
        fillFallbackLanguages(language, fallbackLanguage, res);
        series.add(res);
      }
      catch (Exception e) {
        LOGGER.error("problem getting data vom tvdb via ID: {}", e.getMessage());
      }
    }

    // only search when we did not find something by ID (and search string or IMDB is present)
    if (series.isEmpty() && !(StringUtils.isEmpty(searchString) && StringUtils.isEmpty(imdbId))) {
      try {
        Response<SeriesResultsResponse> httpResponse = tvdb.search().series(searchString, imdbId, null, null, language).execute();
        if (!httpResponse.isSuccessful()) {
          // when not found in language -> 404
          if (!fallbackLanguage.equals(language)) {
            LOGGER.debug("not found - trying with fallback language {}", fallbackLanguage);
            httpResponse = tvdb.search().series(searchString, imdbId, null, null, fallbackLanguage).execute();
          }
          if (!httpResponse.isSuccessful()) {
            if (!fallbackLanguage.equals("en") && !language.equals("en")) {
              LOGGER.debug("not found - trying with EN language");
              httpResponse = tvdb.search().series(searchString, imdbId, null, null, "en").execute();
            }
            if (!httpResponse.isSuccessful()) {
              throw new HttpException(httpResponse.code(), httpResponse.message());
            }
          }
        }
        List<Series> res = httpResponse.body().data;
        for (Series s : res) {
          fillFallbackLanguages(language, fallbackLanguage, s);
        }
        series.addAll(res);
      }
      catch (Exception e) {
        LOGGER.error("problem getting data vom tvdb: {}", e.getMessage());
      }
    }

    if (series.isEmpty()) {
      return results;
    }

    // make sure there are no duplicates (e.g. if a show has been found in both languages)
    Map<Integer, MediaSearchResult> resultMap = new HashMap<>();

    for (Series show : series) {
      // check if that show has already a result
      if (resultMap.containsKey(show.id)) {
        continue;
      }

      // build up a new result
      MediaSearchResult result = new MediaSearchResult(PROVIDER_INFO.getId(), options.getMediaType());
      result.setId(show.id.toString());
      result.setTitle(show.seriesName);
      result.setOverview(show.overview);
      try {
        int year = Integer.parseInt(show.firstAired.substring(0, 4));
        result.setYear(year);
        if (year != 0 && result.getTitle().contains(String.valueOf(year))) {
          LOGGER.debug("Weird TVDB entry - removing date {} from title", year);
          result.setTitle(clearYearFromTitle(result.getTitle(), year));
        }
      }
      catch (Exception ignored) {
        // ignore
      }

      if (StringUtils.isNotBlank(show.poster)) {
        result.setPosterUrl(ARTWORK_URL + show.poster);
      }

      // calculate score
      result.calculateScore(options);
      resultMap.put(show.id, result);
    }

    // and convert all entries from the map to a list
    results.addAll(resultMap.values());

    return results;
  }

  private void fillFallbackLanguages(String language, String fallbackLanguage, Series serie) throws IOException {
    // check with fallback language
    Response<SeriesResponse> httpResponse;
    if ((StringUtils.isEmpty(serie.seriesName) || StringUtils.isEmpty(serie.overview)) && !fallbackLanguage.equals(language)) {
      LOGGER.trace("Getting show in fallback language {}", fallbackLanguage);
      httpResponse = tvdb.series().series(serie.id, fallbackLanguage).execute();
      if (!httpResponse.isSuccessful()) {
        throw new HttpException(httpResponse.code(), httpResponse.message());
      }
      serie.seriesName = StringUtils.isEmpty(serie.seriesName) ? httpResponse.body().data.seriesName : serie.seriesName;
      serie.overview = StringUtils.isEmpty(serie.overview) ? httpResponse.body().data.overview : serie.overview;
    }

    // STILL empty? check with EN language...
    if ((StringUtils.isEmpty(serie.seriesName) || StringUtils.isEmpty(serie.overview)) && !fallbackLanguage.equals("en") && !language.equals("en")) {
      LOGGER.trace("Getting show in fallback language {}", "en");
      httpResponse = tvdb.series().series(serie.id, "en").execute();
      if (!httpResponse.isSuccessful()) {
        throw new HttpException(httpResponse.code(), httpResponse.message());
      }
      serie.seriesName = StringUtils.isEmpty(serie.seriesName) ? httpResponse.body().data.seriesName : serie.seriesName;
      serie.overview = StringUtils.isEmpty(serie.overview) ? httpResponse.body().data.overview : serie.overview;
    }
  }

  private void fillFallbackLanguages(String language, String fallbackLanguage, Episode episode) throws IOException {
    // check with fallback language
    Response<EpisodeResponse> httpResponse;
    if ((StringUtils.isEmpty(episode.episodeName) || StringUtils.isEmpty(episode.overview)) && !fallbackLanguage.equals(language)) {
      LOGGER.trace("Getting episode S{}E{} in fallback language {}", episode.airedSeason, episode.airedEpisodeNumber, fallbackLanguage);
      httpResponse = tvdb.episodes().get(episode.id, fallbackLanguage).execute();
      if (!httpResponse.isSuccessful()) {
        throw new HttpException(httpResponse.code(), httpResponse.message());
      }
      episode.episodeName = StringUtils.isEmpty(episode.episodeName) ? httpResponse.body().data.episodeName : episode.episodeName;
      episode.overview = StringUtils.isEmpty(episode.overview) ? httpResponse.body().data.overview : episode.overview;
    }

    // STILL empty? check with EN language...
    if ((StringUtils.isEmpty(episode.episodeName) || StringUtils.isEmpty(episode.overview)) && !fallbackLanguage.equals("en")
        && !language.equals("en")) {
      LOGGER.trace("Getting episode S{}E{} in fallback language {}", episode.airedSeason, episode.airedEpisodeNumber, "en");
      httpResponse = tvdb.episodes().get(episode.id, "en").execute();
      if (!httpResponse.isSuccessful()) {
        throw new HttpException(httpResponse.code(), httpResponse.message());
      }
      episode.episodeName = StringUtils.isEmpty(episode.episodeName) ? httpResponse.body().data.episodeName : episode.episodeName;
      episode.overview = StringUtils.isEmpty(episode.overview) ? httpResponse.body().data.overview : episode.overview;
    }
  }

  @Override
  public List<MediaArtwork> getArtwork(ArtworkSearchAndScrapeOptions options) throws ScrapeException, MissingIdException {
    // lazy initialization of the api
    initAPI();

    LOGGER.debug("getting artwork: {}", options);
    List<MediaArtwork> artwork = new ArrayList<>();

    // do we have an id from the options?
    Integer id = options.getIdAsInteger(PROVIDER_INFO.getId());

    if (id == null || id == 0) {
      LOGGER.warn("no id available");
      throw new MissingIdException(PROVIDER_INFO.getId());
    }

    // get artwork from thetvdb
    List<SeriesImageQueryResult> images = new ArrayList<>();
    try {
      // get all types of artwork we can get
      Response<SeriesImagesQueryParamResponse> response = tvdb.series().imagesQueryParams(id).execute();
      if (!response.isSuccessful()) {
        throw new HttpException(response.code(), response.message());
      }
      for (SeriesImagesQueryParam param : response.body().data) {
        if (options.getArtworkType() == ALL || ("fanart".equals(param.keyType) && options.getArtworkType() == BACKGROUND)
            || ("poster".equals(param.keyType) && options.getArtworkType() == POSTER)
            || ("season".equals(param.keyType) && options.getArtworkType() == SEASON_POSTER)
            || ("seasonwide".equals(param.keyType) && options.getArtworkType() == SEASON_BANNER)
            || ("series".equals(param.keyType) && options.getArtworkType() == BANNER)) {

          try {
            Response<SeriesImageQueryResultResponse> httpResponse = tvdb.series().imagesQuery(id, param.keyType, null, null, null).execute();
            if (!httpResponse.isSuccessful()) {
              throw new HttpException(httpResponse.code(), httpResponse.message());
            }
            images.addAll(httpResponse.body().data);
          }
          catch (Exception e) {
            LOGGER.error("could not get artwork from tvdb: {}", e.getMessage());
          }
        }
      }
    }
    catch (Exception e) {
      LOGGER.error("failed to get artwork: {}", e.getMessage());
      throw new ScrapeException(e);
    }

    if (images.isEmpty()) {
      return artwork;
    }

    // sort it
    images.sort(new ImageComparator(options.getLanguage().getLanguage()));

    // build output
    for (SeriesImageQueryResult image : images) {
      MediaArtwork ma = null;

      // set artwork type
      switch (image.keyType) {
        case "fanart":
          ma = new MediaArtwork(PROVIDER_INFO.getId(), BACKGROUND);
          break;

        case "poster":
          ma = new MediaArtwork(PROVIDER_INFO.getId(), POSTER);
          break;

        case "season":
          ma = new MediaArtwork(PROVIDER_INFO.getId(), SEASON_POSTER);
          try {
            ma.setSeason(Integer.parseInt(image.subKey));
          }
          catch (Exception e) {
            LOGGER.trace("could not parse season: {}", image.subKey);
          }
          break;

        case "seasonwide":
          ma = new MediaArtwork(PROVIDER_INFO.getId(), SEASON_BANNER);
          try {
            ma.setSeason(Integer.parseInt(image.subKey));
          }
          catch (Exception e) {
            LOGGER.trace("could not parse season: {}", image.subKey);
          }
          break;

        case "series":
          ma = new MediaArtwork(PROVIDER_INFO.getId(), BANNER);
          break;

        default:
          continue;
      }

      // extract image sizes
      if (StringUtils.isNotBlank(image.resolution)) {
        try {
          Pattern pattern = Pattern.compile("([0-9]{3,4})x([0-9]{3,4})");
          Matcher matcher = pattern.matcher(image.resolution);
          if (matcher.matches() && matcher.groupCount() > 1) {
            int width = Integer.parseInt(matcher.group(1));
            int height = Integer.parseInt(matcher.group(2));
            ma.addImageSize(width, height, ARTWORK_URL + image.fileName);

            // set image size
            switch (ma.getType()) {
              case POSTER:
                if (width >= 1000) {
                  ma.setSizeOrder(MediaArtwork.PosterSizes.LARGE.getOrder());
                }
                else if (width >= 500) {
                  ma.setSizeOrder(MediaArtwork.PosterSizes.BIG.getOrder());
                }
                else if (width >= 342) {
                  ma.setSizeOrder(MediaArtwork.PosterSizes.MEDIUM.getOrder());
                }
                else {
                  ma.setSizeOrder(MediaArtwork.PosterSizes.SMALL.getOrder());
                }
                break;

              case BACKGROUND:
                if (width >= 3840) {
                  ma.setSizeOrder(MediaArtwork.FanartSizes.XLARGE.getOrder());
                }
                if (width >= 1920) {
                  ma.setSizeOrder(MediaArtwork.FanartSizes.LARGE.getOrder());
                }
                else if (width >= 1280) {
                  ma.setSizeOrder(MediaArtwork.FanartSizes.MEDIUM.getOrder());
                }
                else {
                  ma.setSizeOrder(MediaArtwork.FanartSizes.SMALL.getOrder());
                }
                break;

              default:
                break;
            }
          }
        }
        catch (Exception e) {
          LOGGER.debug("could not extract size from artwork: {}", image.resolution);
        }
      }

      // set size for banner & season poster (resolution not in api)
      if (ma.getType() == SEASON_BANNER || ma.getType() == SEASON_POSTER) {
        ma.setSizeOrder(MediaArtwork.FanartSizes.LARGE.getOrder());
      }
      else if (ma.getType() == BANNER) {
        ma.setSizeOrder(MediaArtwork.FanartSizes.MEDIUM.getOrder());
      }

      ma.setDefaultUrl(ARTWORK_URL + image.fileName);
      if (StringUtils.isNotBlank(image.thumbnail)) {
        ma.setPreviewUrl(ARTWORK_URL + image.thumbnail);
      }
      else {
        ma.setPreviewUrl(ma.getDefaultUrl());
      }

      ma.setLanguage(ma.getLanguage());

      artwork.add(ma);
    }

    return artwork;
  }

  @Override
  public List<MediaMetadata> getEpisodeList(TvShowSearchAndScrapeOptions options) throws ScrapeException, MissingIdException {
    LOGGER.debug("getEpisodeList(): {}", options);

    // lazy initialization of the api
    initAPI();

    // do we have an show id from the options?
    Integer showId = options.getIdAsInteger(PROVIDER_INFO.getId());
    if (showId == null || showId == 0) {
      LOGGER.warn("no id available");
      throw new MissingIdException(PROVIDER_INFO.getId());
    }

    // look in the cache map if there is an entry
    List<MediaMetadata> episodes = EPISODE_LIST_CACHE_MAP.get(showId + "_" + options.getLanguage().getLanguage());
    if (ListUtils.isNotEmpty(episodes)) {
      // cache hit!
      return episodes;
    }

    episodes = new ArrayList<>();

    List<Episode> eps = new ArrayList<>();
    try {
      String language = options.getLanguage().getLanguage();
      String fallbackLanguage = MediaLanguages.get(PROVIDER_INFO.getConfig().getValue(FALLBACK_LANGUAGE)).getLanguage();

      // 100 results per page
      int counter = 1;
      while (true) {
        Response<EpisodesResponse> httpResponse = tvdb.series().episodes(showId, counter, language).execute();
        if (!httpResponse.isSuccessful() && counter == 1) {
          // error at the first fetch will result in an exception
          throw new HttpException(httpResponse.code(), httpResponse.message());
        }
        else if (!httpResponse.isSuccessful() && counter > 1) {
          // we got at least one page with results - maybe the episode count is the same as the pagination count
          break;
        }
        EpisodesResponse response = httpResponse.body();

        // fallback language
        for (Episode ep : response.data) {
          fillFallbackLanguages(language, fallbackLanguage, ep);
        }

        eps.addAll(response.data);
        if (response.data.size() < 100) {
          break;
        }

        counter++;
      }
    }
    catch (Exception e) {
      LOGGER.error("failed to get episode list: {}", e.getMessage());
      throw new ScrapeException(e);
    }

    for (Episode ep : eps) {
      MediaMetadata episode = new MediaMetadata(PROVIDER_INFO.getId());

      episode.setId(PROVIDER_INFO.getId(), ep.id);
      if (MetadataUtil.isValidImdbId(ep.imdbId)) {
        episode.setId(MediaMetadata.IMDB, ep.imdbId);
      }
      episode.setSeasonNumber(TvUtils.getSeasonNumber(ep.airedSeason));
      episode.setEpisodeNumber(TvUtils.getEpisodeNumber(ep.airedEpisodeNumber));
      episode.setDvdSeasonNumber(TvUtils.getSeasonNumber(ep.dvdSeason));
      episode.setDvdEpisodeNumber(TvUtils.getEpisodeNumber(ep.dvdEpisodeNumber));
      episode.setTitle(ep.episodeName);
      episode.setPlot(ep.overview);

      try {
        episode.setReleaseDate(StrgUtils.parseDate(ep.firstAired));
      }
      catch (Exception ignored) {
        LOGGER.trace("Could not parse date: {}", ep.firstAired);
      }

      try {
        MediaRating rating = new MediaRating(getProviderInfo().getId());
        rating.setRating(ep.siteRating.floatValue());
        rating.setVotes(TvUtils.parseInt(ep.siteRatingCount));
        rating.setMaxValue(10);
        episode.addRating(rating);
      }
      catch (Exception e) {
        LOGGER.trace("could not parse rating/vote count: {}", e.getMessage());
      }

      // directors
      if (ep.directors != null && !ep.directors.isEmpty()) {
        for (String director : ep.directors) {
          String[] multiple = director.split(",");
          for (String g2 : multiple) {
            Person cm = new Person(DIRECTOR);
            cm.setName(g2.trim());
            episode.addCastMember(cm);
          }
        }
      }

      // writers
      if (ep.writers != null && !ep.writers.isEmpty()) {
        for (String writer : ep.writers) {
          String[] multiple = writer.split(",");
          for (String g2 : multiple) {
            Person cm = new Person(WRITER);
            cm.setName(g2.trim());
            episode.addCastMember(cm);
          }
        }
      }

      // actors (guests?)
      if (ep.guestStars != null && !ep.guestStars.isEmpty()) {
        for (String guest : ep.guestStars) {
          String[] multiple = guest.split(",");
          for (String g2 : multiple) {
            Person cm = new Person(ACTOR);
            cm.setName(g2.trim());
            episode.addCastMember(cm);
          }
        }
      }

      // Thumb
      if (StringUtils.isNotBlank(ep.filename)) {
        MediaArtwork ma = new MediaArtwork(PROVIDER_INFO.getId(), MediaArtworkType.THUMB);
        ma.setPreviewUrl(ARTWORK_URL + ep.filename);
        ma.setDefaultUrl(ARTWORK_URL + ep.filename);
        episode.addMediaArt(ma);
      }

      episodes.add(episode);
    }

    // cache for further fast access
    if (!episodes.isEmpty()) {
      EPISODE_LIST_CACHE_MAP.put(showId + "_" + options.getLanguage().getLanguage(), episodes);
    }

    return episodes;
  }

  /**
   * Is i1 != i2 (when >0)
   */
  private boolean yearDiffers(int i1, int i2) {
    return i1 != 0 && i2 != 0 && i1 != i2;
  }

  // unneeded, tested it, and (semi)colons in query work well
  @Deprecated
  private String cleanString(String oldString) {
    if (StringUtils.isEmpty(oldString)) {
      return "";
    }
    // remove semicolons (for searies like "ChäoS;Child" or "Steins;Gate")
    String newString = oldString.replaceAll(";", "");

    return newString.trim();
  }

  /**********************************************************************
   * local helper classes
   **********************************************************************/
  private class ImageComparator implements Comparator<SeriesImageQueryResult> {
    private int preferredLangu = 0;
    private int english        = 0;

    private ImageComparator(String language) {
      for (Language lang : tvdbLanguages) {
        if (language.equals(lang.abbreviation)) {
          preferredLangu = lang.id;
        }
        if ("en".equals(lang.abbreviation)) {
          english = lang.id;
        }
      }
    }

    /*
     * sort artwork: primary by language: preferred lang (ie de), en, others; then: score
     */
    @Override
    public int compare(SeriesImageQueryResult arg0, SeriesImageQueryResult arg1) {
      // check if first image is preferred langu

      if (arg0.languageId == preferredLangu && arg1.languageId != preferredLangu) {
        return -1;
      }

      // check if second image is preferred langu
      if (arg0.languageId != preferredLangu && arg1.languageId == preferredLangu) {
        return 1;
      }

      // check if the first image is en
      if (arg0.languageId == english && arg1.languageId != english) {
        return -1;
      }

      // check if the second image is en
      if (arg0.languageId != english && arg1.languageId == english) {
        return 1;
      }

      // swap arg0 and arg1 to sort reverse
      int result = Integer.compare(arg1.ratingsInfo.count, arg0.ratingsInfo.count);

      // if the result is still 0, we need to compare by ID (returning a zero here will treat it as a duplicate and remove the previous one)
      if (result == 0) {
        result = Integer.compare(arg1.id, arg0.id);
      }

      return result;
    }
  }

  /**
   * try to strip out the year from the title
   * 
   * @param title
   *          the title to strip out the year
   * @param year
   *          the year to compare
   * @return the cleaned title or the original title if there is nothing to clean
   */
  private String clearYearFromTitle(String title, int year) {
    return title.replaceAll("\\(" + year + "\\)$", "").trim();
  }
}<|MERGE_RESOLUTION|>--- conflicted
+++ resolved
@@ -98,21 +98,11 @@
 public class TheTvDbMetadataProvider implements ITvShowMetadataProvider, ITvShowArtworkProvider, ITvShowTvdbMetadataProvider {
   public static final String                                 ID                     = "tvdb";
 
-<<<<<<< HEAD
-  private static final Logger                                 LOGGER              = LoggerFactory.getLogger(TheTvDbMetadataProvider.class);
-  private static final String                                 ARTWORK_URL         = "https://artworks.thetvdb.com/banners/";
-  private static final String                                 TMM_API_KEY         = ApiKey
-      .decryptApikey("7bHHg4k0XhRERM8xd3l+ElhMUXOA5Ou4vQUEzYLGHt8=");
-  private static final String                                 FALLBACK_LANGUAGE   = "fallbackLanguage";
-  private static final CacheMap<Integer, List<MediaMetadata>> episodeListCacheMap = new CacheMap<>(60, 10);
-  private static final MediaProviderInfo                      providerInfo        = createMediaProviderInfo();
-=======
   private static final Logger                                LOGGER                 = LoggerFactory.getLogger(TheTvDbMetadataProvider.class);
   private static final String                                ARTWORK_URL            = "https://artworks.thetvdb.com/banners/";
   private static final String                                FALLBACK_LANGUAGE      = "fallbackLanguage";
   private static final CacheMap<String, List<MediaMetadata>> EPISODE_LIST_CACHE_MAP = new CacheMap<>(600, 5);
   private static final MediaProviderInfo                     PROVIDER_INFO          = createMediaProviderInfo();
->>>>>>> 75a1a3af
 
   private TheTvdb                                            tvdb;
   private List<Language>                                     tvdbLanguages;
