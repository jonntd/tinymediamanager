/*
 * Copyright 2012 - 2017 Manuel Laggner
 *
 * Licensed under the Apache License, Version 2.0 (the "License");
 * you may not use this file except in compliance with the License.
 * You may obtain a copy of the License at
 *
 *     http://www.apache.org/licenses/LICENSE-2.0
 *
 * Unless required by applicable law or agreed to in writing, software
 * distributed under the License is distributed on an "AS IS" BASIS,
 * WITHOUT WARRANTIES OR CONDITIONS OF ANY KIND, either express or implied.
 * See the License for the specific language governing permissions and
 * limitations under the License.
 */
package org.tinymediamanager.core;

import java.beans.PropertyChangeListener;
import java.io.File;
import java.io.FileWriter;
import java.io.StringWriter;
import java.io.Writer;
import java.util.ArrayList;
import java.util.Collections;
import java.util.List;
import java.util.Locale;

import javax.xml.bind.JAXBContext;
import javax.xml.bind.Marshaller;
import javax.xml.bind.annotation.XmlAttribute;
import javax.xml.bind.annotation.XmlElement;
import javax.xml.bind.annotation.XmlElementWrapper;
import javax.xml.bind.annotation.XmlRootElement;
import javax.xml.bind.annotation.adapters.XmlJavaTypeAdapter;

import org.apache.commons.io.IOUtils;
import org.apache.commons.lang3.StringEscapeUtils;
import org.apache.commons.lang3.StringUtils;
import org.apache.commons.lang3.SystemUtils;
import org.jdesktop.observablecollections.ObservableCollections;
import org.slf4j.Logger;
import org.slf4j.LoggerFactory;
import org.tinymediamanager.ReleaseInfo;
import org.tinymediamanager.core.ImageCache.CacheType;
import org.tinymediamanager.core.Message.MessageLevel;
import org.tinymediamanager.scraper.http.ProxySettings;
import org.tinymediamanager.scraper.util.StrgUtils;

/**
 * The Class Settings - holding all settings for tmm.
 * 
 * @author Manuel Laggner
 */
@XmlRootElement(name = "tinyMediaManager")
<<<<<<< HEAD
public class Settings extends AbstractSettings {
  private static final Logger    LOGGER                = LoggerFactory.getLogger(Settings.class);

  public final static String     DEFAULT_CONFIG_FOLDER = "data";

  private String                 settingsFolder        = DEFAULT_CONFIG_FOLDER;
  private static Settings        instance;
=======
public class Settings extends AbstractModelObject {
  private static final Logger         LOGGER                      = LoggerFactory.getLogger(Settings.class);
  private static final String         DEFAULT_CONFIG_FOLDER       = "data";
  private static final String         DEFAULT_CONFIG_FILE         = "config.xml";
  private static String               settingsFolder              = DEFAULT_CONFIG_FOLDER;
  private static String               configFile                  = DEFAULT_CONFIG_FILE;
  private static Settings             instance;
>>>>>>> d22b2fb0

  /**
   * Constants mainly for events
   */
<<<<<<< HEAD
  private final static String    CONFIG_FILE           = "tmm.xml";
  private final static String    TITLE_PREFIX          = "titlePrefix";
  private final static String    PREFIX                = "prefix";
  private final static String    VIDEO_FILE_TYPE       = "videoFileTypes";
  private final static String    AUDIO_FILE_TYPE       = "audioFileTypes";
  private final static String    SUBTITLE_FILE_TYPE    = "subtitleFileTypes";
  private final static String    FILETYPE              = "filetype";
  private final static String    PROXY_HOST            = "proxyHost";
  private final static String    PROXY_PORT            = "proxyPort";
  private final static String    PROXY_USERNAME        = "proxyUsername";
  private final static String    PROXY_PASSWORD        = "proxyPassword";
  private final static String    IMAGE_CACHE           = "imageCache";
  private final static String    IMAGE_CACHE_TYPE      = "imageCacheType";
  private final static String    LANGUAGE              = "language";
  private final static String    WOL_DEVICES           = "wolDevices";
  private final static String    ENABLE_ANALYTICS      = "enableAnalytics";
=======
  private final static String         TITLE_PREFIX                = "titlePrefix";
  private final static String         PREFIX                      = "prefix";
  private final static String         VIDEO_FILE_TYPE             = "videoFileTypes";
  private final static String         AUDIO_FILE_TYPE             = "audioFileTypes";
  private final static String         SUBTITLE_FILE_TYPE          = "subtitleFileTypes";
  private final static String         FILETYPE                    = "filetype";
  private final static String         PROXY_HOST                  = "proxyHost";
  private final static String         PROXY_PORT                  = "proxyPort";
  private final static String         PROXY_USERNAME              = "proxyUsername";
  private final static String         PROXY_PASSWORD              = "proxyPassword";
  private final static String         IMAGE_CACHE                 = "imageCache";
  private final static String         IMAGE_CACHE_TYPE            = "imageCacheType";
  private final static String         LANGUAGE                    = "language";
  private final static String         WOL_DEVICES                 = "wolDevices";
  private final static String         ENABLE_ANALYTICS            = "enableAnalytics";
>>>>>>> d22b2fb0

  private final static String         UPNP_SHARE_LIBRARY          = "upnpShareLibrary";
  private final static String         UPNP_PLAY_ON_REMOTE         = "upnpRemotePlay";

  @XmlElementWrapper(name = TITLE_PREFIX)
  @XmlElement(name = PREFIX)
  private final List<String>     titlePrefix           = ObservableCollections.observableList(new ArrayList<String>());

  @XmlElementWrapper(name = VIDEO_FILE_TYPE)
  @XmlElement(name = FILETYPE)
  private final List<String>     videoFileTypes        = ObservableCollections.observableList(new ArrayList<String>());

  @XmlElementWrapper(name = AUDIO_FILE_TYPE)
  @XmlElement(name = FILETYPE)
  private final List<String>     audioFileTypes        = ObservableCollections.observableList(new ArrayList<String>());

  @XmlElementWrapper(name = SUBTITLE_FILE_TYPE)
  @XmlElement(name = FILETYPE)
  private final List<String>     subtitleFileTypes     = ObservableCollections.observableList(new ArrayList<String>());

  @XmlElementWrapper(name = WOL_DEVICES)
  private final List<WolDevice>  wolDevices            = ObservableCollections.observableList(new ArrayList<WolDevice>());

  @XmlAttribute
  private String                 version               = "";

  private String                 proxyHost;
  private String                 proxyPort;
  private String                 proxyUsername;
  private String                 proxyPassword;

  private String                 traktAccessToken      = "";
  private String                 traktRefreshToken     = "";

  private String                 xbmcHost              = "";
  private String                 xbmcUsername          = "";
  private String                 xbmcPassword          = "";

  private boolean                imageCache            = true;
  private CacheType              imageCacheType        = CacheType.SMOOTH;

  // language 2 char - saved to config
  private String                 language;
  private String                 mediaPlayer           = "";

  private int                    fontSize              = 12;
  private String                 fontFamily            = "Dialog";

  private boolean                deleteTrashOnExit     = false;
  private boolean                enableAnalytics       = true;

  private PropertyChangeListener propertyChangeListener;

  private boolean                     upnpShareLibrary            = false;
  private boolean                     upnpRemotePlay              = false;

  /**
   * Instantiates a new settings.
   */
  public Settings() {
    propertyChangeListener = evt -> setDirty();
    addPropertyChangeListener(propertyChangeListener);
  }

  @Override
  protected String getConfigFilename() {
    return CONFIG_FILE;
  }

  @Override
  protected Logger getLogger() {
    return LOGGER;
  }

  @Override
  protected void writeDefaultSettings() {
    version = ReleaseInfo.getVersion();

    // default video file types derived from
    // http://wiki.xbmc.org/index.php?title=Advancedsettings.xml#.3Cvideoextensions.3E
    videoFileTypes.clear();
    addVideoFileTypes(".3gp");
    addVideoFileTypes(".asf");
    addVideoFileTypes(".asx");
    addVideoFileTypes(".avc");
    addVideoFileTypes(".avi");
    addVideoFileTypes(".bdmv");
    addVideoFileTypes(".bin");
    addVideoFileTypes(".bivx");
    addVideoFileTypes(".dat");
    addVideoFileTypes(".divx");
    addVideoFileTypes(".dv");
    addVideoFileTypes(".dvr-ms");
    addVideoFileTypes(".disc"); // video stubs
    addVideoFileTypes(".fli");
    addVideoFileTypes(".flv");
    addVideoFileTypes(".h264");
    addVideoFileTypes(".img");
    addVideoFileTypes(".iso");
    addVideoFileTypes(".mts");
    addVideoFileTypes(".mt2s");
    addVideoFileTypes(".m2ts");
    addVideoFileTypes(".m2v");
    addVideoFileTypes(".m4v");
    addVideoFileTypes(".mkv");
    addVideoFileTypes(".mov");
    addVideoFileTypes(".mp4");
    addVideoFileTypes(".mpeg");
    addVideoFileTypes(".mpg");
    addVideoFileTypes(".nrg");
    addVideoFileTypes(".nsv");
    addVideoFileTypes(".nuv");
    addVideoFileTypes(".ogm");
    addVideoFileTypes(".pva");
    addVideoFileTypes(".qt");
    addVideoFileTypes(".rm");
    addVideoFileTypes(".rmvb");
    addVideoFileTypes(".strm");
    addVideoFileTypes(".svq3");
    addVideoFileTypes(".ts");
    addVideoFileTypes(".ty");
    addVideoFileTypes(".viv");
    addVideoFileTypes(".vob");
    addVideoFileTypes(".vp3");
    addVideoFileTypes(".wmv");
    addVideoFileTypes(".xvid");
    Collections.sort(videoFileTypes);

    audioFileTypes.clear();
    addAudioFileTypes(".a52");
    addAudioFileTypes(".aa3");
    addAudioFileTypes(".aac");
    addAudioFileTypes(".ac3");
    addAudioFileTypes(".adt");
    addAudioFileTypes(".adts");
    addAudioFileTypes(".aif");
    addAudioFileTypes(".aiff");
    addAudioFileTypes(".alac");
    addAudioFileTypes(".ape");
    addAudioFileTypes(".at3");
    addAudioFileTypes(".atrac");
    addAudioFileTypes(".au");
    addAudioFileTypes(".dts");
    addAudioFileTypes(".flac");
    addAudioFileTypes(".m4a");
    addAudioFileTypes(".m4b");
    addAudioFileTypes(".m4p");
    addAudioFileTypes(".mid");
    addAudioFileTypes(".midi");
    addAudioFileTypes(".mka");
    addAudioFileTypes(".mp3");
    addAudioFileTypes(".mpa");
    addAudioFileTypes(".oga");
    addAudioFileTypes(".ogg");
    addAudioFileTypes(".pcm");
    addAudioFileTypes(".ra");
    addAudioFileTypes(".ram");
    addAudioFileTypes(".rm");
    addAudioFileTypes(".tta");
    addAudioFileTypes(".wav");
    addAudioFileTypes(".wave");
    addAudioFileTypes(".wma");
    Collections.sort(audioFileTypes);

    // default subtitle files
    subtitleFileTypes.clear();
    addSubtitleFileTypes(".aqt");
    addSubtitleFileTypes(".cvd");
    addSubtitleFileTypes(".dks");
    addSubtitleFileTypes(".jss");
    addSubtitleFileTypes(".sub");
    addSubtitleFileTypes(".ttxt");
    addSubtitleFileTypes(".mpl");
    addSubtitleFileTypes(".pjs");
    addSubtitleFileTypes(".psb");
    addSubtitleFileTypes(".rt");
    addSubtitleFileTypes(".srt");
    addSubtitleFileTypes(".smi");
    addSubtitleFileTypes(".ssf");
    addSubtitleFileTypes(".ssa");
    addSubtitleFileTypes(".svcd");
    addSubtitleFileTypes(".usf");
    // addSubtitleFileTypes(".idx"); // not a subtitle! just index for .sub
    addSubtitleFileTypes(".ass");
    addSubtitleFileTypes(".pgs");
    addSubtitleFileTypes(".vobsub");
    Collections.sort(subtitleFileTypes);

    // default title prefix
    titlePrefix.clear();
    addTitlePrefix("A");
    addTitlePrefix("An");
    addTitlePrefix("The");
    addTitlePrefix("Der");
    addTitlePrefix("Die");
    addTitlePrefix("Das");
    addTitlePrefix("Ein");
    addTitlePrefix("Eine");
    addTitlePrefix("Le");
    addTitlePrefix("La");
    addTitlePrefix("Les");
    addTitlePrefix("L'");
    addTitlePrefix("L´");
    addTitlePrefix("L`");
    addTitlePrefix("Un");
    addTitlePrefix("Une");
    addTitlePrefix("Des");
    addTitlePrefix("Du");
    addTitlePrefix("D'");
    addTitlePrefix("D´");
    addTitlePrefix("D`");
    Collections.sort(titlePrefix);

    setProxyFromSystem();

    saveSettings();
  }

  /**
   * Gets the single instance of Settings.
   * 
   * @return single instance of Settings
   */
  public static synchronized Settings getInstance() {
    return getInstance(settingsFolder);
  }

  /**
   * Override our settings folder (defaults to "data")<br>
   * <b>Should only be used for unit testing et all!</b><br>
   *
   * @return single instance of Settings
   */
<<<<<<< HEAD
  public synchronized static Settings getInstance(String folder) {
    if (instance == null) {
      instance = (Settings) getInstance(folder, CONFIG_FILE, Settings.class);
=======
  public static synchronized Settings getInstance(String folder) {
    return getInstance(folder, configFile);
  }

  /**
   * Override our settings folder (defaults to "data")<br>
   * <b>Should only be used for unit testing et all!</b><br>
   * 
   * @return single instance of Settings
   */
  public static synchronized Settings getInstance(String folder, String configFile) {
    if (Settings.instance == null) {

      // upgrade/move into own config dir
      // need to do here, since this is called quite in the beginning

      Path cfgFolder = Paths.get("config"); // old impl
      if (Files.isDirectory(cfgFolder)) {
        try {
          Utils.moveDirectorySafe(cfgFolder, Paths.get(DEFAULT_CONFIG_FOLDER)); // migrate only default
        }
        catch (IOException e) {
          LOGGER.warn("error migrating config folder");
        }
      }

      cfgFolder = Paths.get(folder);
      if (!Files.exists(cfgFolder)) {
        try {
          Files.createDirectories(cfgFolder);
        }
        catch (IOException e) {
          // ignore
        }
      }

      // migrate only default config.xml
      Path oldCfg = Paths.get(DEFAULT_CONFIG_FILE);
      if (Utils.isRegularFile(oldCfg)) {
        try {
          Utils.moveFileSafe(oldCfg, cfgFolder.resolve(DEFAULT_CONFIG_FILE));
        }
        catch (IOException e) {
          LOGGER.warn("error migrating config.xml");
        }
      }

      // try to parse XML
      JAXBContext context;
      try {
        context = JAXBContext.newInstance(Settings.class);
        Unmarshaller um = context.createUnmarshaller();
        try {
          LOGGER.debug("Loading settings from " + folder + "/" + configFile);
          Reader in = new InputStreamReader(new FileInputStream(new File(folder, configFile)), "UTF-8");
          Settings.instance = (Settings) um.unmarshal(in);
          Settings.instance.settingsFolder = folder;
          Settings.instance.configFile = configFile;
        }
        catch (Exception e) {
          LOGGER.warn("could not load settings - creating default ones...");
          Settings.instance = new Settings();
          Settings.instance.newConfig = true;
          Settings.instance.settingsFolder = folder;
          Settings.instance.configFile = configFile;
          Settings.instance.writeDefaultSettings();
        }
        Settings.instance.clearDirty();
      }
      catch (Exception e) {
        LOGGER.error("getInstance", e);
        MessageManager.instance.pushMessage(new Message(MessageLevel.ERROR, "tmm.settings", "message.config.loadsettingserror"));
      }
>>>>>>> d22b2fb0
    }
    return instance;
  }

  /**
   * is our settings file up to date?
   */
  public boolean isCurrentVersion() {
    return StrgUtils.compareVersion(version, ReleaseInfo.getVersion()) == 0;
  }

  /**
   * gets the version of out settings file
   */
  public String getVersion() {
    return version;
  }

  /**
   * sets the current version into settings file
   */
  public void setCurrentVersion() {
    version = ReleaseInfo.getVersion();
    setDirty();
  }

  /**
   * Clear dirty.
   */
  private void clearDirty() {
    dirty = false;
  }

  /**
   * Adds a title prefix.
   * 
   * @param prfx
   *          the prefix
   */
  public void addTitlePrefix(String prfx) {
    if (!titlePrefix.contains(prfx)) {
      titlePrefix.add(prfx);
      firePropertyChange(TITLE_PREFIX, null, titlePrefix);
    }
  }

  /**
   * Removes the title prefix.
   * 
   * @param prfx
   *          the prfx
   */
  public void removeTitlePrefix(String prfx) {
    titlePrefix.remove(prfx);
    firePropertyChange(TITLE_PREFIX, null, titlePrefix);
  }

  /**
   * Gets the title prefix.
   * 
   * @return the title prefix
   */
  public List<String> getTitlePrefix() {
    return titlePrefix;
  }

  /**
   * Adds the video file types.
   * 
   * @param type
   *          the type
   */
  public void addVideoFileTypes(String type) {
    if (!type.startsWith(".")) {
      type = "." + type;
    }
    if (!videoFileTypes.contains(type)) {
      videoFileTypes.add(type);
      firePropertyChange(VIDEO_FILE_TYPE, null, videoFileTypes);
    }
  }

  /**
   * Removes the video file type.
   * 
   * @param type
   *          the type
   */
  public void removeVideoFileType(String type) {
    videoFileTypes.remove(type);
    firePropertyChange(VIDEO_FILE_TYPE, null, videoFileTypes);
  }

  /**
   * Gets the video file type.
   * 
   * @return the video file type
   */
  public List<String> getVideoFileType() {
    return videoFileTypes;
  }

  /**
   * Adds the audio file types.
   * 
   * @param type
   *          the type
   */
  public void addAudioFileTypes(String type) {
    if (!type.startsWith(".")) {
      type = "." + type;
    }
    if (!audioFileTypes.contains(type)) {
      audioFileTypes.add(type);
      firePropertyChange(AUDIO_FILE_TYPE, null, audioFileTypes);
    }
  }

  /**
   * Removes the audio file type.
   * 
   * @param type
   *          the type
   */
  public void removeAudioFileType(String type) {
    audioFileTypes.remove(type);
    firePropertyChange(AUDIO_FILE_TYPE, null, audioFileTypes);
  }

  /**
   * Gets the audio file type.
   * 
   * @return the audio file type
   */
  public List<String> getAudioFileType() {
    return audioFileTypes;
  }

  /**
   * Adds the subtitle file types.
   * 
   * @param type
   *          the type
   */
  public void addSubtitleFileTypes(String type) {
    if (!type.startsWith(".")) {
      type = "." + type;
    }
    if (!subtitleFileTypes.contains(type)) {
      subtitleFileTypes.add(type);
      firePropertyChange(SUBTITLE_FILE_TYPE, null, subtitleFileTypes);
    }
  }

  /**
   * Removes the subtitle file type.
   * 
   * @param type
   *          the type
   */
  public void removeSubtitleFileType(String type) {
    if (!type.startsWith(".")) {
      type = "." + type;
    }
    subtitleFileTypes.remove(type);
    firePropertyChange(SUBTITLE_FILE_TYPE, null, subtitleFileTypes);
  }

  /**
   * Gets the subtitle file type.
   * 
   * @return the subtitle file type
   */
  public List<String> getSubtitleFileType() {
    return subtitleFileTypes;
  }

  /**
   * Convenience method to get all supported file extensions
   * 
   * @return list
   */
  public List<String> getAllSupportedFileTypes() {
    List<String> list = new ArrayList<>();
    list.addAll(getAudioFileType());
    list.addAll(getVideoFileType());
    list.addAll(getSubtitleFileType());
    list.add(".nfo");
    return list;
  }

  /**
   * Save settings.
   */
  public void saveSettings() {
    // is there anything to save?
    if (!dirty) {
      return;
    }

    // create JAXB context and instantiate marshaller
    JAXBContext context;
    Writer w = null;
    try {
      context = JAXBContext.newInstance(Settings.class);
      Marshaller m = context.createMarshaller();
      m.setProperty("jaxb.encoding", "UTF-8");
      m.setProperty(Marshaller.JAXB_FORMATTED_OUTPUT, Boolean.TRUE);
      w = new StringWriter();
      m.marshal(this, w);
      StringBuilder sb = new StringBuilder(w.toString());
      w.close();

      // on windows make windows conform linebreaks
      if (SystemUtils.IS_OS_WINDOWS) {
        sb = new StringBuilder(sb.toString().replaceAll("(?<!\r)\n", "\r\n"));
      }

      w = new FileWriter(new File(settingsFolder, configFile));
      String xml = sb.toString();
      IOUtils.write(xml, w);

    }
    catch (Exception e) {
      LOGGER.error("saveSettings", e);
      MessageManager.instance.pushMessage(new Message(MessageLevel.ERROR, "tmm.settings", "message.config.savesettingserror"));
    }
    finally {
      try {
        w.close();
      }
      catch (Exception e) {
        LOGGER.error("saveSettings", e);
        MessageManager.instance.pushMessage(new Message(MessageLevel.ERROR, "tmm.settings", "message.config.savesettingserror"));
      }
    }

    // set proxy information
    setProxy();

    // clear dirty flag
    clearDirty();
  }

  /**
   * Gets the proxy host.
   * 
   * @return the proxy host
   */
  @XmlElement(name = PROXY_HOST)
  public String getProxyHost() {
    return proxyHost;
  }

  /**
   * Sets the proxy host.
   * 
   * @param newValue
   *          the new proxy host
   */
  public void setProxyHost(String newValue) {
    String oldValue = this.proxyHost;
    this.proxyHost = newValue;
    firePropertyChange(PROXY_HOST, oldValue, newValue);
  }

  /**
   * Gets the proxy port.
   * 
   * @return the proxy port
   */
  @XmlElement(name = PROXY_PORT)
  public String getProxyPort() {
    return proxyPort;
  }

  /**
   * Sets the proxy port.
   * 
   * @param newValue
   *          the new proxy port
   */
  public void setProxyPort(String newValue) {
    String oldValue = this.proxyPort;
    this.proxyPort = newValue;
    firePropertyChange(PROXY_PORT, oldValue, newValue);
  }

  /**
   * Gets the proxy username.
   * 
   * @return the proxy username
   */
  @XmlElement(name = PROXY_USERNAME)
  public String getProxyUsername() {
    return proxyUsername;
  }

  /**
   * Sets the proxy username.
   * 
   * @param newValue
   *          the new proxy username
   */
  public void setProxyUsername(String newValue) {
    String oldValue = this.proxyUsername;
    this.proxyUsername = newValue;
    firePropertyChange(PROXY_USERNAME, oldValue, newValue);
  }

  /**
   * Gets the proxy password.
   * 
   * @return the proxy password
   */
  @XmlElement(name = PROXY_PASSWORD)
  @XmlJavaTypeAdapter(EncryptedStringXmlAdapter.class)
  public String getProxyPassword() {
    return StringEscapeUtils.unescapeXml(proxyPassword);
  }

  /**
   * Sets the proxy password.
   * 
   * @param newValue
   *          the new proxy password
   */
  public void setProxyPassword(String newValue) {
    newValue = StringEscapeUtils.escapeXml10(newValue);
    String oldValue = this.proxyPassword;
    this.proxyPassword = newValue;
    firePropertyChange(PROXY_PASSWORD, oldValue, newValue);
  }

  /**
   * Sets the proxy from system settings, if empty
   */
  public void setProxyFromSystem() {
    String val = "";

    String[] proxyEnvs = { "http.proxyHost", "https.proxyHost", "proxyHost", "socksProxyHost" };
    for (String pe : proxyEnvs) {
      if (StringUtils.isEmpty(getProxyHost())) {
        val = System.getProperty(pe, "");
        if (!val.isEmpty()) {
          setProxyHost(val);
        }
      }
    }

    String[] proxyPortEnvs = { "http.proxyPort", "https.proxyPort", "proxyPort", "socksProxyPort" };
    for (String ppe : proxyPortEnvs) {
      if (StringUtils.isEmpty(getProxyPort())) {
        val = System.getProperty(ppe, "");
        if (!val.isEmpty()) {
          setProxyPort(val);
        }
      }
    }
  }

  /**
   * Sets the TMM proxy.
   */
  public void setProxy() {
    if (useProxy()) {
      System.setProperty("proxyHost", getProxyHost());

      if (StringUtils.isNotEmpty(getProxyPort())) {
        System.setProperty("proxyPort", getProxyPort());
      }

      if (StringUtils.isNotEmpty(getProxyUsername())) {
        System.setProperty("http.proxyUser", getProxyUsername());
        System.setProperty("https.proxyUser", getProxyUsername());
      }
      if (StringUtils.isNotEmpty(getProxyPassword())) {
        System.setProperty("http.proxyPassword", getProxyPassword());
        System.setProperty("https.proxyPassword", getProxyPassword());
      }
      // System.setProperty("java.net.useSystemProxies", "true");
    }
    try {
      ProxySettings.setProxySettings(getProxyHost(), getProxyPort() == null ? 0 : Integer.parseInt(getProxyPort().trim()), getProxyUsername(),
          getProxyPassword());
    }
    catch (NumberFormatException e) {
      LOGGER.error("could not parse proxy port: " + e.getMessage());
    }
  }

  /**
   * Should we use a proxy.
   * 
   * @return true, if successful
   */
  public boolean useProxy() {
    if (StringUtils.isNotBlank(getProxyHost())) {
      return true;
    }
    return false;
  }

  /**
   * Checks if is image cache.
   * 
   * @return true, if is image cache
   */
  public boolean isImageCache() {
    return imageCache;
  }

  /**
   * Sets the image cache.
   * 
   * @param newValue
   *          the new image cache
   */
  public void setImageCache(boolean newValue) {
    boolean oldValue = this.imageCache;
    this.imageCache = newValue;
    firePropertyChange(IMAGE_CACHE, oldValue, newValue);
  }

  /**
   * Gets the image cache type.
   * 
   * @return the image cache type
   */
  public CacheType getImageCacheType() {
    return imageCacheType;
  }

  /**
   * Sets the image cache type.
   * 
   * @param newValue
   *          the new image cache type
   */
  public void setImageCacheType(CacheType newValue) {
    CacheType oldValue = this.imageCacheType;
    this.imageCacheType = newValue;
    firePropertyChange(IMAGE_CACHE_TYPE, oldValue, newValue);
  }

  /**
   * is our library shared via UPNP?
   * 
   * @return
   */
  public boolean isUpnpShareLibrary() {
    return upnpShareLibrary;
  }

  /**
   * share library via UPNP?
   * 
   * @param upnpShareLibrary
   */
  public void setUpnpShareLibrary(boolean upnpShareLibrary) {
    boolean old = this.upnpShareLibrary;
    this.upnpShareLibrary = upnpShareLibrary;
    firePropertyChange(UPNP_SHARE_LIBRARY, old, upnpShareLibrary);
  }

  /**
   * should we search for rendering devices like Kodi, TVs, et all?
   * 
   * @return
   */
  public boolean isUpnpRemotePlay() {
    return upnpRemotePlay;
  }

  /**
   * should we search for rendering devices like Kodi, TVs, et all?
   * 
   * @param upnpRemotePlay
   */
  public void setUpnpRemotePlay(boolean upnpRemotePlay) {
    boolean old = this.upnpRemotePlay;
    this.upnpRemotePlay = upnpRemotePlay;
    firePropertyChange(UPNP_PLAY_ON_REMOTE, old, upnpRemotePlay);
  }

  /**
   * get Localge.getLanguage() 2 char from settings
   * 
   * @return 2 char string - use "new Locale(getLanguage())"
   */
  @XmlElement(name = LANGUAGE)
  public String getLanguage() {
    if (language == null || language.isEmpty()) {
      return Locale.getDefault().getLanguage();
    }
    return language;
  }

  /**
   * set Locale.toString() 5 char into settings
   * 
   * @param language
   *          the language to be set
   */
  public void setLanguage(String language) {
    String oldValue = this.language;
    this.language = language;
    Locale.setDefault(Utils.getLocaleFromLanguage(language));
    firePropertyChange(LANGUAGE, oldValue, language);
  }

  public void addWolDevice(WolDevice newDevice) {
    wolDevices.add(newDevice);
    firePropertyChange(WOL_DEVICES, null, wolDevices.size());
  }

  public void removeWolDevice(WolDevice device) {
    wolDevices.remove(device);
    firePropertyChange(WOL_DEVICES, null, wolDevices.size());
  }

  public List<WolDevice> getWolDevices() {
    return wolDevices;
  }

  @XmlJavaTypeAdapter(EncryptedStringXmlAdapter.class)
  public String getTraktAccessToken() {
    return traktAccessToken;
  }

  public void setTraktAccessToken(String newValue) {
    String oldValue = this.traktAccessToken;
    this.traktAccessToken = newValue.trim();
    firePropertyChange("traktAccessToken", oldValue, newValue);
  }

  @XmlJavaTypeAdapter(EncryptedStringXmlAdapter.class)
  public String getTraktRefreshToken() {
    return traktRefreshToken;
  }

  public void setTraktRefreshToken(String newValue) {
    String oldValue = this.traktRefreshToken;
    this.traktRefreshToken = newValue;
    firePropertyChange("traktRefreshToken", oldValue, newValue);
  }

  public String getXbmcHost() {
    return xbmcHost;
  }

  public void setXbmcHost(String newValue) {
    String oldValue = this.xbmcHost;
    this.xbmcHost = newValue;
    firePropertyChange("xbmcHost", oldValue, newValue);
  }

  public String getXbmcUsername() {
    return xbmcUsername;
  }

  public void setXbmcUsername(String newValue) {
    String oldValue = this.xbmcUsername;
    this.xbmcUsername = newValue;
    firePropertyChange("xbmcUsername", oldValue, newValue);
  }

  @XmlJavaTypeAdapter(EncryptedStringXmlAdapter.class)
  public String getXbmcPassword() {
    return xbmcPassword;
  }

  public void setXbmcPassword(String newValue) {
    String oldValue = this.xbmcPassword;
    this.xbmcPassword = newValue;
    firePropertyChange("xbmcPassword", oldValue, newValue);
  }

  public void setMediaPlayer(String newValue) {
    String oldValue = mediaPlayer;
    mediaPlayer = newValue;
    firePropertyChange("mediaPlayer", oldValue, newValue);
  }

  public String getMediaPlayer() {
    return mediaPlayer;
  }

  public void setFontSize(int newValue) {
    int oldValue = this.fontSize;
    this.fontSize = newValue;
    firePropertyChange("fontSize", oldValue, newValue);
  }

  public int getFontSize() {
    return this.fontSize;
  }

  public void setFontFamily(String newValue) {
    String oldValue = this.fontFamily;
    this.fontFamily = newValue;
    firePropertyChange("fontFamily", oldValue, newValue);
  }

  public String getFontFamily() {
    return this.fontFamily;
  }

  public void setDeleteTrashOnExit(boolean newValue) {
    boolean oldValue = deleteTrashOnExit;
    deleteTrashOnExit = newValue;
    firePropertyChange("deleteTrashOnExit", oldValue, newValue);
  }

  public boolean isDeleteTrashOnExit() {
    return deleteTrashOnExit;
  }

  public boolean isEnableAnalytics() {
    return enableAnalytics;
  }

  public void setEnableAnalytics(boolean newValue) {
    boolean oldValue = this.enableAnalytics;
    this.enableAnalytics = newValue;
    firePropertyChange(ENABLE_ANALYTICS, oldValue, newValue);
  }
}<|MERGE_RESOLUTION|>--- conflicted
+++ resolved
@@ -52,7 +52,6 @@
  * @author Manuel Laggner
  */
 @XmlRootElement(name = "tinyMediaManager")
-<<<<<<< HEAD
 public class Settings extends AbstractSettings {
   private static final Logger    LOGGER                = LoggerFactory.getLogger(Settings.class);
 
@@ -60,20 +59,10 @@
 
   private String                 settingsFolder        = DEFAULT_CONFIG_FOLDER;
   private static Settings        instance;
-=======
-public class Settings extends AbstractModelObject {
-  private static final Logger         LOGGER                      = LoggerFactory.getLogger(Settings.class);
-  private static final String         DEFAULT_CONFIG_FOLDER       = "data";
-  private static final String         DEFAULT_CONFIG_FILE         = "config.xml";
-  private static String               settingsFolder              = DEFAULT_CONFIG_FOLDER;
-  private static String               configFile                  = DEFAULT_CONFIG_FILE;
-  private static Settings             instance;
->>>>>>> d22b2fb0
 
   /**
    * Constants mainly for events
    */
-<<<<<<< HEAD
   private final static String    CONFIG_FILE           = "tmm.xml";
   private final static String    TITLE_PREFIX          = "titlePrefix";
   private final static String    PREFIX                = "prefix";
@@ -90,23 +79,6 @@
   private final static String    LANGUAGE              = "language";
   private final static String    WOL_DEVICES           = "wolDevices";
   private final static String    ENABLE_ANALYTICS      = "enableAnalytics";
-=======
-  private final static String         TITLE_PREFIX                = "titlePrefix";
-  private final static String         PREFIX                      = "prefix";
-  private final static String         VIDEO_FILE_TYPE             = "videoFileTypes";
-  private final static String         AUDIO_FILE_TYPE             = "audioFileTypes";
-  private final static String         SUBTITLE_FILE_TYPE          = "subtitleFileTypes";
-  private final static String         FILETYPE                    = "filetype";
-  private final static String         PROXY_HOST                  = "proxyHost";
-  private final static String         PROXY_PORT                  = "proxyPort";
-  private final static String         PROXY_USERNAME              = "proxyUsername";
-  private final static String         PROXY_PASSWORD              = "proxyPassword";
-  private final static String         IMAGE_CACHE                 = "imageCache";
-  private final static String         IMAGE_CACHE_TYPE            = "imageCacheType";
-  private final static String         LANGUAGE                    = "language";
-  private final static String         WOL_DEVICES                 = "wolDevices";
-  private final static String         ENABLE_ANALYTICS            = "enableAnalytics";
->>>>>>> d22b2fb0
 
   private final static String         UPNP_SHARE_LIBRARY          = "upnpShareLibrary";
   private final static String         UPNP_PLAY_ON_REMOTE         = "upnpRemotePlay";
@@ -331,7 +303,7 @@
    * @return single instance of Settings
    */
   public static synchronized Settings getInstance() {
-    return getInstance(settingsFolder);
+    return getInstance(DEFAULT_CONFIG_FOLDER);
   }
 
   /**
@@ -340,85 +312,9 @@
    *
    * @return single instance of Settings
    */
-<<<<<<< HEAD
   public synchronized static Settings getInstance(String folder) {
     if (instance == null) {
       instance = (Settings) getInstance(folder, CONFIG_FILE, Settings.class);
-=======
-  public static synchronized Settings getInstance(String folder) {
-    return getInstance(folder, configFile);
-  }
-
-  /**
-   * Override our settings folder (defaults to "data")<br>
-   * <b>Should only be used for unit testing et all!</b><br>
-   * 
-   * @return single instance of Settings
-   */
-  public static synchronized Settings getInstance(String folder, String configFile) {
-    if (Settings.instance == null) {
-
-      // upgrade/move into own config dir
-      // need to do here, since this is called quite in the beginning
-
-      Path cfgFolder = Paths.get("config"); // old impl
-      if (Files.isDirectory(cfgFolder)) {
-        try {
-          Utils.moveDirectorySafe(cfgFolder, Paths.get(DEFAULT_CONFIG_FOLDER)); // migrate only default
-        }
-        catch (IOException e) {
-          LOGGER.warn("error migrating config folder");
-        }
-      }
-
-      cfgFolder = Paths.get(folder);
-      if (!Files.exists(cfgFolder)) {
-        try {
-          Files.createDirectories(cfgFolder);
-        }
-        catch (IOException e) {
-          // ignore
-        }
-      }
-
-      // migrate only default config.xml
-      Path oldCfg = Paths.get(DEFAULT_CONFIG_FILE);
-      if (Utils.isRegularFile(oldCfg)) {
-        try {
-          Utils.moveFileSafe(oldCfg, cfgFolder.resolve(DEFAULT_CONFIG_FILE));
-        }
-        catch (IOException e) {
-          LOGGER.warn("error migrating config.xml");
-        }
-      }
-
-      // try to parse XML
-      JAXBContext context;
-      try {
-        context = JAXBContext.newInstance(Settings.class);
-        Unmarshaller um = context.createUnmarshaller();
-        try {
-          LOGGER.debug("Loading settings from " + folder + "/" + configFile);
-          Reader in = new InputStreamReader(new FileInputStream(new File(folder, configFile)), "UTF-8");
-          Settings.instance = (Settings) um.unmarshal(in);
-          Settings.instance.settingsFolder = folder;
-          Settings.instance.configFile = configFile;
-        }
-        catch (Exception e) {
-          LOGGER.warn("could not load settings - creating default ones...");
-          Settings.instance = new Settings();
-          Settings.instance.newConfig = true;
-          Settings.instance.settingsFolder = folder;
-          Settings.instance.configFile = configFile;
-          Settings.instance.writeDefaultSettings();
-        }
-        Settings.instance.clearDirty();
-      }
-      catch (Exception e) {
-        LOGGER.error("getInstance", e);
-        MessageManager.instance.pushMessage(new Message(MessageLevel.ERROR, "tmm.settings", "message.config.loadsettingserror"));
-      }
->>>>>>> d22b2fb0
     }
     return instance;
   }
@@ -637,7 +533,7 @@
         sb = new StringBuilder(sb.toString().replaceAll("(?<!\r)\n", "\r\n"));
       }
 
-      w = new FileWriter(new File(settingsFolder, configFile));
+      w = new FileWriter(new File(settingsFolder, CONFIG_FILE));
       String xml = sb.toString();
       IOUtils.write(xml, w);
 
@@ -866,7 +762,7 @@
 
   /**
    * is our library shared via UPNP?
-   * 
+   *
    * @return
    */
   public boolean isUpnpShareLibrary() {
@@ -875,7 +771,7 @@
 
   /**
    * share library via UPNP?
-   * 
+   *
    * @param upnpShareLibrary
    */
   public void setUpnpShareLibrary(boolean upnpShareLibrary) {
@@ -886,7 +782,7 @@
 
   /**
    * should we search for rendering devices like Kodi, TVs, et all?
-   * 
+   *
    * @return
    */
   public boolean isUpnpRemotePlay() {
@@ -895,7 +791,7 @@
 
   /**
    * should we search for rendering devices like Kodi, TVs, et all?
-   * 
+   *
    * @param upnpRemotePlay
    */
   public void setUpnpRemotePlay(boolean upnpRemotePlay) {
