/*
 * Copyright 2012 - 2015 Manuel Laggner
 *
 * Licensed under the Apache License, Version 2.0 (the "License");
 * you may not use this file except in compliance with the License.
 * You may obtain a copy of the License at
 *
 *     http://www.apache.org/licenses/LICENSE-2.0
 *
 * Unless required by applicable law or agreed to in writing, software
 * distributed under the License is distributed on an "AS IS" BASIS,
 * WITHOUT WARRANTIES OR CONDITIONS OF ANY KIND, either express or implied.
 * See the License for the specific language governing permissions and
 * limitations under the License.
 */
package org.tinymediamanager.core.tvshow;

<<<<<<< HEAD
import java.io.IOException;
import java.nio.file.DirectoryStream;
import java.nio.file.Files;
import java.nio.file.Path;
import java.nio.file.StandardCopyOption;
=======
import java.io.File;
import java.io.InputStream;
>>>>>>> 795a9f5c
import java.util.ArrayList;
import java.util.HashMap;
import java.util.List;
import java.util.Locale;
import java.util.Map;

import org.apache.commons.io.FilenameUtils;
import org.apache.commons.lang3.StringUtils;
import org.slf4j.Logger;
import org.slf4j.LoggerFactory;
import org.tinymediamanager.core.ImageCache;
import org.tinymediamanager.core.MediaEntityExporter;
import org.tinymediamanager.core.MediaFileType;
import org.tinymediamanager.core.Utils;
import org.tinymediamanager.core.entities.MediaEntity;
import org.tinymediamanager.core.entities.MediaFile;
import org.tinymediamanager.core.tvshow.entities.TvShow;
import org.tinymediamanager.core.tvshow.entities.TvShowEpisode;

import com.floreysoft.jmte.NamedRenderer;
import com.floreysoft.jmte.RenderFormatInfo;

/**
 * The class TvShowExporter. To export TV shows via templates
 * 
 * @author Manuel Laggner
 */
public class TvShowExporter extends MediaEntityExporter {
  private final static Logger LOGGER = LoggerFactory.getLogger(TvShowExporter.class);

  public TvShowExporter(Path pathToTemplate) throws Exception {
    super(pathToTemplate, TemplateType.TV_SHOW);
  }

  /**
   * exports movie list according to template file.
   * 
   * @param tvShowsToExport
   *          list of movies
   * @param pathToExport
   *          the path to export
   * @throws Exception
   *           the exception
   */
  @Override
  public <T extends MediaEntity> void export(List<T> tvShowsToExport, Path exportDir) throws Exception {
    LOGGER.info("preparing tv show export; using " + properties.getProperty("name"));

    // register own renderers
    engine.registerNamedRenderer(new NamedDateRenderer());
    engine.registerNamedRenderer(new TvShowFilenameRenderer());
    engine.registerNamedRenderer(new ArtworkCopyRenderer(pathToExport));

    // prepare export destination
    if (Files.notExists(exportDir)) {
      try {
        Files.createDirectories(exportDir);
      }
      catch (Exception e) {
        throw new Exception("error creating export directory");
      }
    }

    // prepare listfile
    Path listExportFile = null;
    if (fileExtension.equalsIgnoreCase("html")) {
      listExportFile = exportDir.resolve("index.html");
    }
    if (fileExtension.equalsIgnoreCase("xml")) {
      listExportFile = exportDir.resolve("tvshows.xml");
    }
    if (fileExtension.equalsIgnoreCase("csv")) {
      listExportFile = exportDir.resolve("tvshows.csv");
    }
    if (listExportFile == null) {
      throw new Exception("error creating tv show list file");
    }

    // load episode template
    String episodeTemplateFile = properties.getProperty("episode");
    String episodeTemplate = "";
    if (StringUtils.isNotBlank(episodeTemplateFile)) {
      episodeTemplate = Utils.readFileToString(templateDir.resolve(episodeTemplateFile));
    }

    // create the list
    LOGGER.info("generating tv show list");
    Utils.deleteFileSafely(listExportFile);

    Map<String, Object> root = new HashMap<String, Object>();
    root.put("tvShows", new ArrayList<T>(tvShowsToExport));
    String output = engine.transform(listTemplate, root);
    Utils.writeStringToFile(listExportFile, output);
    LOGGER.info("movie list generated: " + listExportFile);

    if (StringUtils.isNotBlank(detailTemplate)) {
      for (MediaEntity me : tvShowsToExport) {
        TvShow show = (TvShow) me;
        // create a TV show dir
<<<<<<< HEAD
        Path showDir = exportDir.resolve(TvShowRenamer.createDestination("$N ($Y)", show, new ArrayList<TvShowEpisode>()));
        if (Files.isDirectory(showDir)) {
          Utils.deleteDirectoryRecursive(showDir);
=======
        File showDir = new File(pathToExport, getFilename(show));
        if (showDir.exists()) {
          FileUtils.deleteQuietly(showDir);
>>>>>>> 795a9f5c
        }
        Files.createDirectory(showDir);

        Path detailsExportFile = showDir.resolve("tvshow." + fileExtension);
        root = new HashMap<String, Object>();
        root.put("tvShow", show);

        output = engine.transform(detailTemplate, root);
        Utils.writeStringToFile(detailsExportFile, output);

        if (StringUtils.isNotBlank(episodeTemplate)) {
          for (TvShowEpisode episode : show.getEpisodes()) {
            List<MediaFile> mfs = episode.getMediaFiles(MediaFileType.VIDEO);
<<<<<<< HEAD
            if (!mfs.isEmpty()) {
              Path seasonDir = showDir.resolve(TvShowRenamer.generateSeasonDir("", episode));
              if (!Files.isDirectory(seasonDir)) {
                Files.createDirectory(seasonDir);
              }

              String episodeFileName = FilenameUtils.getBaseName(TvShowRenamer.generateFilename(show, mfs.get(0))) + "." + fileExtension;
              Path episodeExportFile = seasonDir.resolve(episodeFileName);
              root = new HashMap<String, Object>();
              root.put("episode", episode);
              output = engine.transform(episodeTemplate, root);
              Utils.writeStringToFile(episodeExportFile, output);
=======
            if (mfs.isEmpty()) {
              continue;
>>>>>>> 795a9f5c
            }

            File seasonDir = new File(showDir, TvShowRenamer.generateSeasonDir("", episode));
            if (!showDir.exists()) {
              seasonDir.mkdirs();
            }

            String episodeFileName = getFilename(episode) + "." + fileExtension;
            File episodeExportFile = new File(seasonDir, episodeFileName);
            root = new HashMap<String, Object>();
            root.put("episode", episode);
            output = engine.transform(episodeTemplate, root);
            FileUtils.writeStringToFile(episodeExportFile, output, "UTF-8");
          }
        }
      }
    }

    // copy all non .jtme/template.conf files to destination dir
    try (DirectoryStream<Path> directoryStream = Files.newDirectoryStream(templateDir)) {
      for (Path path : directoryStream) {
        if (Files.isRegularFile(path)) {
          if (path.getFileName().endsWith(".jmte") || path.getFileName().endsWith("template.conf")) {
            continue;
          }
          Files.copy(path, exportDir, StandardCopyOption.REPLACE_EXISTING);
        }
        else if (Files.isDirectory(path)) {
          Utils.copyDirectoryRecursive(path, exportDir);
        }
      }
    }
    catch (IOException ex) {
    }
  }

  private static String getFilename(MediaEntity entity) {
    if (entity instanceof TvShow) {
      return TvShowRenamer.createDestination("$N ($Y)", (TvShow) entity, new ArrayList<TvShowEpisode>());
    }
    if (entity instanceof TvShowEpisode) {
      TvShowEpisode episode = (TvShowEpisode) entity;
      List<MediaFile> mfs = episode.getMediaFiles(MediaFileType.VIDEO);
      return FilenameUtils.getBaseName(TvShowRenamer.generateFilename(episode.getTvShow(), mfs.get(0)));
    }
    return "";
  }

  /*******************************************************************************
   * helper classes
   *******************************************************************************/
  private class TvShowFilenameRenderer implements NamedRenderer {
    @Override
    public RenderFormatInfo getFormatInfo() {
      return null;
    }

    @Override
    public String getName() {
      return "filename";
    }

    @Override
    public Class<?>[] getSupportedClasses() {
      return new Class[] { TvShow.class };
    }

    @Override
    public String render(Object o, String pattern, Locale locale) {
      if (o instanceof TvShow) {
        TvShow show = (TvShow) o;
        return TvShowRenamer.generateTvShowDir(show);
      }
      return null;
    }
  }

  /**
   * this renderer is used to copy artwork into the exported template
   * 
   * @author Manuel Laggner
   */
  private class ArtworkCopyRenderer implements NamedRenderer {
    private String pathToExport;

    public ArtworkCopyRenderer(String pathToExport) {
      this.pathToExport = pathToExport;
    }

    @Override
    public RenderFormatInfo getFormatInfo() {
      return null;
    }

    @Override
    public String getName() {
      return "copyArtwork";
    }

    @Override
    public Class<?>[] getSupportedClasses() {
      return new Class[] { TvShow.class, TvShowEpisode.class };
    }

    @Override
    public String render(Object o, String pattern, Locale locale) {
      if (o instanceof TvShow || o instanceof TvShowEpisode) {
        MediaEntity entity = (MediaEntity) o;
        Map<String, Object> parameters = parseParameters(pattern);

        MediaFile mf = entity.getArtworkMap().get(parameters.get("type"));
        if (mf == null || !mf.isGraphic()) {
          return null;
        }

        String filename = parameters.get("destination") + File.separator + getFilename(entity) + "-" + mf.getType();
        try {
          // we need to rescale the image; scale factor is fixed to
          if (parameters.get("thumb") == Boolean.TRUE) {
            filename += ".thumb." + FilenameUtils.getExtension(mf.getFilename());
            int width = 150;
            if (parameters.get("width") != null) {
              width = (int) parameters.get("width");
            }
            InputStream is = ImageCache.scaleImage(mf.getFile(), width);
            FileUtils.copyInputStreamToFile(is, new File(pathToExport, filename));
          }
          else {
            filename += "." + FilenameUtils.getExtension(mf.getFilename());
            FileUtils.copyFile(mf.getFile(), new File(pathToExport, filename));
          }
        }
        catch (Exception e) {
          LOGGER.warn("could not copy artwork file: " + e.getMessage());
          return null;
        }

        return filename;
      }
      return null;
    }

    /**
     * parse the parameters out of the parameters string
     * 
     * @param parameters
     *          the parameters as string
     * @return a map containing all parameters
     */
    private Map<String, Object> parseParameters(String parameters) {
      Map<String, Object> parameterMap = new HashMap<>();

      // defaults
      parameterMap.put("thumb", Boolean.FALSE);
      parameterMap.put("destination", "images");

      String[] details = parameters.split(",");
      for (int x = 0; x < details.length; x++) {
        String key = "";
        String value = "";
        try {
          String[] d = details[x].split("=");
          key = d[0].trim();
          value = d[1].trim();
        }
        catch (Exception e) {
        }

        if (StringUtils.isAnyBlank(key, value)) {
          continue;
        }

        switch (key.toLowerCase()) {
          case "type":
            MediaFileType type = MediaFileType.valueOf(value.toUpperCase());
            if (type != null) {
              parameterMap.put(key, type);
            }
            break;

          case "destination":
            parameterMap.put("destination", value);
            break;

          case "thumb":
            parameterMap.put(key, Boolean.parseBoolean(value));
            break;

          case "width":
            try {
              parameterMap.put(key, Integer.parseInt(value));
            }
            catch (Exception e) {
            }
            break;

          default:
            break;
        }
      }

      return parameterMap;
    }
  }
}<|MERGE_RESOLUTION|>--- conflicted
+++ resolved
@@ -15,16 +15,13 @@
  */
 package org.tinymediamanager.core.tvshow;
 
-<<<<<<< HEAD
+import java.io.File;
 import java.io.IOException;
+import java.io.InputStream;
 import java.nio.file.DirectoryStream;
 import java.nio.file.Files;
 import java.nio.file.Path;
 import java.nio.file.StandardCopyOption;
-=======
-import java.io.File;
-import java.io.InputStream;
->>>>>>> 795a9f5c
 import java.util.ArrayList;
 import java.util.HashMap;
 import java.util.List;
@@ -76,7 +73,7 @@
     // register own renderers
     engine.registerNamedRenderer(new NamedDateRenderer());
     engine.registerNamedRenderer(new TvShowFilenameRenderer());
-    engine.registerNamedRenderer(new ArtworkCopyRenderer(pathToExport));
+    engine.registerNamedRenderer(new ArtworkCopyRenderer(exportDir));
 
     // prepare export destination
     if (Files.notExists(exportDir)) {
@@ -124,15 +121,9 @@
       for (MediaEntity me : tvShowsToExport) {
         TvShow show = (TvShow) me;
         // create a TV show dir
-<<<<<<< HEAD
-        Path showDir = exportDir.resolve(TvShowRenamer.createDestination("$N ($Y)", show, new ArrayList<TvShowEpisode>()));
+        Path showDir = exportDir.resolve(getFilename(show));
         if (Files.isDirectory(showDir)) {
           Utils.deleteDirectoryRecursive(showDir);
-=======
-        File showDir = new File(pathToExport, getFilename(show));
-        if (showDir.exists()) {
-          FileUtils.deleteQuietly(showDir);
->>>>>>> 795a9f5c
         }
         Files.createDirectory(showDir);
 
@@ -146,36 +137,19 @@
         if (StringUtils.isNotBlank(episodeTemplate)) {
           for (TvShowEpisode episode : show.getEpisodes()) {
             List<MediaFile> mfs = episode.getMediaFiles(MediaFileType.VIDEO);
-<<<<<<< HEAD
             if (!mfs.isEmpty()) {
               Path seasonDir = showDir.resolve(TvShowRenamer.generateSeasonDir("", episode));
               if (!Files.isDirectory(seasonDir)) {
                 Files.createDirectory(seasonDir);
               }
 
-              String episodeFileName = FilenameUtils.getBaseName(TvShowRenamer.generateFilename(show, mfs.get(0))) + "." + fileExtension;
+              String episodeFileName = getFilename(episode) + "." + fileExtension;
               Path episodeExportFile = seasonDir.resolve(episodeFileName);
               root = new HashMap<String, Object>();
               root.put("episode", episode);
               output = engine.transform(episodeTemplate, root);
               Utils.writeStringToFile(episodeExportFile, output);
-=======
-            if (mfs.isEmpty()) {
-              continue;
->>>>>>> 795a9f5c
-            }
-
-            File seasonDir = new File(showDir, TvShowRenamer.generateSeasonDir("", episode));
-            if (!showDir.exists()) {
-              seasonDir.mkdirs();
-            }
-
-            String episodeFileName = getFilename(episode) + "." + fileExtension;
-            File episodeExportFile = new File(seasonDir, episodeFileName);
-            root = new HashMap<String, Object>();
-            root.put("episode", episode);
-            output = engine.transform(episodeTemplate, root);
-            FileUtils.writeStringToFile(episodeExportFile, output, "UTF-8");
+            }
           }
         }
       }
@@ -214,7 +188,7 @@
   /*******************************************************************************
    * helper classes
    *******************************************************************************/
-  private class TvShowFilenameRenderer implements NamedRenderer {
+  public static class TvShowFilenameRenderer implements NamedRenderer {
     @Override
     public RenderFormatInfo getFormatInfo() {
       return null;
@@ -246,9 +220,9 @@
    * @author Manuel Laggner
    */
   private class ArtworkCopyRenderer implements NamedRenderer {
-    private String pathToExport;
-
-    public ArtworkCopyRenderer(String pathToExport) {
+    private Path pathToExport;
+
+    public ArtworkCopyRenderer(Path pathToExport) {
       this.pathToExport = pathToExport;
     }
 
@@ -287,12 +261,12 @@
             if (parameters.get("width") != null) {
               width = (int) parameters.get("width");
             }
-            InputStream is = ImageCache.scaleImage(mf.getFile(), width);
-            FileUtils.copyInputStreamToFile(is, new File(pathToExport, filename));
+            InputStream is = ImageCache.scaleImage(mf.getFileAsPath(), width);
+            Files.copy(is, pathToExport.resolve(filename));
           }
           else {
             filename += "." + FilenameUtils.getExtension(mf.getFilename());
-            FileUtils.copyFile(mf.getFile(), new File(pathToExport, filename));
+            Files.copy(mf.getFileAsPath(), pathToExport.resolve(filename));
           }
         }
         catch (Exception e) {
