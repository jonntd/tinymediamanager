/*
 * Copyright 2012 - 2021 Manuel Laggner
 *
 * Licensed under the Apache License, Version 2.0 (the "License");
 * you may not use this file except in compliance with the License.
 * You may obtain a copy of the License at
 *
 *     http://www.apache.org/licenses/LICENSE-2.0
 *
 * Unless required by applicable law or agreed to in writing, software
 * distributed under the License is distributed on an "AS IS" BASIS,
 * WITHOUT WARRANTIES OR CONDITIONS OF ANY KIND, either express or implied.
 * See the License for the specific language governing permissions and
 * limitations under the License.
 */
package org.tinymediamanager.core.tvshow;

import java.nio.file.Path;
import java.nio.file.Paths;
import java.util.ArrayList;
import java.util.Comparator;
import java.util.HashMap;
import java.util.List;
import java.util.Map;
import java.util.TimeZone;
import java.util.Timer;
import java.util.TimerTask;
import java.util.UUID;
import java.util.concurrent.locks.ReentrantReadWriteLock;

import org.apache.commons.lang3.StringUtils;
import org.h2.mvstore.MVMap;
import org.h2.mvstore.MVStore;
import org.slf4j.Logger;
import org.slf4j.LoggerFactory;
import org.tinymediamanager.Globals;
import org.tinymediamanager.core.Constants;
import org.tinymediamanager.core.CustomNullStringSerializerProvider;
import org.tinymediamanager.core.ITmmModule;
import org.tinymediamanager.core.NullKeySerializer;
import org.tinymediamanager.core.Settings;
import org.tinymediamanager.core.TmmResourceBundle;
import org.tinymediamanager.core.Utils;
import org.tinymediamanager.core.entities.MediaEntity;
import org.tinymediamanager.core.tvshow.entities.TvShow;
import org.tinymediamanager.core.tvshow.entities.TvShowEpisode;

import com.fasterxml.jackson.annotation.JsonInclude.Include;
import com.fasterxml.jackson.databind.DeserializationFeature;
import com.fasterxml.jackson.databind.MapperFeature;
import com.fasterxml.jackson.databind.ObjectMapper;
import com.fasterxml.jackson.databind.ObjectReader;
import com.fasterxml.jackson.databind.ObjectWriter;
import com.fasterxml.jackson.databind.node.ArrayNode;
import com.fasterxml.jackson.databind.node.JsonNodeFactory;
import com.fasterxml.jackson.databind.node.ObjectNode;

/**
 * The class TvShowModuleManager. Used to manage the tv show module
 * 
 * @author Manuel Laggner
 */
<<<<<<< HEAD
public class TvShowModuleManager implements ITmmModule {

  public static final TvShowSettings   SETTINGS             = TvShowSettings.getInstance();

  private static final String          MODULE_TITLE         = "TV show management";
  private static final String          TV_SHOW_DB           = "tvshows.db";
  private static final Logger          LOGGER               = LoggerFactory.getLogger(TvShowModuleManager.class);
  private static final int             COMMIT_DELAY         = 2000;
=======
public final class TvShowModuleManager implements ITmmModule {
  private static final String          MODULE_TITLE = "TV show management";
  private static final String          TV_SHOW_DB   = "tvshows.db";
  private static final Logger          LOGGER       = LoggerFactory.getLogger(TvShowModuleManager.class);
  private static final int             COMMIT_DELAY = 2000;
>>>>>>> 23d5efe0

  private static TvShowModuleManager   instance;

  private final List<String>           startupMessages;
  private final Map<MediaEntity, Long> pendingChanges;
  private final ReentrantReadWriteLock lock;

  private boolean                      enabled;
  private int                          autoCommitBufferSize = 8192;
  private MVStore                      mvStore;
  private ObjectWriter                 tvShowObjectWriter;
  private ObjectReader                 tvShowObjectReader;
  private ObjectWriter                 episodeObjectWriter;
  private ObjectReader                 episodeObjectReader;

  private MVMap<UUID, String>          tvShowMap;
  private MVMap<UUID, String>          episodeMap;

  private Timer                        databaseTimer;

  private TvShowModuleManager() {
    enabled = false;
    startupMessages = new ArrayList<>();
    pendingChanges = new HashMap<>();
    lock = new ReentrantReadWriteLock();

    // check if a custom autocommit buffer size has been set via jvm args
    int bufferSize = Integer.getInteger("tmm.mvstore.buffersize", 8);
    if (2 <= bufferSize && bufferSize <= 64) {
      autoCommitBufferSize = 1024 * bufferSize;
    }
  }

  public static TvShowModuleManager getInstance() {
    if (instance == null) {
      instance = new TvShowModuleManager();
    }
    return instance;
  }

  public TvShowSettings getSettings() {
    return TvShowSettings.getInstance();
  }

  public TvShowList getTvShowList() {
    return TvShowList.getInstance();
  }

  @Override
  public String getModuleTitle() {
    return MODULE_TITLE;
  }

  @Override
  public void startUp() {
    // configure JSON
    ObjectMapper objectMapper = new ObjectMapper();
    objectMapper.configure(MapperFeature.AUTO_DETECT_GETTERS, false);
    objectMapper.configure(MapperFeature.AUTO_DETECT_IS_GETTERS, false);
    objectMapper.configure(MapperFeature.AUTO_DETECT_SETTERS, false);
    objectMapper.configure(MapperFeature.AUTO_DETECT_FIELDS, false);
    objectMapper.configure(DeserializationFeature.FAIL_ON_UNKNOWN_PROPERTIES, false);
    objectMapper.setTimeZone(TimeZone.getDefault());
    objectMapper.setSerializationInclusion(Include.NON_DEFAULT);
    objectMapper.setSerializerProvider(new CustomNullStringSerializerProvider());
    objectMapper.getSerializerProvider().setNullKeySerializer(new NullKeySerializer());

    tvShowObjectWriter = objectMapper.writerFor(TvShow.class);
    tvShowObjectReader = objectMapper.readerFor(TvShow.class);
    episodeObjectWriter = objectMapper.writerFor(TvShowEpisode.class);
    episodeObjectReader = objectMapper.readerFor(TvShowEpisode.class);

    // open database
    openDatabaseAndLoadTvShows();
    enabled = true;

    TimerTask databaseWriteTask = new TimerTask() {
      @Override
      public void run() {
        writePendingChanges();
      }
    };
    databaseTimer = new Timer();
    databaseTimer.schedule(databaseWriteTask, COMMIT_DELAY, COMMIT_DELAY);
  }

  /**
   * open the database<BR/>
   * 1. try to open the actual one<BR/>
   * 2. try to open from backups<BR/>
   * 3. open a new one
   */
  private void openDatabaseAndLoadTvShows() {
    Path databaseFile = Paths.get(Settings.getInstance().getSettingsFolder(), TV_SHOW_DB);
    try {
      loadDatabase(databaseFile);
      return;
    }
    catch (Exception e) {
      // look if the file is locked by another process (rethrow rather than delete the db file)
      if (e instanceof IllegalStateException && e.getMessage().contains("file is locked")) {
        throw e;
      }

      if (mvStore != null && !mvStore.isClosed()) {
        mvStore.close();
      }
      LOGGER.error("Could not open database file: {}", e.getMessage());
    }

    try {
      Utils.deleteFileSafely(Paths.get(Globals.BACKUP_FOLDER, TV_SHOW_DB + ".corrupted"));
      Utils.moveFileSafe(databaseFile, Paths.get(Globals.BACKUP_FOLDER, TV_SHOW_DB + ".corrupted"));
    }
    catch (Exception e) {
      LOGGER.error("Could not move corrupted database to '{}' - '{}", TV_SHOW_DB + ".corrupted", e.getMessage());
    }

    LOGGER.info("try to restore the database from the backups");

    // get backups
    List<Path> backups = Utils.listFiles(Paths.get(Globals.BACKUP_FOLDER));
    backups.sort(Comparator.reverseOrder());

    // load movies.db from the backup
    boolean first = true;
    for (Path backup : backups) {
      if (!backup.getFileName().toString().startsWith("data.")) {
        continue;
      }

      // but not the first one which contains the damaged database
      if (first) {
        first = false;
        continue;
      }

      try {
        Utils.unzipFile(backup, Paths.get("/", "data", TV_SHOW_DB), databaseFile);
        loadDatabase(databaseFile);
        startupMessages.add(TmmResourceBundle.getString("tvshow.loaddb.failed.restore"));

        return;
      }
      catch (Exception e) {
        if (mvStore != null && !mvStore.isClosed()) {
          mvStore.close();
        }
        LOGGER.error("Could not open database file from backup: {}", e.getMessage());
      }
    }

    LOGGER.info("starting over with an empty database file");

    try {
      Utils.deleteFileSafely(databaseFile);
      loadDatabase(databaseFile);
      startupMessages.add(TmmResourceBundle.getString("tvshow.loaddb.failed"));
    }
    catch (Exception e1) {
      LOGGER.error("could not move old database file and create a new one: {}", e1.getMessage());
    }
  }

  private void loadDatabase(Path databaseFile) {
    Thread.UncaughtExceptionHandler exceptionHandler = new Thread.UncaughtExceptionHandler() {
      private int counter = 0;

      @Override
      public void uncaughtException(Thread t, Throwable e) {
        if (e instanceof IllegalStateException) {
          // wait up to 10 times, then try to recover
          if (counter < 10) {
            counter++;
            return;
          }

          LOGGER.error("database corruption detected - try to recover");

          // try to in-memory fix the DB
          mvStore.close();

          try {
            Utils.deleteFileSafely(Paths.get(Globals.BACKUP_FOLDER, TV_SHOW_DB + ".corrupted"));
            Utils.moveFileSafe(databaseFile, Paths.get(Globals.BACKUP_FOLDER, TV_SHOW_DB + ".corrupted"));
          }
          catch (Exception e1) {
            LOGGER.error("Could not move corrupted database to '{}' - '{}", TV_SHOW_DB + ".corrupted", e1.getMessage());
          }

          mvStore = new MVStore.Builder().fileName(databaseFile.toString())
              .compressHigh()
              .autoCommitBufferSize(autoCommitBufferSize)
              .backgroundExceptionHandler(this)
              .open();
          mvStore.setAutoCommitDelay(2000); // 2 sec
          mvStore.setRetentionTime(0);
          mvStore.setReuseSpace(true);
          mvStore.setCacheSize(8);

          tvShowMap = mvStore.openMap("tvshows");
          episodeMap = mvStore.openMap("episodes");

          for (TvShow tvShow : getTvShowList().getTvShows()) {
            persistTvShow(tvShow);

            for (TvShowEpisode episode : tvShow.getEpisodes()) {
              persistEpisode(episode);
            }
          }

          counter = 0;
        }
      }
    };

    mvStore = new MVStore.Builder().fileName(databaseFile.toString())
        .compressHigh()
        .autoCommitBufferSize(autoCommitBufferSize)
        .backgroundExceptionHandler(exceptionHandler)
        .open();
    mvStore.setAutoCommitDelay(2000); // 2 sec
    mvStore.setRetentionTime(0);
    mvStore.setReuseSpace(true);
    mvStore.setCacheSize(8);

    tvShowMap = mvStore.openMap("tvshows");
    episodeMap = mvStore.openMap("episodes");

    getTvShowList().loadTvShowsFromDatabase(tvShowMap);
    getTvShowList().loadEpisodesFromDatabase(episodeMap);
    getTvShowList().initDataAfterLoading();
  }

  @Override
  public synchronized void shutDown() throws Exception {
    if (!isEnabled()) {
      return;
    }

    enabled = false;

    databaseTimer.cancel();

    // write pending changes
    if (mvStore != null && !mvStore.isClosed()) {
      writePendingChanges(true);

      mvStore.compactMoveChunks();
      mvStore.close();
    }

    if (Settings.getInstance().isDeleteTrashOnExit()) {
      for (String ds : getSettings().getTvShowDataSource()) {
        Path file = Paths.get(ds, Constants.BACKUP_FOLDER);
        Utils.deleteDirectoryRecursive(file);
      }
    }
  }

  private void writePendingChanges() {
    writePendingChanges(false);
  }

  private synchronized void writePendingChanges(boolean force) {
    if (force) {
      // force write - wait until the lock is released
      lock.writeLock().lock();
    }
    else {
      // lock if there is no other task running
      if (!lock.writeLock().tryLock()) {
        return;
      }
    }

    try {
      Map<MediaEntity, Long> pending = new HashMap<>(pendingChanges);

      long now = System.currentTimeMillis();

      for (Map.Entry<MediaEntity, Long> entry : pending.entrySet()) {
        if (force || entry.getValue() < (now - COMMIT_DELAY)) {
          try {
            if (entry.getKey() instanceof TvShow) {
              // store TV show
              TvShow tvShow = (TvShow) entry.getKey();

              // only diffs
              String oldValue = tvShowMap.get(tvShow.getDbId());
              String newValue = tvShowObjectWriter.writeValueAsString(tvShow);
              if (!StringUtils.equals(oldValue, newValue)) {
                tvShowMap.put(tvShow.getDbId(), newValue);
              }
            }
            else if (entry.getKey() instanceof TvShowEpisode) {
              // store episode
              TvShowEpisode episode = (TvShowEpisode) entry.getKey();

              // only diffs
              String oldValue = episodeMap.get(episode.getDbId());
              String newValue = episodeObjectWriter.writeValueAsString(episode);
              if (!StringUtils.equals(oldValue, newValue)) {
                episodeMap.put(episode.getDbId(), newValue);
              }
            }
          }
          catch (Exception e) {
            LOGGER.warn("could not store '{}' - '{}'", entry.getKey().getClass().getName(), e.getMessage());
          }
          finally {
            pendingChanges.remove(entry.getKey());
          }
        }
      }
    }
    finally {
      lock.writeLock().unlock();
    }
  }

  @Override
  public boolean isEnabled() {
    return enabled;
  }

  /**
   * dumps a whole TV show to logfile
   * 
   * @param tvshow
   *          the TV show to dump the data for
   */
  public void dump(TvShow tvshow) {
    try {
      ObjectMapper mapper = new ObjectMapper();
      ObjectNode node = mapper.readValue(tvShowMap.get(tvshow.getDbId()), ObjectNode.class);

      ArrayNode episodes = JsonNodeFactory.instance.arrayNode();
      for (TvShowEpisode ep : tvshow.getEpisodes()) {
        ObjectNode epNode = mapper.readValue(episodeMap.get(ep.getDbId()), ObjectNode.class);
        episodes.add(epNode);
        // TODO: dump EP IDs !!!
      }
      node.set("episodes", episodes);

      String s = mapper.writerWithDefaultPrettyPrinter().writeValueAsString(node);
      LOGGER.info("Dumping TvShow: {}\n{}", tvshow.getDbId(), s);
    }
    catch (Exception e) {
      LOGGER.error("Cannot parse JSON!", e);
    }
  }

  void persistTvShow(TvShow tvShow) {
    // write movie to DB
    try {
      lock.writeLock().lock();
      pendingChanges.put(tvShow, System.currentTimeMillis());
    }
    finally {
      lock.writeLock().unlock();
    }
  }

  void removeTvShowFromDb(TvShow tvShow) {
    try {
      lock.writeLock().lock();
      pendingChanges.remove(tvShow);
      tvShowMap.remove(tvShow.getDbId());
    }
    finally {
      lock.writeLock().unlock();
    }
  }

  void persistEpisode(TvShowEpisode episode) {
    try {
      lock.writeLock().lock();
      pendingChanges.put(episode, System.currentTimeMillis());
    }
    finally {
      lock.writeLock().unlock();
    }
  }

  void removeEpisodeFromDb(TvShowEpisode episode) {
    try {
      lock.writeLock().lock();
      pendingChanges.remove(episode);
      episodeMap.remove(episode.getDbId());
    }
    finally {
      lock.writeLock().unlock();
    }
  }

  @Override
  public void initializeDatabase() {
    Utils.deleteFileSafely(Paths.get(Settings.getInstance().getSettingsFolder(), TV_SHOW_DB));
  }

  @Override
  public void saveSettings() {
    getSettings().saveSettings();
  }

  @Override
  public List<String> getStartupMessages() {
    return startupMessages;
  }

  public ObjectReader getTvShowObjectReader() {
    return tvShowObjectReader;
  }

  public ObjectReader getEpisodeObjectReader() {
    return episodeObjectReader;
  }
}<|MERGE_RESOLUTION|>--- conflicted
+++ resolved
@@ -60,22 +60,12 @@
  * 
  * @author Manuel Laggner
  */
-<<<<<<< HEAD
-public class TvShowModuleManager implements ITmmModule {
-
-  public static final TvShowSettings   SETTINGS             = TvShowSettings.getInstance();
+public final class TvShowModuleManager implements ITmmModule {
 
   private static final String          MODULE_TITLE         = "TV show management";
   private static final String          TV_SHOW_DB           = "tvshows.db";
   private static final Logger          LOGGER               = LoggerFactory.getLogger(TvShowModuleManager.class);
   private static final int             COMMIT_DELAY         = 2000;
-=======
-public final class TvShowModuleManager implements ITmmModule {
-  private static final String          MODULE_TITLE = "TV show management";
-  private static final String          TV_SHOW_DB   = "tvshows.db";
-  private static final Logger          LOGGER       = LoggerFactory.getLogger(TvShowModuleManager.class);
-  private static final int             COMMIT_DELAY = 2000;
->>>>>>> 23d5efe0
 
   private static TvShowModuleManager   instance;
 
