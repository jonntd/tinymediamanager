--- conflicted
+++ resolved
@@ -507,20 +507,13 @@
         if (StringUtils.isBlank(filename)) {
           continue;
         }
-
-<<<<<<< HEAD
+      if (isDisc()) {
+        filename = "thumb." + FilenameUtils.getExtension(thumbUrl); // DVD/BluRay fixate to thumb.ext
+      }
+
         if (++i == 1) {
           firstImage = true;
         }
-=======
-        default:
-          filename = "";
-          break;
-      }
-      if (isDisc()) {
-        filename = "thumb." + FilenameUtils.getExtension(thumbUrl); // DVD/BluRay fixate to thumb.ext
-      }
->>>>>>> d22b2fb0
 
         // get image in thread
         MediaEntityImageFetcherTask task = new MediaEntityImageFetcherTask(this, thumbUrl, MediaArtworkType.THUMB, filename, firstImage);
@@ -678,7 +671,7 @@
   public void addActor(Person newActor) {
     // and re-set episode path to the actor
     if (StringUtils.isBlank(newActor.getEntityRoot())) {
-      newActor.setEntityRoot(getPathNIO().toString());
+      newActor.setEntityRoot(getPathNIO());
     }
 
     actors.add(newActor);
@@ -698,7 +691,7 @@
 
   /**
    * get the actors. These are the main actors of the TV show inclusive the guests of this episode
-   * 
+   *
    * @return the actors of this episode
    */
   public List<Person> getActors() {
@@ -725,7 +718,6 @@
    * @param newActors
    *          the new actors
    */
-<<<<<<< HEAD
   @JsonSetter
   public void setActors(List<Person> newActors) {
     // do not add actors which are in the TV show itself
@@ -742,14 +734,8 @@
     // and re-set episode path to the actors
     for (Person actor : actors) {
       if (StringUtils.isBlank(actor.getEntityRoot())) {
-        actor.setEntityRoot(getPathNIO().toString());
-      }
-=======
-  public void addActor(TvShowActor obj) {
-    // and re-set episode path to the actor
-    if (StringUtils.isBlank(obj.getEntityRoot())) {
-      obj.setEntityRoot(getPathNIO());
->>>>>>> d22b2fb0
+        actor.setEntityRoot(getPathNIO());
+      }
     }
 
     firePropertyChange(ACTORS, null, this.getActors());
@@ -845,7 +831,6 @@
     firePropertyChange(WRITERS_AS_STRING, null, this.getWritersAsString());
   }
 
-<<<<<<< HEAD
   /**
    * remove the given writer.
    *
@@ -873,12 +858,6 @@
     for (Person writer : writers) {
       if (StringUtils.isBlank(writer.getEntityRoot())) {
         writer.setEntityRoot(getPathNIO().toString());
-=======
-    // and re-set episode path to the actors
-    for (TvShowActor actor : actors) {
-      if (StringUtils.isBlank(actor.getEntityRoot())) {
-        actor.setEntityRoot(getPathNIO());
->>>>>>> d22b2fb0
       }
     }
 
@@ -1422,7 +1401,7 @@
 
   /**
    * get the runtime. Just a wrapper to tvShow.getRuntime() until we support separate runtimes for episodes
-   * 
+   *
    * @return the runtime in minutes
    */
   public int getRuntime() {
@@ -1431,7 +1410,7 @@
 
   /**
    * return the TV shows production company if no one is filled for this episode
-   * 
+   *
    * @return the production company
    */
   @Override
