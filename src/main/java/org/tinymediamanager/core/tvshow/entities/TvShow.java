/*
 * Copyright 2012 - 2015 Manuel Laggner
 *
 * Licensed under the Apache License, Version 2.0 (the "License");
 * you may not use this file except in compliance with the License.
 * You may obtain a copy of the License at
 *
 *     http://www.apache.org/licenses/LICENSE-2.0
 *
 * Unless required by applicable law or agreed to in writing, software
 * distributed under the License is distributed on an "AS IS" BASIS,
 * WITHOUT WARRANTIES OR CONDITIONS OF ANY KIND, either express or implied.
 * See the License for the specific language governing permissions and
 * limitations under the License.
 */
package org.tinymediamanager.core.tvshow.entities;

import static org.tinymediamanager.core.Constants.*;

import java.awt.Dimension;
import java.beans.PropertyChangeEvent;
import java.beans.PropertyChangeListener;
import java.io.File;
import java.io.FilenameFilter;
import java.text.DateFormat;
import java.text.ParseException;
import java.text.SimpleDateFormat;
import java.util.ArrayList;
import java.util.Collections;
import java.util.Comparator;
import java.util.Date;
import java.util.HashMap;
import java.util.List;
import java.util.Locale;
import java.util.Map.Entry;
import java.util.regex.Matcher;
import java.util.regex.Pattern;

import org.apache.commons.lang3.StringUtils;
import org.apache.commons.lang3.builder.ReflectionToStringBuilder;
import org.apache.commons.lang3.builder.ToStringBuilder;
import org.apache.commons.lang3.builder.ToStringStyle;
import org.slf4j.Logger;
import org.slf4j.LoggerFactory;
import org.tinymediamanager.core.IMediaInformation;
import org.tinymediamanager.core.MediaFileType;
import org.tinymediamanager.core.Utils;
import org.tinymediamanager.core.entities.MediaEntity;
import org.tinymediamanager.core.entities.MediaFile;
import org.tinymediamanager.core.tvshow.TvShowArtworkHelper;
import org.tinymediamanager.core.tvshow.TvShowList;
import org.tinymediamanager.core.tvshow.TvShowMediaFileComparator;
import org.tinymediamanager.core.tvshow.TvShowScraperMetadataConfig;
import org.tinymediamanager.core.tvshow.connector.TvShowToXbmcNfoConnector;
import org.tinymediamanager.scraper.Certification;
import org.tinymediamanager.scraper.MediaArtwork;
import org.tinymediamanager.scraper.MediaArtwork.MediaArtworkType;
import org.tinymediamanager.scraper.MediaCastMember;
import org.tinymediamanager.scraper.MediaGenres;
import org.tinymediamanager.scraper.MediaMetadata;

import com.fasterxml.jackson.annotation.JsonFormat;
import com.fasterxml.jackson.annotation.JsonIgnore;
import com.fasterxml.jackson.annotation.JsonProperty;
import com.fasterxml.jackson.annotation.JsonSetter;

/**
 * The Class TvShow.
 * 
 * @author Manuel Laggner
 */
public class TvShow extends MediaEntity implements IMediaInformation {
  private static final Logger                LOGGER                = LoggerFactory.getLogger(TvShow.class);
  private static final Comparator<MediaFile> MEDIA_FILE_COMPARATOR = new TvShowMediaFileComparator();
  private static TvShowArtworkHelper         artworkHelper         = new TvShowArtworkHelper();

  @JsonProperty
  private String                             dataSource            = "";
  @JsonProperty
  private String                             director              = "";
  @JsonProperty
  private String                             writer                = "";
  @JsonProperty
  private int                                runtime               = 0;
  @JsonProperty
  @JsonFormat(shape = JsonFormat.Shape.STRING, pattern = "yyyy-MM-dd")
  private Date                               firstAired            = null;
  @JsonProperty
  private String                             status                = "";
  @JsonProperty
  private boolean                            watched               = false;
  @JsonProperty
  private String                             sortTitle             = "";
  @JsonProperty
  private Certification                      certification         = Certification.NOT_RATED;

  @JsonProperty
  private List<String>                       genres                = new ArrayList<String>(1);
  @JsonProperty
  private List<String>                       tags                  = new ArrayList<String>(0);
  @JsonProperty
  private HashMap<Integer, String>           seasonPosterUrlMap    = new HashMap<Integer, String>(0);
  @JsonProperty
  private List<TvShowActor>                  actors                = new ArrayList<TvShowActor>();

  private List<TvShowEpisode>                episodes              = new ArrayList<TvShowEpisode>();
  private HashMap<Integer, MediaFile>        seasonPosters         = new HashMap<Integer, MediaFile>(0);
  private List<TvShowSeason>                 seasons               = new ArrayList<TvShowSeason>(1);
  private List<MediaGenres>                  genresForAccess       = new ArrayList<MediaGenres>(1);
  private String                             titleSortable         = "";
  private Date                               lastWatched           = null;

  private PropertyChangeListener             propertyChangeListener;

  /**
   * Instantiates a tv show. To initialize the propertychangesupport after loading
   */
  public TvShow() {
    // register for dirty flag listener
    super();

    // give tag events from episodes up to the TvShowList
    propertyChangeListener = new PropertyChangeListener() {
      @Override
      public void propertyChange(PropertyChangeEvent evt) {
        if ("tag".equals(evt.getPropertyName()) && evt.getSource() instanceof TvShowEpisode) {
          firePropertyChange(evt);
        }
      }
    };
  }

  @Override
  protected Comparator<MediaFile> getMediaFileComparator() {
    return MEDIA_FILE_COMPARATOR;
  }

  /**
   * Initialize after loading.
   */
  @Override
  public void initializeAfterLoading() {
    super.initializeAfterLoading();

    // remove empty tag and null values
    Utils.removeEmptyStringsFromList(tags);
    Utils.removeEmptyStringsFromList(genres);

    // load genres
    for (String genre : new ArrayList<String>(genres)) {
      addGenre(MediaGenres.getGenre(genre));
    }

    // create season poster map
    Pattern pattern = Pattern.compile("(?i)season([0-9]{1,4})-poster\\..{2,4}");
    for (MediaFile mf : getMediaFiles(MediaFileType.SEASON_POSTER)) {
      if (mf.getFilename().startsWith("season-special-poster")) {
        seasonPosters.put(-1, mf);
      }
      else {
        // parse out the season from the name
        Matcher matcher = pattern.matcher(mf.getFilename());
        if (matcher.matches()) {
          try {
            int season = Integer.parseInt(matcher.group(1));
            seasonPosters.put(season, mf);
          }
          catch (Exception e) {
          }
        }
      }
    }

    for (TvShowEpisode episode : episodes) {
      episode.addPropertyChangeListener(propertyChangeListener);
    }
  }

  @Override
  public void setTitle(String newValue) {
    String oldValue = this.title;
    super.setTitle(newValue);

    oldValue = this.titleSortable;
    titleSortable = "";
    firePropertyChange(TITLE_SORTABLE, oldValue, titleSortable);
  }

  /**
   * Returns the sortable variant of title<br>
   * eg "The Big Bang Theory" -> "Big Bang Theory, The".
   * 
   * @return the title in its sortable format
   */
  public String getTitleSortable() {
    if (StringUtils.isEmpty(titleSortable)) {
      titleSortable = Utils.getSortableName(this.getTitle());
    }
    return titleSortable;
  }

  public void clearTitleSortable() {
    titleSortable = "";
  }

  public String getSortTitle() {
    return sortTitle;
  }

  public void setSortTitle(String newValue) {
    String oldValue = this.sortTitle;
    this.sortTitle = newValue;
    firePropertyChange(SORT_TITLE, oldValue, newValue);
  }

  /**
   * Gets the episodes.
   * 
   * @return the episodes
   */
  public List<TvShowEpisode> getEpisodes() {
    return episodes;
  }

  /**
   * Adds the episode.
   * 
   * @param episode
   *          the episode
   */
  public void addEpisode(TvShowEpisode episode) {
    int oldValue = episodes.size();
    episodes.add(episode);
    episode.addPropertyChangeListener(propertyChangeListener);
    addToSeason(episode);

    Collections.sort(episodes);

    firePropertyChange(ADDED_EPISODE, null, episode);
    firePropertyChange(EPISODE_COUNT, oldValue, episodes.size());
  }

  /**
   * Gets the episode count.
   * 
   * @return the episode count
   */
  public int getEpisodeCount() {
    return episodes.size();
  }

  /**
   * Adds the to season.
   * 
   * @param episode
   *          the episode
   */
  private void addToSeason(TvShowEpisode episode) {
    TvShowSeason season = getSeasonForEpisode(episode);
    season.addEpisode(episode);
  }

  private void removeFromSeason(TvShowEpisode episode) {
    TvShowSeason season = getSeasonForEpisode(episode);
    season.removeEpisode(episode);
  }

  /**
   * Gets the season for episode.
   * 
   * @param episode
   *          the episode
   * @return the season for episode
   */
  public synchronized TvShowSeason getSeasonForEpisode(TvShowEpisode episode) {
    TvShowSeason season = null;

    // search for an existing season
    for (TvShowSeason s : seasons) {
      if (s.getSeason() == episode.getSeason()) {
        season = s;
        break;
      }
    }

    // no one found - create one
    if (season == null) {
      int oldValue = seasons.size();
      season = new TvShowSeason(episode.getSeason(), this);
      seasons.add(season);
      firePropertyChange(ADDED_SEASON, null, season);
      firePropertyChange(SEASON_COUNT, oldValue, seasons.size());
    }

    return season;
  }

  public int getSeasonCount() {
    return seasons.size();
  }

  /**
   * Gets the data source.
   * 
   * @return the data source
   */
  public String getDataSource() {
    return dataSource;
  }

  /**
   * Sets the data source.
   * 
   * @param newValue
   *          the new data source
   */
  public void setDataSource(String newValue) {
    String oldValue = this.dataSource;
    this.dataSource = newValue;
    firePropertyChange(DATA_SOURCE, oldValue, newValue);
  }

  /**
   * remove all episodes from this tv show.
   */
  public void removeAllEpisodes() {
    int oldValue = episodes.size();
    if (episodes.size() > 0) {
      for (int i = episodes.size() - 1; i >= 0; i--) {
        TvShowEpisode episode = episodes.get(i);
        episodes.remove(episode);
        episode.removePropertyChangeListener(propertyChangeListener);
        TvShowList.getInstance().removeEpisodeFromDb(episode);
      }
    }

    firePropertyChange(EPISODE_COUNT, oldValue, episodes.size());
  }

  /**
   * Removes the episode.
   * 
   * @param episode
   *          the episode
   */
  public void removeEpisode(TvShowEpisode episode) {
    if (episodes.contains(episode)) {
      int oldValue = episodes.size();
      episodes.remove(episode);
      episode.removePropertyChangeListener(propertyChangeListener);
      removeFromSeason(episode);
      TvShowList.getInstance().removeEpisodeFromDb(episode);
      saveToDb();

      firePropertyChange(REMOVED_EPISODE, null, episode);
      firePropertyChange(EPISODE_COUNT, oldValue, episodes.size());
    }
  }

  /**
   * Removes an episode from tmm and deletes it from the data source
   * 
   * @param episode
   *          the episode to be removed
   */
  public void deleteEpisode(TvShowEpisode episode) {
    if (episodes.contains(episode)) {
      int oldValue = episodes.size();
      episode.deleteFilesSafely();
      episodes.remove(episode);
      episode.removePropertyChangeListener(propertyChangeListener);
      removeFromSeason(episode);
      TvShowList.getInstance().removeEpisodeFromDb(episode);
      saveToDb();

      firePropertyChange(REMOVED_EPISODE, null, episode);
      firePropertyChange(EPISODE_COUNT, oldValue, episodes.size());
    }
  }

  /**
   * Gets the seasons.
   * 
   * @return the seasons
   */
  public List<TvShowSeason> getSeasons() {
    return seasons;
  }

  /**
   * Gets the genres.
   * 
   * @return the genres
   */
  public List<MediaGenres> getGenres() {
    return genresForAccess;
  }

  /**
   * Adds the genre.
   * 
   * @param newValue
   *          the new value
   */
  public void addGenre(MediaGenres newValue) {
    if (!genresForAccess.contains(newValue)) {
      genresForAccess.add(newValue);
      if (!genres.contains(newValue.name())) {
        genres.add(newValue.name());
      }
      firePropertyChange(GENRE, null, newValue);
      firePropertyChange(GENRES_AS_STRING, null, newValue);
    }
  }

  /**
   * Sets the genres.
   * 
   * @param genres
   *          the new genres
   */
  public void setGenres(List<MediaGenres> genres) {
    // two way sync of genres

    // first, add new ones
    for (MediaGenres genre : genres) {
      if (!this.genresForAccess.contains(genre)) {
        this.genresForAccess.add(genre);
        if (!this.genres.contains(genre.name())) {
          this.genres.add(genre.name());
        }
      }
    }

    // second remove old ones
    for (int i = this.genresForAccess.size() - 1; i >= 0; i--) {
      MediaGenres genre = this.genresForAccess.get(i);
      if (!genres.contains(genre)) {
        this.genresForAccess.remove(genre);
        this.genres.remove(genre.name());
      }
    }

    firePropertyChange(GENRE, null, genres);
    firePropertyChange(GENRES_AS_STRING, null, genres);
  }

  /**
   * Removes the genre.
   * 
   * @param genre
   *          the genre
   */
  public void removeGenre(MediaGenres genre) {
    if (genresForAccess.contains(genre)) {
      genresForAccess.remove(genre);
      genres.remove(genre.name());
      firePropertyChange(GENRE, null, genre);
      firePropertyChange(GENRES_AS_STRING, null, genre);
    }
  }

  /**
   * Gets the genres as string.
   * 
   * @return the genres as string
   */
  public String getGenresAsString() {
    StringBuilder sb = new StringBuilder();
    for (MediaGenres genre : genresForAccess) {
      if (!StringUtils.isEmpty(sb)) {
        sb.append(", ");
      }
      sb.append(genre != null ? genre.getLocalizedName() : "null");
    }
    return sb.toString();
  }

  /**
   * Sets the metadata.
   * 
   * @param metadata
   *          the new metadata
   * @param config
   *          the config
   */
  public void setMetadata(MediaMetadata metadata, TvShowScraperMetadataConfig config) {
    // check against null metadata (e.g. aborted request)
    if (metadata == null) {
      LOGGER.error("metadata was null");
      return;
    }

    // check if metadata has at least a name
    if (StringUtils.isEmpty(metadata.getStringValue(MediaMetadata.TITLE))) {
      LOGGER.warn("wanted to save empty metadata for " + getTitle());
      return;
    }

    // populate ids
    for (Entry<String, Object> entry : metadata.getIds().entrySet()) {
      setId((String) entry.getKey(), entry.getValue().toString());
    }

    if (config.isTitle()) {
      setTitle(metadata.getStringValue(MediaMetadata.TITLE));
    }

    if (config.isPlot()) {
      setPlot(metadata.getStringValue(MediaMetadata.PLOT));
    }

    if (config.isYear()) {
      setYear(metadata.getStringValue(MediaMetadata.YEAR));
    }

    if (config.isRating()) {
      setRating(metadata.getFloatValue(MediaMetadata.RATING));
      setVotes(metadata.getIntegerValue(MediaMetadata.VOTE_COUNT));
    }

    if (config.isAired()) {
      setFirstAired(metadata.getDateValue(MediaMetadata.RELEASE_DATE));
    }

    if (config.isStatus()) {
      setStatus(metadata.getStringValue(MediaMetadata.STATUS));
    }

    if (config.isRuntime()) {
      setRuntime(metadata.getIntegerValue(MediaMetadata.RUNTIME));
    }

    if (config.isCast()) {
      setProductionCompany(metadata.getStringValue(MediaMetadata.PRODUCTION_COMPANY));
      List<TvShowActor> actors = new ArrayList<TvShowActor>();
      String director = "";
      String writer = "";

      for (MediaCastMember member : metadata.getCastMembers()) {
        switch (member.getType()) {
          case ACTOR:
            TvShowActor actor = new TvShowActor();
            actor.setName(member.getName());
            actor.setCharacter(member.getCharacter());
            actor.setThumb(member.getImageUrl());
            actors.add(actor);
            break;

          case DIRECTOR:
            if (!StringUtils.isEmpty(director)) {
              director += ", ";
            }
            director += member.getName();
            break;

          case WRITER:
            if (!StringUtils.isEmpty(writer)) {
              writer += ", ";
            }
            writer += member.getName();
            break;

          default:
            break;
        }
      }
      setActors(actors);
      setDirector(director);
      setWriter(writer);
      // TODO write actor images for tv shows
      // writeActorImages();
    }

    if (config.isCertification()) {
      if (metadata.getCertifications().size() > 0) {
        setCertification(metadata.getCertifications().get(0));
      }
    }

    if (config.isGenres()) {
      setGenres(metadata.getGenres());
    }

    // set scraped
    setScraped(true);

    // update DB
    writeNFO();
    saveToDb();
  }

  /**
   * Sets the artwork.
   * 
   * @param artwork
   *          the artwork
   * @param config
   *          the config
   */
  public void setArtwork(List<MediaArtwork> artwork, TvShowScraperMetadataConfig config) {
    if (config.isArtwork()) {
      // poster
      for (MediaArtwork art : artwork) {
        if (art.getType() == MediaArtworkType.POSTER) {
          // set url
          setArtworkUrl(art.getDefaultUrl(), MediaFileType.POSTER);
          // and download it
          artworkHelper.downloadArtwork(this, MediaFileType.POSTER);
          break;
        }
      }

      // fanart
      for (MediaArtwork art : artwork) {
        if (art.getType() == MediaArtworkType.BACKGROUND) {
          // set url
          setArtworkUrl(art.getDefaultUrl(), MediaFileType.FANART);
          // and download it
          artworkHelper.downloadArtwork(this, MediaFileType.FANART);
          break;
        }
      }

      // banner
      for (MediaArtwork art : artwork) {
        if (art.getType() == MediaArtworkType.BANNER) {
          // set url
          setArtworkUrl(art.getDefaultUrl(), MediaFileType.BANNER);
          // and download it
          artworkHelper.downloadArtwork(this, MediaFileType.BANNER);
          break;
        }
      }

      // logo
      for (MediaArtwork art : artwork) {
        if (art.getType() == MediaArtworkType.LOGO) {
          // set url
          setArtworkUrl(art.getDefaultUrl(), MediaFileType.LOGO);
          // and download it
          artworkHelper.downloadArtwork(this, MediaFileType.LOGO);
          break;
        }
      }

      // clearart
      for (MediaArtwork art : artwork) {
        if (art.getType() == MediaArtworkType.CLEARART) {
          // set url
          setArtworkUrl(art.getDefaultUrl(), MediaFileType.CLEARART);
          // and download it
          artworkHelper.downloadArtwork(this, MediaFileType.CLEARART);
          break;
        }
      }

      // thumb
      for (MediaArtwork art : artwork) {
        if (art.getType() == MediaArtworkType.THUMB) {
          // set url
          setArtworkUrl(art.getDefaultUrl(), MediaFileType.THUMB);
          // and download it
          artworkHelper.downloadArtwork(this, MediaFileType.THUMB);
          break;
        }
      }

      // season poster
      HashMap<Integer, String> seasonPosters = new HashMap<Integer, String>();
      for (MediaArtwork art : artwork) {
        if (art.getType() == MediaArtworkType.SEASON && art.getSeason() >= 0) {
          // check if there is already an artwork for this season
          String url = seasonPosters.get(art.getSeason());
          if (StringUtils.isBlank(url)) {
            setSeasonPosterUrl(art.getSeason(), art.getDefaultUrl());
            artworkHelper.downloadSeasonPoster(this, art.getSeason());
            seasonPosters.put(art.getSeason(), art.getDefaultUrl());
          }
        }
      }

      // update DB
      saveToDb();
    }
  }

  /**
   * download the specified type of artwork for this TV show
   * 
   * @param type
   *          the chosen artwork type to be downloaded
   */
  public void downloadArtwork(MediaFileType type) {
    artworkHelper.downloadArtwork(this, type);
  }

  /**
   * download season poster
   * 
   * @param season
   *          the season to download the poster for
   */
  public void downloadSeasonPoster(int season) {
    artworkHelper.downloadSeasonPoster(this, season);
  }

  /**
   * Write nfo.
   */
  public void writeNFO() {
    TvShowToXbmcNfoConnector.setData(this);
    firePropertyChange(HAS_NFO_FILE, false, true);
  }

  /**
   * Gets the checks for nfo file.
   * 
   * @return the checks for nfo file
   */
  public Boolean getHasNfoFile() {
    List<MediaFile> nfos = getMediaFiles(MediaFileType.NFO);
    if (nfos != null && nfos.size() > 0) {
      return true;
    }
    return false;
  }

  /**
   * Gets the checks for images.
   * 
   * @return the checks for images
   */
  public Boolean getHasImages() {
    if (!StringUtils.isEmpty(getArtworkFilename(MediaFileType.POSTER)) && !StringUtils.isEmpty(getArtworkFilename(MediaFileType.FANART))) {
      return true;
    }
    return false;
  }

  /**
   * Gets the imdb id.
   * 
   * @return the imdb id
   */
  public String getImdbId() {
    Object obj = ids.get(IMDB);
    if (obj == null) {
      return "";
    }
    return obj.toString();
  }

  /**
   * Sets the imdb id.
   * 
   * @param newValue
   *          the new imdb id
   */
  public void setImdbId(String newValue) {
    String oldValue = getImdbId();
    ids.put(IMDB, newValue);
    firePropertyChange("imdbId", oldValue, newValue);
  }

  /**
   * Gets the tvdb id.
   * 
   * @return the tvdb id
   */
  public String getTvdbId() {
    Object obj = ids.get(TVDB);
    if (obj == null) {
      return "";
    }
    return obj.toString();
  }

  /**
   * Sets the tvdb id.
   * 
   * @param newValue
   *          the new tvdb id
   */
  public void setTvdbId(String newValue) {
    String oldValue = getTvdbId();
    ids.put(TVDB, newValue);
    firePropertyChange("tvdbId", oldValue, newValue);
  }

  /**
   * Gets the TraktTV id.
   * 
   * @return the TraktTV id
   */
  public int getTraktId() {
    int id = 0;
    try {
      id = Integer.parseInt(String.valueOf(ids.get(TRAKT)));
    }
    catch (Exception e) {
      return 0;
    }
    return id;
  }

  /**
   * Sets the TvRage id.
   * 
   * @param newValue
   *          the new TraktTV id
   */
  public void setTraktId(int newValue) {
    int oldValue = getTraktId();
    ids.put(TRAKT, newValue);
    firePropertyChange("traktId", oldValue, newValue);
  }

  /**
   * first aired date.
   * 
   * @return the date
   */
  public Date getFirstAired() {
    return firstAired;
  }

  @JsonIgnore
  public void setFirstAired(Date newValue) {
    Date oldValue = this.firstAired;
    this.firstAired = newValue;
    firePropertyChange(FIRST_AIRED, oldValue, newValue);
    firePropertyChange(FIRST_AIRED_AS_STRING, oldValue, newValue);
  }

  /**
   * first aired date as yyyy-mm-dd<br>
   * https://xkcd.com/1179/ :P
   * 
   * @return the date or empty string
   */
  public String getFirstAiredFormatted() {
    if (this.firstAired == null) {
      return "";
    }
    return new SimpleDateFormat("yyyy-MM-dd").format(this.firstAired);
  }

  /**
   * Gets the first aired as a string, formatted in the system locale.
   * 
   * @return the first aired as string
   */
  public String getFirstAiredAsString() {
    if (this.firstAired == null) {
      return "";
    }
    return SimpleDateFormat.getDateInstance(DateFormat.MEDIUM, Locale.getDefault()).format(firstAired);
  }

  /**
   * convenient method to set the first aired date (parsed from string).
   * 
   * @param aired
   *          the new first aired
   * @throws ParseException
   *           if string cannot be parsed!
   */
  public void setFirstAired(String aired) throws ParseException {
    setFirstAired(org.tinymediamanager.scraper.util.StrgUtils.parseDate(aired));
  }

  /**
   * Gets the status.
   * 
   * @return the status
   */
  public String getStatus() {
    return status;
  }

  /**
   * Sets the status.
   * 
   * @param newValue
   *          the new status
   */
  public void setStatus(String newValue) {
    String oldValue = this.status;
    this.status = newValue;
    firePropertyChange(STATUS, oldValue, newValue);
  }

  /**
   * Adds the to tags.
   * 
   * @param newTag
   *          the new tag
   */
  public void addToTags(String newTag) {
    if (StringUtils.isBlank(newTag)) {
      return;
    }

    for (String tag : tags) {
      if (tag.equals(newTag)) {
        return;
      }
    }

    tags.add(newTag);
    firePropertyChange(TAG, null, tags);
    firePropertyChange(TAGS_AS_STRING, null, newTag);
  }

  /**
   * Removes the from tags.
   * 
   * @param removeTag
   *          the remove tag
   */
  public void removeFromTags(String removeTag) {
    tags.remove(removeTag);
    firePropertyChange(TAG, null, tags);
    firePropertyChange(TAGS_AS_STRING, null, removeTag);
  }

  /**
   * Sets the tags.
   * 
   * @param newTags
   *          the new tags
   */
  public void setTags(List<String> newTags) {
    // two way sync of tags

    // first, add new ones
    for (String tag : newTags) {
      if (!this.tags.contains(tag)) {
        this.tags.add(tag);
      }
    }

    // second remove old ones
    for (int i = this.tags.size() - 1; i >= 0; i--) {
      String tag = this.tags.get(i);
      if (!newTags.contains(tag)) {
        this.tags.remove(tag);
      }
    }

    firePropertyChange(TAG, null, tags);
    firePropertyChange(TAGS_AS_STRING, null, tags);
  }

  /**
   * Gets the tag as string.
   * 
   * @return the tag as string
   */
  public String getTagAsString() {
    StringBuilder sb = new StringBuilder();
    for (String tag : tags) {
      if (!StringUtils.isEmpty(sb)) {
        sb.append(", ");
      }
      sb.append(tag);
    }
    return sb.toString();
  }

  /**
   * Gets the tags.
   * 
   * @return the tags
   */
  public List<String> getTags() {
    return this.tags;
  }

  /**
   * Gets the director.
   * 
   * @return the director
   */
  public String getDirector() {
    return director;
  }

  /**
   * Gets the writer.
   * 
   * @return the writer
   */
  public String getWriter() {
    return writer;
  }

  /**
   * Sets the director.
   * 
   * @param newValue
   *          the new director
   */
  public void setDirector(String newValue) {
    String oldValue = this.director;
    this.director = newValue;
    firePropertyChange(DIRECTOR, oldValue, newValue);
  }

  /**
   * Sets the writer.
   * 
   * @param newValue
   *          the new writer
   */
  public void setWriter(String newValue) {
    String oldValue = this.writer;
    this.writer = newValue;
    firePropertyChange(WRITER, oldValue, newValue);
  }

  /**
   * Gets the runtime.
   * 
   * @return the runtime
   */
  public int getRuntime() {
    return runtime;
  }

  /**
   * Sets the runtime.
   * 
   * @param newValue
   *          the new runtime
   */
  public void setRuntime(int newValue) {
    int oldValue = this.runtime;
    this.runtime = newValue;
    firePropertyChange(RUNTIME, oldValue, newValue);
  }

  /**
   * Adds the actor.
   * 
   * @param obj
   *          the obj
   */
  public void addActor(TvShowActor obj) {
    actors.add(obj);

    firePropertyChange(ACTORS, null, this.getActors());
  }

  /**
   * Gets the actors.
   * 
   * @return the actors
   */
  public List<TvShowActor> getActors() {
    return this.actors;
  }

  /**
   * Removes the actor.
   * 
   * @param obj
   *          the obj
   */
  public void removeActor(TvShowActor obj) {
    actors.remove(obj);

    firePropertyChange(ACTORS, null, this.getActors());
  }

  /**
   * Sets the actors.
   * 
   * @param newActors
   *          the new actors
   */
  public void setActors(List<TvShowActor> newActors) {
    // two way sync of actors

    // first add the new ones
    for (TvShowActor actor : newActors) {
      if (!actors.contains(actor)) {
        actors.add(actor);
      }
    }

    // second remove unused
    for (int i = actors.size() - 1; i >= 0; i--) {
      TvShowActor actor = actors.get(i);
      if (!newActors.contains(actor)) {
        actors.remove(actor);
      }
    }

    firePropertyChange(ACTORS, null, this.getActors());
  }

  /**
   * Gets the certifications.
   * 
   * @return the certifications
   */
  @Override
  public Certification getCertification() {
    return certification;
  }

  /**
   * Sets the certifications.
   * 
   * @param newValue
   *          the new certifications
   */
  public void setCertification(Certification newValue) {
    this.certification = newValue;
    firePropertyChange(CERTIFICATION, null, newValue);
  }

  /**
   * <p>
   * Uses <code>ReflectionToStringBuilder</code> to generate a <code>toString</code> for the specified object.
   * </p>
   * 
   * @return the String result
   * @see ReflectionToStringBuilder#toString(Object)
   */
  @Override
  public String toString() {
    return ToStringBuilder.reflectionToString(this, ToStringStyle.SHORT_PREFIX_STYLE);
  }

  /**
   * Parses the nfo.
   * 
   * @param tvShowDirectory
   *          the tv show directory
   * @return the tv show
   */
  public static TvShow parseNFO(File tvShowDirectory) {
    LOGGER.debug("try to find a nfo for " + tvShowDirectory.getPath());
    // check if there are any NFOs in that directory
    FilenameFilter filter = new FilenameFilter() {
      public boolean accept(File dir, String name) {
        // do not start with .
        if (name.toLowerCase().startsWith("."))
          return false;

        // check if filetype is in our settings
        if (name.toLowerCase().endsWith("nfo")) {
          return true;
        }

        return false;
      }
    };

    TvShow tvShow = null;
    File[] nfoFiles = tvShowDirectory.listFiles(filter);
    if (nfoFiles == null) {
      return tvShow;
    }

    for (File file : nfoFiles) {
      tvShow = TvShowToXbmcNfoConnector.getData(file);
      if (tvShow != null) {
        tvShow.setPath(tvShowDirectory.getPath());
        tvShow.addToMediaFiles(new MediaFile(file, MediaFileType.NFO));
        break;
      }

      LOGGER.debug("did not find tv show informations in nfo");
    }

    return tvShow;
  }

  /**
   * get all episodes to scraper (with season or ep number == -1)
   * 
   * @return a list of all episodes to scrape
   */
  public List<TvShowEpisode> getEpisodesToScrape() {
    List<TvShowEpisode> episodes = new ArrayList<TvShowEpisode>();
    for (TvShowEpisode episode : new ArrayList<TvShowEpisode>(this.episodes)) {
      if (episode.getSeason() > -1 && episode.getEpisode() > -1) {
        episodes.add(episode);
      }
    }
    return episodes;
  }

  /**
   * Checks if is watched.
   * 
   * @return true, if is watched
   */
  public boolean isWatched() {
    return watched;
  }

  /**
   * Sets the watched.
   * 
   * @param newValue
   *          the new watched
   */
  public void setWatched(boolean newValue) {
    boolean oldValue = this.watched;
    this.watched = newValue;
    firePropertyChange(WATCHED, oldValue, newValue);
  }

  public Date getLastWatched() {
    return lastWatched;
  }

  public void setLastWatched(Date lastWatched) {
    this.lastWatched = lastWatched;
  }

  /**
   * Gets the season poster url.
   * 
   * @param season
   *          the season
   * @return the season poster url
   */
  public String getSeasonPosterUrl(int season) {
    String url = seasonPosterUrlMap.get(season);
    if (StringUtils.isBlank(url)) {
      return "";
    }
    return url;
  }

  /**
   * Sets the season poster url.
   * 
   * @param season
   *          the season
   * @param url
   *          the url
   */
  void setSeasonPosterUrl(int season, String url) {
    seasonPosterUrlMap.put(season, url);
  }

  /**
   * Gets the season poster.
   * 
   * @param season
   *          the season
   * @return the season poster
   */
  String getSeasonPoster(int season) {
    MediaFile poster = seasonPosters.get(season);
    if (poster == null) {
      return "";
    }
    return poster.getFile().getAbsolutePath();
  }

  Dimension getSeasonPosterSize(int season) {
    MediaFile seasonPoster = seasonPosters.get(season);
    if (seasonPoster != null) {
      return new Dimension(seasonPoster.getVideoWidth(), seasonPoster.getVideoHeight());
    }

    return new Dimension(0, 0);
  }

  /**
   * Sets the season poster.
   * 
   * @param season
   *          the season
   * @param file
   *          the file
   */
  public void setSeasonPoster(int season, File file) {
    MediaFile mf = new MediaFile(file, MediaFileType.SEASON_POSTER);
    setSeasonPoster(season, mf);
  }

  /**
   * Sets the season poster.
   * 
   * @param season
   *          the season
   * @param mf
   *          the media file
   */
  public void setSeasonPoster(int season, MediaFile mf) {
    // check if that MF is already in our show
    MediaFile oldMf = seasonPosters.get(season);
    if (oldMf != null && oldMf.equals(mf)) {
      // it is there - do not add it again
      return;
    }

    mf.gatherMediaInformation();
    addToMediaFiles(mf);

    if (seasonPosters.containsKey(season)) {
      seasonPosters.remove(season);
    }
    seasonPosters.put(season, mf);
  }

  void clearSeasonPoster(int season) {
    MediaFile mf = seasonPosters.get(season);
    if (mf != null) {
      removeFromMediaFiles(mf);
    }
    seasonPosters.remove(season);
  }

  /**
   * Gets the media files of all episodes.<br>
   * (without the TV show MFs like poster/banner/...)
   * 
   * @return the media files
   */
  public List<MediaFile> getEpisodesMediaFiles() {
    List<MediaFile> mediaFiles = new ArrayList<MediaFile>();
    for (TvShowEpisode episode : new ArrayList<TvShowEpisode>(this.episodes)) {
      for (MediaFile mf : episode.getMediaFiles()) {

        if (!mediaFiles.contains(mf)) {
          mediaFiles.add(mf);
        }
      }
    }
    return mediaFiles;
  }

  /**
   * Gets the images to cache.
   * 
   * @return the images to cache
   */
  public List<File> getImagesToCache() {
    // get files to cache
    List<File> filesToCache = new ArrayList<File>();

    for (MediaFile mf : new ArrayList<MediaFile>(getMediaFiles())) {
      if (mf.isGraphic()) {
        filesToCache.add(mf.getFile());
      }
    }

    for (TvShowEpisode episode : new ArrayList<TvShowEpisode>(this.episodes)) {
      filesToCache.addAll(episode.getImagesToCache());
    }

    return filesToCache;
  }

  @Override
  public synchronized void callbackForWrittenArtwork(MediaArtworkType type) {
  }

  @Override
  public void saveToDb() {
    // update/insert this TV show to the database
    TvShowList.getInstance().persistTvShow(this);
  }

  @Override
  public void deleteFromDb() {
    // remove this TV show from the database
    TvShowList.getInstance().removeTvShow(this);
  }

  public TvShowEpisode getEpisode(int season, int episode) {
    TvShowEpisode ep = null;

    for (TvShowEpisode e : new ArrayList<TvShowEpisode>(this.episodes)) {
      if (e.getSeason() == season && e.getEpisode() == episode) {
        ep = e;
        break;
      }
    }
    return ep;
  }

  /**
   * check if one of the tv shows episode is newly added
   * 
   * @return true/false
   */
  public boolean hasNewlyAddedEpisodes() {
    for (TvShowEpisode episode : new ArrayList<TvShowEpisode>(this.episodes)) {
      if (episode.isNewlyAdded()) {
        return true;
      }
    }
    return false;
  }

  /**
   * checks if this TV show has been scraped.<br>
   * On a fresh DB, just reading local files, everything is again "unscraped". <br>
   * detect minimum of filled values as "scraped"
   * 
   * @return isScraped
   */
  @Override
  public boolean isScraped() {
    if (!scraped) {
      if (!plot.isEmpty() && !(year.isEmpty() || year.equals("0")) && !(genres == null || genres.size() == 0)
          && !(actors == null || actors.size() == 0)) {
        return true;
      }
    }
    return scraped;
  }

  /**
   * <b>PHYSICALLY</b> deletes a complete TV show by moving it to datasource backup folder<br>
   * DS\.backup\&lt;moviename&gt;
   */
  public boolean deleteFilesSafely() {
    return Utils.deleteDirectorySafely(new File(getPath()), getDataSource());
  }

<<<<<<< HEAD
  @Override
  public String getMediaInfoVideoFormat() {
    return null;
  }

  @Override
  public float getMediaInfoAspectRatio() {
    return 0;
  }

  @Override
  public String getMediaInfoVideoCodec() {
    return null;
  }

  @Override
  public boolean isVideoIn3D() {
    return false;
  }

  @Override
  public String getMediaInfoAudioCodec() {
    return null;
  }

  @Override
  public int getMediaInfoAudioChannels() {
    return 0;
=======
  /**
   * this is legacy code to prevent data loss due to DB changes
   * 
   * @param studio
   *          the studio
   */
  @Deprecated
  @JsonSetter
  public void setStudio(String studio) {
    setProductionCompany(studio);
>>>>>>> 0ce7b83b
  }
}<|MERGE_RESOLUTION|>--- conflicted
+++ resolved
@@ -1430,7 +1430,6 @@
     return Utils.deleteDirectorySafely(new File(getPath()), getDataSource());
   }
 
-<<<<<<< HEAD
   @Override
   public String getMediaInfoVideoFormat() {
     return null;
@@ -1459,17 +1458,5 @@
   @Override
   public int getMediaInfoAudioChannels() {
     return 0;
-=======
-  /**
-   * this is legacy code to prevent data loss due to DB changes
-   * 
-   * @param studio
-   *          the studio
-   */
-  @Deprecated
-  @JsonSetter
-  public void setStudio(String studio) {
-    setProductionCompany(studio);
->>>>>>> 0ce7b83b
   }
 }