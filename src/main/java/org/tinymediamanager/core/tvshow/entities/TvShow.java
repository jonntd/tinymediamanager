/*
 * Copyright 2012 - 2016 Manuel Laggner
 *
 * Licensed under the Apache License, Version 2.0 (the "License");
 * you may not use this file except in compliance with the License.
 * You may obtain a copy of the License at
 *
 *     http://www.apache.org/licenses/LICENSE-2.0
 *
 * Unless required by applicable law or agreed to in writing, software
 * distributed under the License is distributed on an "AS IS" BASIS,
 * WITHOUT WARRANTIES OR CONDITIONS OF ANY KIND, either express or implied.
 * See the License for the specific language governing permissions and
 * limitations under the License.
 */
package org.tinymediamanager.core.tvshow.entities;

import static org.tinymediamanager.core.Constants.ACTORS;
import static org.tinymediamanager.core.Constants.ADDED_EPISODE;
import static org.tinymediamanager.core.Constants.ADDED_SEASON;
import static org.tinymediamanager.core.Constants.CERTIFICATION;
import static org.tinymediamanager.core.Constants.DATA_SOURCE;
import static org.tinymediamanager.core.Constants.DIRECTOR;
import static org.tinymediamanager.core.Constants.EPISODE_COUNT;
import static org.tinymediamanager.core.Constants.FIRST_AIRED;
import static org.tinymediamanager.core.Constants.FIRST_AIRED_AS_STRING;
import static org.tinymediamanager.core.Constants.GENRE;
import static org.tinymediamanager.core.Constants.GENRES_AS_STRING;
import static org.tinymediamanager.core.Constants.HAS_NFO_FILE;
import static org.tinymediamanager.core.Constants.IMDB;
import static org.tinymediamanager.core.Constants.REMOVED_EPISODE;
import static org.tinymediamanager.core.Constants.RUNTIME;
import static org.tinymediamanager.core.Constants.SEASON_COUNT;
import static org.tinymediamanager.core.Constants.SORT_TITLE;
import static org.tinymediamanager.core.Constants.STATUS;
import static org.tinymediamanager.core.Constants.TAG;
import static org.tinymediamanager.core.Constants.TAGS_AS_STRING;
import static org.tinymediamanager.core.Constants.TITLE_SORTABLE;
import static org.tinymediamanager.core.Constants.TRAKT;
import static org.tinymediamanager.core.Constants.TVDB;
import static org.tinymediamanager.core.Constants.WATCHED;
import static org.tinymediamanager.core.Constants.WRITER;

import java.awt.Dimension;
import java.beans.PropertyChangeListener;
import java.io.File;
import java.io.FilenameFilter;
import java.nio.file.Path;
import java.nio.file.Paths;
import java.text.DateFormat;
import java.text.ParseException;
import java.text.SimpleDateFormat;
import java.util.ArrayList;
import java.util.Comparator;
import java.util.Date;
import java.util.HashMap;
import java.util.HashSet;
import java.util.List;
import java.util.Locale;
import java.util.Map.Entry;
import java.util.Set;
import java.util.concurrent.CopyOnWriteArrayList;
import java.util.regex.Matcher;
import java.util.regex.Pattern;

import org.apache.commons.lang3.StringUtils;
import org.apache.commons.lang3.builder.ReflectionToStringBuilder;
import org.apache.commons.lang3.builder.ToStringBuilder;
import org.apache.commons.lang3.builder.ToStringStyle;
import org.slf4j.Logger;
import org.slf4j.LoggerFactory;
import org.tinymediamanager.core.IMediaInformation;
import org.tinymediamanager.core.MediaFileType;
import org.tinymediamanager.core.Utils;
import org.tinymediamanager.core.entities.MediaEntity;
import org.tinymediamanager.core.entities.MediaFile;
import org.tinymediamanager.core.tvshow.TvShowArtworkHelper;
import org.tinymediamanager.core.tvshow.TvShowList;
import org.tinymediamanager.core.tvshow.TvShowMediaFileComparator;
import org.tinymediamanager.core.tvshow.TvShowModuleManager;
import org.tinymediamanager.core.tvshow.TvShowScraperMetadataConfig;
import org.tinymediamanager.core.tvshow.connector.TvShowToXbmcNfoConnector;
import org.tinymediamanager.scraper.MediaMetadata;
import org.tinymediamanager.scraper.entities.Certification;
import org.tinymediamanager.scraper.entities.MediaArtwork;
import org.tinymediamanager.scraper.entities.MediaArtwork.MediaArtworkType;
import org.tinymediamanager.scraper.entities.MediaCastMember;
import org.tinymediamanager.scraper.entities.MediaGenres;

import com.fasterxml.jackson.annotation.JsonFormat;
import com.fasterxml.jackson.annotation.JsonIgnore;
import com.fasterxml.jackson.annotation.JsonProperty;
import com.fasterxml.jackson.annotation.JsonSetter;

/**
 * The Class TvShow.
 * 
 * @author Manuel Laggner
 */
public class TvShow extends MediaEntity implements IMediaInformation {
  private static final Logger                LOGGER                = LoggerFactory.getLogger(TvShow.class);
  private static final Comparator<MediaFile> MEDIA_FILE_COMPARATOR = new TvShowMediaFileComparator();
  private static TvShowArtworkHelper         artworkHelper         = new TvShowArtworkHelper();

  @JsonProperty
  private String                             dataSource            = "";
  @JsonProperty
  private String                             director              = "";
  @JsonProperty
  private String                             writer                = "";
  @JsonProperty
  private int                                runtime               = 0;
  @JsonProperty
  @JsonFormat(shape = JsonFormat.Shape.STRING, pattern = "yyyy-MM-dd")
  private Date                               firstAired            = null;
  @JsonProperty
  private String                             status                = "";
  @JsonProperty
  private boolean                            watched               = false;
  @JsonProperty
  private String                             sortTitle             = "";
  @JsonProperty
  private Certification                      certification         = Certification.NOT_RATED;

  @JsonProperty
  private List<String>                       genres                = new CopyOnWriteArrayList<>();
  @JsonProperty
  private List<String>                       tags                  = new CopyOnWriteArrayList<>();
  @JsonProperty
  private HashMap<Integer, String>           seasonPosterUrlMap    = new HashMap<>(0);
  @JsonProperty
  private List<TvShowActor>                  actors                = new CopyOnWriteArrayList<>();
  @JsonProperty
  private List<TvShowEpisode>                dummyEpisodes         = new CopyOnWriteArrayList<>();

  private List<TvShowEpisode>                episodes              = new CopyOnWriteArrayList<>();
  private HashMap<Integer, MediaFile>        seasonPosters         = new HashMap<>(0);
  private List<TvShowSeason>                 seasons               = new CopyOnWriteArrayList<>();
  private List<MediaGenres>                  genresForAccess       = new CopyOnWriteArrayList<>();
  private String                             titleSortable         = "";
  private Date                               lastWatched           = null;

  private PropertyChangeListener             propertyChangeListener;

  /**
   * Instantiates a tv show. To initialize the propertychangesupport after loading
   */
  public TvShow() {
    // register for dirty flag listener
    super();

    // give tag events from episodes up to the TvShowList
    propertyChangeListener = evt -> {
      if ("tag".equals(evt.getPropertyName()) && evt.getSource() instanceof TvShowEpisode) {
        firePropertyChange(evt);
      }
    };
  }

  @Override
  protected Comparator<MediaFile> getMediaFileComparator() {
    return MEDIA_FILE_COMPARATOR;
  }

  /**
   * Initialize after loading.
   */
  @Override
  public void initializeAfterLoading() {
    super.initializeAfterLoading();

    // remove empty tag and null values
    Utils.removeEmptyStringsFromList(tags);
    Utils.removeEmptyStringsFromList(genres);

    // load genres
    for (String genre : new ArrayList<>(genres)) {
      addGenre(MediaGenres.getGenre(genre));
    }

    // load dummy episodes
    if (TvShowModuleManager.SETTINGS.isDisplayMissingEpisodes()) {
      for (TvShowEpisode episode : dummyEpisodes) {
        episode.setTvShow(this);
        addToSeason(episode);
      }
    }

    // create season poster map
    Pattern pattern = Pattern.compile("(?i)season([0-9]{1,4})-poster\\..{2,4}");
    for (MediaFile mf : getMediaFiles(MediaFileType.SEASON_POSTER)) {
      if (mf.getFilename().startsWith("season-special-poster")) {
        seasonPosters.put(-1, mf);
      }
      else {
        // parse out the season from the name
        Matcher matcher = pattern.matcher(mf.getFilename());
        if (matcher.matches()) {
          try {
            int season = Integer.parseInt(matcher.group(1));
            seasonPosters.put(season, mf);
          }
          catch (Exception e) {
          }
        }
      }
    }

    for (TvShowEpisode episode : episodes) {
      episode.addPropertyChangeListener(propertyChangeListener);
    }
  }

  @Override
  public void setTitle(String newValue) {
    String oldValue = this.title;
    super.setTitle(newValue);

    oldValue = this.titleSortable;
    titleSortable = "";
    firePropertyChange(TITLE_SORTABLE, oldValue, titleSortable);
  }

  /**
   * Returns the sortable variant of title<br>
   * eg "The Big Bang Theory" -> "Big Bang Theory, The".
   * 
   * @return the title in its sortable format
   */
  public String getTitleSortable() {
    if (StringUtils.isEmpty(titleSortable)) {
      titleSortable = Utils.getSortableName(this.getTitle());
    }
    return titleSortable;
  }

  public void clearTitleSortable() {
    titleSortable = "";
  }

  public String getSortTitle() {
    return sortTitle;
  }

  public void setSortTitle(String newValue) {
    String oldValue = this.sortTitle;
    this.sortTitle = newValue;
    firePropertyChange(SORT_TITLE, oldValue, newValue);
  }

  /**
   * Gets the episodes.
   * 
   * @return the episodes
   */
  public List<TvShowEpisode> getEpisodes() {
    return episodes;
  }

  /**
   * Adds the episode.
   * 
   * @param episode
   *          the episode
   */
  public void addEpisode(TvShowEpisode episode) {
    int oldValue = episodes.size();
    episodes.add(episode);
    episode.addPropertyChangeListener(propertyChangeListener);
    addToSeason(episode);

    Utils.sortList(episodes);

    firePropertyChange(ADDED_EPISODE, null, episode);
    firePropertyChange(EPISODE_COUNT, oldValue, episodes.size());
  }

  public List<TvShowEpisode> getDummyEpisodes() {
    return dummyEpisodes;
  }

  public void setDummyEpisodes(List<TvShowEpisode> dummyEpisodes) {
    this.dummyEpisodes.clear();
    this.dummyEpisodes.addAll(dummyEpisodes);

    for (TvShowEpisode episode : dummyEpisodes) {
      episode.setTvShow(this);
      addToSeason(episode);

      // also fire the event there has no real episode for that dummy
      boolean found = false;
      for (TvShowEpisode e : episodes) {
        if (e.getSeason() == episode.getSeason() && e.getEpisode() == episode.getEpisode()) {
          found = true;
          break;
        }
      }
      if (!found) {
        firePropertyChange(ADDED_EPISODE, null, episode);
      }
    }

    Utils.sortList(this.dummyEpisodes);

    firePropertyChange("dummyEpisodes", null, dummyEpisodes);
    firePropertyChange(EPISODE_COUNT, 0, episodes.size());
  }

  /**
   * build a list of <br>
   * a) available episodes along with<br>
   * b) missing episodes <br>
   * for display in the TV show list
   * 
   * @return a list of _all_ episodes
   */
  public List<TvShowEpisode> getEpisodesForDisplay() {
    List<TvShowEpisode> episodes = new ArrayList<>(getEpisodes());

    // mix in unavailable episodes if the user wants to
    if (TvShowModuleManager.SETTINGS.isDisplayMissingEpisodes()) {
      // build up a set which holds a string representing the S/E indicator
      Set<String> availableEpisodes = new HashSet<>();

      for (TvShowEpisode episode : episodes) {
        availableEpisodes.add(episode.getSeason() + "." + episode.getEpisode());
      }

      // and now mix in unavailable ones
      for (TvShowEpisode episode : getDummyEpisodes()) {
        if (!availableEpisodes.contains(episode.getSeason() + "." + episode.getEpisode())) {
          episodes.add(episode);
        }
      }
    }

    return episodes;
  }

  /**
   * Gets the episode count.
   * 
   * @return the episode count
   */
  public int getEpisodeCount() {
    return episodes.size();
  }

  /**
   * Adds the to season.
   * 
   * @param episode
   *          the episode
   */
  private void addToSeason(TvShowEpisode episode) {
    TvShowSeason season = getSeasonForEpisode(episode);
    season.addEpisode(episode);
  }

  private void removeFromSeason(TvShowEpisode episode) {
    TvShowSeason season = getSeasonForEpisode(episode);
    season.removeEpisode(episode);
  }

  /**
   * Gets the season for episode.
   * 
   * @param episode
   *          the episode
   * @return the season for episode
   */
  public synchronized TvShowSeason getSeasonForEpisode(TvShowEpisode episode) {
    TvShowSeason season = null;

    // search for an existing season
    for (TvShowSeason s : seasons) {
      if (s.getSeason() == episode.getSeason()) {
        season = s;
        break;
      }
    }

    // no one found - create one
    if (season == null) {
      int oldValue = seasons.size();
      season = new TvShowSeason(episode.getSeason(), this);
      seasons.add(season);
      firePropertyChange(ADDED_SEASON, null, season);
      firePropertyChange(SEASON_COUNT, oldValue, seasons.size());
    }

    return season;
  }

  public int getSeasonCount() {
    int count = 0;
    for (TvShowSeason season : seasons) {
      if (!season.isDummy()) {
        count++;
      }
    }
    return count;
  }

  /**
   * Gets the data source.
   * 
   * @return the data source
   */
  public String getDataSource() {
    return dataSource;
  }

  /**
   * Sets the data source.
   * 
   * @param newValue
   *          the new data source
   */
  public void setDataSource(String newValue) {
    String oldValue = this.dataSource;
    this.dataSource = newValue;
    firePropertyChange(DATA_SOURCE, oldValue, newValue);
  }

  /**
   * remove all episodes from this tv show.
   */
  public void removeAllEpisodes() {
    int oldValue = episodes.size();
    if (episodes.size() > 0) {
      for (int i = episodes.size() - 1; i >= 0; i--) {
        TvShowEpisode episode = episodes.get(i);
        episodes.remove(episode);
        episode.removePropertyChangeListener(propertyChangeListener);
        TvShowList.getInstance().removeEpisodeFromDb(episode);
      }
    }

    firePropertyChange(EPISODE_COUNT, oldValue, episodes.size());
  }

  /**
   * Removes the episode.
   * 
   * @param episode
   *          the episode
   */
  public void removeEpisode(TvShowEpisode episode) {
    if (episodes.contains(episode)) {
      int oldValue = episodes.size();
      episodes.remove(episode);
      episode.removePropertyChangeListener(propertyChangeListener);
      removeFromSeason(episode);
      TvShowList.getInstance().removeEpisodeFromDb(episode);
      saveToDb();

      firePropertyChange(REMOVED_EPISODE, null, episode);
      firePropertyChange(EPISODE_COUNT, oldValue, episodes.size());

      // and mix in the dummy one again
      if (TvShowModuleManager.SETTINGS.isDisplayMissingEpisodes()) {
        for (TvShowEpisode dummy : dummyEpisodes) {
          if (dummy.getSeason() == episode.getSeason() && dummy.getEpisode() == episode.getEpisode()) {
            addToSeason(dummy);
            firePropertyChange(ADDED_EPISODE, null, dummy);
            break;
          }
        }
      }
    }
    else if (dummyEpisodes.contains(episode)) {
      // just fire the event for updating the UI
      removeFromSeason(episode);
      firePropertyChange(REMOVED_EPISODE, null, episode);
      firePropertyChange(EPISODE_COUNT, 0, episodes.size());
    }
  }

  /**
   * Removes an episode from tmm and deletes it from the data source
   * 
   * @param episode
   *          the episode to be removed
   */
  public void deleteEpisode(TvShowEpisode episode) {
    if (episodes.contains(episode)) {
      int oldValue = episodes.size();
      episode.deleteFilesSafely();
      episodes.remove(episode);
      episode.removePropertyChangeListener(propertyChangeListener);
      removeFromSeason(episode);
      TvShowList.getInstance().removeEpisodeFromDb(episode);
      saveToDb();

      firePropertyChange(REMOVED_EPISODE, null, episode);
      firePropertyChange(EPISODE_COUNT, oldValue, episodes.size());
    }
  }

  /**
   * Gets the seasons.
   * 
   * @return the seasons
   */
  public List<TvShowSeason> getSeasons() {
    return seasons;
  }

  /**
   * Gets the genres.
   * 
   * @return the genres
   */
  public List<MediaGenres> getGenres() {
    return genresForAccess;
  }

  /**
   * Adds the genre.
   * 
   * @param newValue
   *          the new value
   */
  public void addGenre(MediaGenres newValue) {
    if (!genresForAccess.contains(newValue)) {
      genresForAccess.add(newValue);
      if (!genres.contains(newValue.name())) {
        genres.add(newValue.name());
      }
      firePropertyChange(GENRE, null, newValue);
      firePropertyChange(GENRES_AS_STRING, null, newValue);
    }
  }

  /**
   * Sets the genres.
   * 
   * @param genres
   *          the new genres
   */
  @JsonSetter
  public void setGenres(List<MediaGenres> genres) {
    // two way sync of genres

    // first, add new ones
    for (MediaGenres genre : genres) {
      if (!this.genresForAccess.contains(genre)) {
        this.genresForAccess.add(genre);
        if (!this.genres.contains(genre.name())) {
          this.genres.add(genre.name());
        }
      }
    }

    // second remove old ones
    for (int i = this.genresForAccess.size() - 1; i >= 0; i--) {
      MediaGenres genre = this.genresForAccess.get(i);
      if (!genres.contains(genre)) {
        this.genresForAccess.remove(genre);
        this.genres.remove(genre.name());
      }
    }

    firePropertyChange(GENRE, null, genres);
    firePropertyChange(GENRES_AS_STRING, null, genres);
  }

  /**
   * Removes the genre.
   * 
   * @param genre
   *          the genre
   */
  public void removeGenre(MediaGenres genre) {
    if (genresForAccess.contains(genre)) {
      genresForAccess.remove(genre);
      genres.remove(genre.name());
      firePropertyChange(GENRE, null, genre);
      firePropertyChange(GENRES_AS_STRING, null, genre);
    }
  }

  /**
   * Gets the genres as string.
   * 
   * @return the genres as string
   */
  public String getGenresAsString() {
    StringBuilder sb = new StringBuilder();
    for (MediaGenres genre : genresForAccess) {
      if (!StringUtils.isEmpty(sb)) {
        sb.append(", ");
      }
      sb.append(genre != null ? genre.getLocalizedName() : "null");
    }
    return sb.toString();
  }

  /**
   * Sets the metadata.
   * 
   * @param metadata
   *          the new metadata
   * @param config
   *          the config
   */
  public void setMetadata(MediaMetadata metadata, TvShowScraperMetadataConfig config) {
    // check against null metadata (e.g. aborted request)
    if (metadata == null) {
      LOGGER.error("metadata was null");
      return;
    }

    // check if metadata has at least a name
    if (StringUtils.isEmpty(metadata.getTitle())) {
      LOGGER.warn("wanted to save empty metadata for " + getTitle());
      return;
    }

    // populate ids
    for (Entry<String, Object> entry : metadata.getIds().entrySet()) {
      setId((String) entry.getKey(), entry.getValue().toString());
    }

    if (config.isTitle()) {
      setTitle(metadata.getTitle());
    }

    if (config.isPlot()) {
      setPlot(metadata.getPlot());
    }

    if (config.isYear()) {
      if (metadata.getYear() != 0) {
        setYear(Integer.toString(metadata.getYear()));
      }
      else {
        setYear("");
      }
    }

    if (config.isRating()) {
      setRating(metadata.getRating());
      setVotes(metadata.getVoteCount());
    }

    if (config.isAired()) {
      setFirstAired(metadata.getReleaseDate());
    }

    if (config.isStatus()) {
      setStatus(metadata.getStatus());
    }

    if (config.isRuntime()) {
      setRuntime(metadata.getRuntime());
    }

    if (config.isCast()) {
      setProductionCompany(StringUtils.join(metadata.getProductionCompanies(), ", "));
      List<TvShowActor> actors = new ArrayList<>();
      String director = "";
      String writer = "";

      for (MediaCastMember member : metadata.getCastMembers()) {
        switch (member.getType()) {
          case ACTOR:
            TvShowActor actor = new TvShowActor();
            actor.setName(member.getName());
            actor.setCharacter(member.getCharacter());
            actor.setThumbUrl(member.getImageUrl());
            actors.add(actor);
            break;

          case DIRECTOR:
            if (!StringUtils.isEmpty(director)) {
              director += ", ";
            }
            director += member.getName();
            break;

          case WRITER:
            if (!StringUtils.isEmpty(writer)) {
              writer += ", ";
            }
            writer += member.getName();
            break;

          default:
            break;
        }
      }
      setActors(actors);
      setDirector(director);
      setWriter(writer);
      // TODO write actor images for tv shows
      // writeActorImages();
    }

    if (config.isCertification()) {
      if (metadata.getCertifications().size() > 0) {
        setCertification(metadata.getCertifications().get(0));
      }
    }

    if (config.isGenres()) {
      setGenres(metadata.getGenres());
    }

    // set scraped
    setScraped(true);

    // update DB
    writeNFO();
    saveToDb();
  }

  /**
   * Sets the artwork.
   * 
   * @param artwork
   *          the artwork
   * @param config
   *          the config
   */
  public void setArtwork(List<MediaArtwork> artwork, TvShowScraperMetadataConfig config) {
    if (config.isArtwork()) {
      // poster
      for (MediaArtwork art : artwork) {
        if (art.getType() == MediaArtworkType.POSTER) {
          // set url
          setArtworkUrl(art.getDefaultUrl(), MediaFileType.POSTER);
          // and download it
          artworkHelper.downloadArtwork(this, MediaFileType.POSTER);
          break;
        }
      }

      // fanart
      for (MediaArtwork art : artwork) {
        if (art.getType() == MediaArtworkType.BACKGROUND) {
          // set url
          setArtworkUrl(art.getDefaultUrl(), MediaFileType.FANART);
          // and download it
          artworkHelper.downloadArtwork(this, MediaFileType.FANART);
          break;
        }
      }

      // banner
      for (MediaArtwork art : artwork) {
        if (art.getType() == MediaArtworkType.BANNER) {
          // set url
          setArtworkUrl(art.getDefaultUrl(), MediaFileType.BANNER);
          // and download it
          artworkHelper.downloadArtwork(this, MediaFileType.BANNER);
          break;
        }
      }

      // logo
      for (MediaArtwork art : artwork) {
        if (art.getType() == MediaArtworkType.LOGO) {
          // set url
          setArtworkUrl(art.getDefaultUrl(), MediaFileType.LOGO);
          // and download it
          artworkHelper.downloadArtwork(this, MediaFileType.LOGO);
          break;
        }
      }

      // clearlogo
      for (MediaArtwork art : artwork) {
        if (art.getType() == MediaArtworkType.CLEARLOGO) {
          // set url
          setArtworkUrl(art.getDefaultUrl(), MediaFileType.CLEARLOGO);
          // and download it
          artworkHelper.downloadArtwork(this, MediaFileType.CLEARLOGO);
          break;
        }
      }

      // clearart
      for (MediaArtwork art : artwork) {
        if (art.getType() == MediaArtworkType.CLEARART) {
          // set url
          setArtworkUrl(art.getDefaultUrl(), MediaFileType.CLEARART);
          // and download it
          artworkHelper.downloadArtwork(this, MediaFileType.CLEARART);
          break;
        }
      }

      // thumb
      for (MediaArtwork art : artwork) {
        if (art.getType() == MediaArtworkType.THUMB) {
          // set url
          setArtworkUrl(art.getDefaultUrl(), MediaFileType.THUMB);
          // and download it
          artworkHelper.downloadArtwork(this, MediaFileType.THUMB);
          break;
        }
      }

      // season poster
      HashMap<Integer, String> seasonPosters = new HashMap<>();
      for (MediaArtwork art : artwork) {
        if (art.getType() == MediaArtworkType.SEASON && art.getSeason() >= 0) {
          // check if there is already an artwork for this season
          String url = seasonPosters.get(art.getSeason());
          if (StringUtils.isBlank(url)) {
            setSeasonPosterUrl(art.getSeason(), art.getDefaultUrl());
            artworkHelper.downloadSeasonPoster(this, art.getSeason());
            seasonPosters.put(art.getSeason(), art.getDefaultUrl());
          }
        }
      }

      // update DB
      saveToDb();
    }
  }

  /**
   * download the specified type of artwork for this TV show
   * 
   * @param type
   *          the chosen artwork type to be downloaded
   */
  public void downloadArtwork(MediaFileType type) {
    artworkHelper.downloadArtwork(this, type);
  }

  /**
   * download season poster
   * 
   * @param season
   *          the season to download the poster for
   */
  public void downloadSeasonPoster(int season) {
    artworkHelper.downloadSeasonPoster(this, season);
  }

  /**
   * Write nfo.
   */
  public void writeNFO() {
    TvShowToXbmcNfoConnector.setData(this);
    firePropertyChange(HAS_NFO_FILE, false, true);
  }

  /**
   * Gets the checks for nfo file.
   * 
   * @return the checks for nfo file
   */
  public Boolean getHasNfoFile() {
    List<MediaFile> nfos = getMediaFiles(MediaFileType.NFO);
    if (nfos != null && nfos.size() > 0) {
      return true;
    }
    return false;
  }

  /**
   * Gets the checks for images.
   * 
   * @return the checks for images
   */
  public Boolean getHasImages() {
    if (!StringUtils.isEmpty(getArtworkFilename(MediaFileType.POSTER)) && !StringUtils.isEmpty(getArtworkFilename(MediaFileType.FANART))) {
      return true;
    }
    return false;
  }

  /**
   * Gets the imdb id.
   * 
   * @return the imdb id
   */
  public String getImdbId() {
    Object obj = ids.get(IMDB);
    if (obj == null) {
      return "";
    }
    return obj.toString();
  }

  /**
   * Sets the imdb id.
   * 
   * @param newValue
   *          the new imdb id
   */
  public void setImdbId(String newValue) {
    String oldValue = getImdbId();
    ids.put(IMDB, newValue);
    firePropertyChange("imdbId", oldValue, newValue);
  }

  /**
   * Gets the tvdb id.
   * 
   * @return the tvdb id
   */
  public String getTvdbId() {
    Object obj = ids.get(TVDB);
    if (obj == null) {
      return "";
    }
    return obj.toString();
  }

  /**
   * Sets the tvdb id.
   * 
   * @param newValue
   *          the new tvdb id
   */
  public void setTvdbId(String newValue) {
    String oldValue = getTvdbId();
    ids.put(TVDB, newValue);
    firePropertyChange("tvdbId", oldValue, newValue);
  }

  /**
   * Gets the TraktTV id.
   * 
   * @return the TraktTV id
   */
  public int getTraktId() {
    int id = 0;
    try {
      id = Integer.parseInt(String.valueOf(ids.get(TRAKT)));
    }
    catch (Exception e) {
      return 0;
    }
    return id;
  }

  /**
   * Sets the TvRage id.
   * 
   * @param newValue
   *          the new TraktTV id
   */
  public void setTraktId(int newValue) {
    int oldValue = getTraktId();
    ids.put(TRAKT, newValue);
    firePropertyChange("traktId", oldValue, newValue);
  }

  /**
   * first aired date.
   * 
   * @return the date
   */
  public Date getFirstAired() {
    return firstAired;
  }

  @JsonIgnore
  public void setFirstAired(Date newValue) {
    Date oldValue = this.firstAired;
    this.firstAired = newValue;
    firePropertyChange(FIRST_AIRED, oldValue, newValue);
    firePropertyChange(FIRST_AIRED_AS_STRING, oldValue, newValue);
  }

  /**
   * first aired date as yyyy-mm-dd<br>
   * https://xkcd.com/1179/ :P
   * 
   * @return the date or empty string
   */
  public String getFirstAiredFormatted() {
    if (this.firstAired == null) {
      return "";
    }
    return new SimpleDateFormat("yyyy-MM-dd").format(this.firstAired);
  }

  /**
   * Gets the first aired as a string, formatted in the system locale.
   * 
   * @return the first aired as string
   */
  public String getFirstAiredAsString() {
    if (this.firstAired == null) {
      return "";
    }
    return SimpleDateFormat.getDateInstance(DateFormat.MEDIUM, Locale.getDefault()).format(firstAired);
  }

  /**
   * convenient method to set the first aired date (parsed from string).
   * 
   * @param aired
   *          the new first aired
   * @throws ParseException
   *           if string cannot be parsed!
   */
  public void setFirstAired(String aired) throws ParseException {
    setFirstAired(org.tinymediamanager.scraper.util.StrgUtils.parseDate(aired));
  }

  /**
   * Gets the status.
   * 
   * @return the status
   */
  public String getStatus() {
    return status;
  }

  /**
   * Sets the status.
   * 
   * @param newValue
   *          the new status
   */
  public void setStatus(String newValue) {
    String oldValue = this.status;
    this.status = newValue;
    firePropertyChange(STATUS, oldValue, newValue);
  }

  /**
   * Adds the to tags.
   * 
   * @param newTag
   *          the new tag
   */
  public void addToTags(String newTag) {
    if (StringUtils.isBlank(newTag)) {
      return;
    }

    for (String tag : tags) {
      if (tag.equals(newTag)) {
        return;
      }
    }

    tags.add(newTag);
    firePropertyChange(TAG, null, newTag);
    firePropertyChange(TAGS_AS_STRING, null, newTag);
  }

  /**
   * Removes the from tags.
   * 
   * @param removeTag
   *          the remove tag
   */
  public void removeFromTags(String removeTag) {
    tags.remove(removeTag);
    firePropertyChange(TAG, null, removeTag);
    firePropertyChange(TAGS_AS_STRING, null, removeTag);
  }

  /**
   * Sets the tags.
   * 
   * @param newTags
   *          the new tags
   */
  @JsonSetter
  public void setTags(List<String> newTags) {
    // two way sync of tags

    // first, add new ones
    for (String tag : newTags) {
      if (!this.tags.contains(tag)) {
        this.tags.add(tag);
      }
    }

    // second remove old ones
    for (int i = this.tags.size() - 1; i >= 0; i--) {
      String tag = this.tags.get(i);
      if (!newTags.contains(tag)) {
        this.tags.remove(tag);
      }
    }

    firePropertyChange(TAG, null, newTags);
    firePropertyChange(TAGS_AS_STRING, null, newTags);
  }

  /**
   * Gets the tag as string.
   * 
   * @return the tag as string
   */
  public String getTagAsString() {
    StringBuilder sb = new StringBuilder();
    for (String tag : tags) {
      if (!StringUtils.isEmpty(sb)) {
        sb.append(", ");
      }
      sb.append(tag);
    }
    return sb.toString();
  }

  /**
   * Gets the tags.
   * 
   * @return the tags
   */
  public List<String> getTags() {
    return this.tags;
  }

  /**
   * Gets the director.
   * 
   * @return the director
   */
  public String getDirector() {
    return director;
  }

  /**
   * Gets the writer.
   * 
   * @return the writer
   */
  public String getWriter() {
    return writer;
  }

  /**
   * Sets the director.
   * 
   * @param newValue
   *          the new director
   */
  public void setDirector(String newValue) {
    String oldValue = this.director;
    this.director = newValue;
    firePropertyChange(DIRECTOR, oldValue, newValue);
  }

  /**
   * Sets the writer.
   * 
   * @param newValue
   *          the new writer
   */
  public void setWriter(String newValue) {
    String oldValue = this.writer;
    this.writer = newValue;
    firePropertyChange(WRITER, oldValue, newValue);
  }

  /**
   * Gets the runtime.
   * 
   * @return the runtime
   */
  public int getRuntime() {
    return runtime;
  }

  /**
   * Sets the runtime.
   * 
   * @param newValue
   *          the new runtime
   */
  public void setRuntime(int newValue) {
    int oldValue = this.runtime;
    this.runtime = newValue;
    firePropertyChange(RUNTIME, oldValue, newValue);
  }

  /**
   * Adds the actor.
   * 
   * @param obj
   *          the obj
   */
  public void addActor(TvShowActor obj) {
    // and re-set TV show path to the actor
    if (StringUtils.isBlank(obj.getEntityRoot())) {
      obj.setEntityRoot(getPathNIO().toString());
    }

    actors.add(obj);
    firePropertyChange(ACTORS, null, this.getActors());
  }

  /**
   * Gets the actors.
   * 
   * @return the actors
   */
  public List<TvShowActor> getActors() {
    return this.actors;
  }

  /**
   * Removes the actor.
   * 
   * @param obj
   *          the obj
   */
  public void removeActor(TvShowActor obj) {
    actors.remove(obj);

    firePropertyChange(ACTORS, null, this.getActors());
  }

  /**
   * Sets the actors.
   * 
   * @param newActors
   *          the new actors
   */
  @JsonSetter
  public void setActors(List<TvShowActor> newActors) {
    // two way sync of actors

    // first add the new ones
    for (TvShowActor actor : newActors) {
      if (!actors.contains(actor)) {
        actors.add(actor);
      }
    }

    // second remove unused
    for (int i = actors.size() - 1; i >= 0; i--) {
      TvShowActor actor = actors.get(i);
      if (!newActors.contains(actor)) {
        actors.remove(actor);
      }
    }

    // and re-set TV show path to the actors
    for (TvShowActor actor : actors) {
      if (StringUtils.isBlank(actor.getEntityRoot())) {
        actor.setEntityRoot(getPathNIO().toString());
      }
    }

    firePropertyChange(ACTORS, null, this.getActors());
  }

  /**
   * Gets the certifications.
   * 
   * @return the certifications
   */
  @Override
  public Certification getCertification() {
    return certification;
  }

  /**
   * Sets the certifications.
   * 
   * @param newValue
   *          the new certifications
   */
  public void setCertification(Certification newValue) {
    this.certification = newValue;
    firePropertyChange(CERTIFICATION, null, newValue);
  }

  /**
   * <p>
   * Uses <code>ReflectionToStringBuilder</code> to generate a <code>toString</code> for the specified object.
   * </p>
   * 
   * @return the String result
   * @see ReflectionToStringBuilder#toString(Object)
   */
  @Override
  public String toString() {
    return ToStringBuilder.reflectionToString(this, ToStringStyle.SHORT_PREFIX_STYLE);
  }

  /**
   * Parses the nfo.
   * 
   * @param tvShowDirectory
   *          the tv show directory
   * @return the tv show
   */
  public static TvShow parseNFO(File tvShowDirectory) {
    LOGGER.debug("try to find a nfo for " + tvShowDirectory.getPath());
    // check if there are any NFOs in that directory
<<<<<<< HEAD
    FilenameFilter filter = (dir, name) -> {
      // do not start with .
      if (name.toLowerCase().startsWith("."))
=======
    FilenameFilter filter = new FilenameFilter() {
      public boolean accept(File dir, String name) {
        // do not start with .
        if (name.toLowerCase(Locale.ROOT).startsWith("."))
          return false;

        // check if filetype is in our settings
        if (name.toLowerCase(Locale.ROOT).endsWith("nfo")) {
          return true;
        }

>>>>>>> 37e49b70
        return false;

      // check if filetype is in our settings
      if (name.toLowerCase().endsWith("nfo")) {
        return true;
      }

      return false;
    };

    TvShow tvShow = null;
    File[] nfoFiles = tvShowDirectory.listFiles(filter);
    if (nfoFiles == null) {
      return tvShow;
    }

    for (File file : nfoFiles) {
      tvShow = TvShowToXbmcNfoConnector.getData(file);
      if (tvShow != null) {
        tvShow.setPath(tvShowDirectory.getPath());
        tvShow.addToMediaFiles(new MediaFile(file, MediaFileType.NFO));
        break;
      }

      LOGGER.debug("did not find tv show informations in nfo");
    }

    return tvShow;
  }

  /**
   * get all episodes to scraper (with season or ep number == -1)
   * 
   * @return a list of all episodes to scrape
   */
  public List<TvShowEpisode> getEpisodesToScrape() {
    List<TvShowEpisode> episodes = new ArrayList<>();
    for (TvShowEpisode episode : this.episodes) {
      if (episode.getSeason() > -1 && episode.getEpisode() > -1) {
        episodes.add(episode);
      }
    }
    return episodes;
  }

  /**
   * Checks if is watched.
   * 
   * @return true, if is watched
   */
  public boolean isWatched() {
    return watched;
  }

  /**
   * Sets the watched.
   * 
   * @param newValue
   *          the new watched
   */
  public void setWatched(boolean newValue) {
    boolean oldValue = this.watched;
    this.watched = newValue;
    firePropertyChange(WATCHED, oldValue, newValue);
  }

  public Date getLastWatched() {
    return lastWatched;
  }

  public void setLastWatched(Date lastWatched) {
    this.lastWatched = lastWatched;
  }

  /**
   * Gets the season poster url.
   * 
   * @param season
   *          the season
   * @return the season poster url
   */
  public String getSeasonPosterUrl(int season) {
    String url = seasonPosterUrlMap.get(season);
    if (StringUtils.isBlank(url)) {
      return "";
    }
    return url;
  }

  /**
   * Sets the season poster url.
   * 
   * @param season
   *          the season
   * @param url
   *          the url
   */
  void setSeasonPosterUrl(int season, String url) {
    seasonPosterUrlMap.put(season, url);
  }

  /**
   * Gets the season poster.
   * 
   * @param season
   *          the season
   * @return the season poster
   */
  String getSeasonPoster(int season) {
    MediaFile poster = seasonPosters.get(season);
    if (poster == null) {
      return "";
    }
    return poster.getFile().getAbsolutePath();
  }

  Dimension getSeasonPosterSize(int season) {
    MediaFile seasonPoster = seasonPosters.get(season);
    if (seasonPoster != null) {
      return new Dimension(seasonPoster.getVideoWidth(), seasonPoster.getVideoHeight());
    }

    return new Dimension(0, 0);
  }

  /**
   * Sets the season poster.
   * 
   * @param season
   *          the season
   * @param file
   *          the file
   */
  public void setSeasonPoster(int season, File file) {
    MediaFile mf = new MediaFile(file, MediaFileType.SEASON_POSTER);
    setSeasonPoster(season, mf);
  }

  /**
   * Sets the season poster.
   * 
   * @param season
   *          the season
   * @param mf
   *          the media file
   */
  public void setSeasonPoster(int season, MediaFile mf) {
    // check if that MF is already in our show
    MediaFile oldMf = seasonPosters.get(season);
    if (oldMf != null && oldMf.equals(mf)) {
      // it is there - do not add it again
      return;
    }

    mf.gatherMediaInformation();
    addToMediaFiles(mf);

    if (seasonPosters.containsKey(season)) {
      seasonPosters.remove(season);
    }
    seasonPosters.put(season, mf);
  }

  void clearSeasonPoster(int season) {
    MediaFile mf = seasonPosters.get(season);
    if (mf != null) {
      removeFromMediaFiles(mf);
    }
    seasonPosters.remove(season);
  }

  /**
   * Gets the media files of all episodes.<br>
   * (without the TV show MFs like poster/banner/...)
   * 
   * @return the media files
   */
  public List<MediaFile> getEpisodesMediaFiles() {
    List<MediaFile> mediaFiles = new ArrayList<>();
    for (TvShowEpisode episode : this.episodes) {
      for (MediaFile mf : episode.getMediaFiles()) {
        if (!mediaFiles.contains(mf)) {
          mediaFiles.add(mf);
        }
      }
    }
    return mediaFiles;
  }

  /**
   * Gets the images to cache.
   * 
   * @return the images to cache
   */
  public List<Path> getImagesToCache() {
    // get files to cache
    List<Path> filesToCache = new ArrayList<>();

    for (MediaFile mf : getMediaFiles()) {
      if (mf.isGraphic()) {
        filesToCache.add(mf.getFileAsPath());
      }
    }

    for (TvShowEpisode episode : new ArrayList<>(this.episodes)) {
      filesToCache.addAll(episode.getImagesToCache());
    }

    return filesToCache;
  }

  @Override
  public synchronized void callbackForWrittenArtwork(MediaArtworkType type) {
  }

  @Override
  public void saveToDb() {
    // update/insert this TV show to the database
    TvShowList.getInstance().persistTvShow(this);
  }

  @Override
  public void deleteFromDb() {
    // remove this TV show from the database
    TvShowList.getInstance().removeTvShow(this);
  }

  public TvShowEpisode getEpisode(int season, int episode) {
    TvShowEpisode ep = null;

    for (TvShowEpisode e : new ArrayList<>(this.episodes)) {
      if (e.getSeason() == season && e.getEpisode() == episode) {
        ep = e;
        break;
      }
    }
    return ep;
  }

  /**
   * check if one of the tv shows episode is newly added
   * 
   * @return true/false
   */
  public boolean hasNewlyAddedEpisodes() {
    for (TvShowEpisode episode : new ArrayList<>(this.episodes)) {
      if (episode.isNewlyAdded()) {
        return true;
      }
    }
    return false;
  }

  /**
   * checks if this TV show has been scraped.<br>
   * On a fresh DB, just reading local files, everything is again "unscraped". <br>
   * detect minimum of filled values as "scraped"
   * 
   * @return isScraped
   */
  @Override
  public boolean isScraped() {
    if (!scraped) {
      if (!plot.isEmpty() && !(year.isEmpty() || year.equals("0")) && !(genres == null || genres.size() == 0)
          && !(actors == null || actors.size() == 0)) {
        return true;
      }
    }
    return scraped;
  }

  /**
   * <b>PHYSICALLY</b> deletes a complete TV show by moving it to datasource backup folder<br>
   * DS\.backup\&lt;moviename&gt;
   */
  public boolean deleteFilesSafely() {
    return Utils.deleteDirectorySafely(Paths.get(getPath()), getDataSource());
  }

  @Override
  public String getMediaInfoVideoFormat() {
    return null;
  }

  @Override
  public float getMediaInfoAspectRatio() {
    return 0;
  }

  @Override
  public String getMediaInfoVideoCodec() {
    return null;
  }

  @Override
  public boolean isVideoIn3D() {
    return false;
  }

  @Override
  public String getMediaInfoAudioCodec() {
    return null;
  }

  @Override
  public int getMediaInfoAudioChannels() {
    return 0;
  }
}<|MERGE_RESOLUTION|>--- conflicted
+++ resolved
@@ -311,7 +311,7 @@
    * a) available episodes along with<br>
    * b) missing episodes <br>
    * for display in the TV show list
-   * 
+   *
    * @return a list of _all_ episodes
    */
   public List<TvShowEpisode> getEpisodesForDisplay() {
@@ -1295,27 +1295,13 @@
   public static TvShow parseNFO(File tvShowDirectory) {
     LOGGER.debug("try to find a nfo for " + tvShowDirectory.getPath());
     // check if there are any NFOs in that directory
-<<<<<<< HEAD
     FilenameFilter filter = (dir, name) -> {
       // do not start with .
-      if (name.toLowerCase().startsWith("."))
-=======
-    FilenameFilter filter = new FilenameFilter() {
-      public boolean accept(File dir, String name) {
-        // do not start with .
-        if (name.toLowerCase(Locale.ROOT).startsWith("."))
-          return false;
-
-        // check if filetype is in our settings
-        if (name.toLowerCase(Locale.ROOT).endsWith("nfo")) {
-          return true;
-        }
-
->>>>>>> 37e49b70
+      if (name.toLowerCase(Locale.ROOT).startsWith("."))
         return false;
 
       // check if filetype is in our settings
-      if (name.toLowerCase().endsWith("nfo")) {
+      if (name.toLowerCase(Locale.ROOT).endsWith("nfo")) {
         return true;
       }
 
