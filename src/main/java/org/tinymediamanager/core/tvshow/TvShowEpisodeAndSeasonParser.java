/*
 * Copyright 2012 - 2025 Manuel Laggner
 *
 * Licensed under the Apache License, Version 2.0 (the "License");
 * you may not use this file except in compliance with the License.
 * You may obtain a copy of the License at
 *
 *     http://www.apache.org/licenses/LICENSE-2.0
 *
 * Unless required by applicable law or agreed to in writing, software
 * distributed under the License is distributed on an "AS IS" BASIS,
 * WITHOUT WARRANTIES OR CONDITIONS OF ANY KIND, either express or implied.
 * See the License for the specific language governing permissions and
 * limitations under the License.
 */
package org.tinymediamanager.core.tvshow;

import java.text.ParseException;
import java.text.SimpleDateFormat;
import java.util.ArrayList;
import java.util.Arrays;
import java.util.Collections;
import java.util.Date;
import java.util.List;
import java.util.Locale;
import java.util.regex.Matcher;
import java.util.regex.Pattern;
import java.util.stream.Collectors;

import org.apache.commons.io.FilenameUtils;
import org.apache.commons.lang3.StringUtils;
import org.apache.commons.lang3.builder.ToStringBuilder;
import org.apache.commons.lang3.builder.ToStringStyle;
import org.slf4j.Logger;
import org.slf4j.LoggerFactory;
import org.tinymediamanager.core.Utils;
import org.tinymediamanager.core.entities.MediaFile;
import org.tinymediamanager.scraper.util.MediaIdUtil;
import org.tinymediamanager.scraper.util.ParserUtils;
import org.tinymediamanager.scraper.util.StrgUtils;

/**
 * The Class TvShowEpisodeAndSeasonParser.
 * 
 * @author Manuel Laggner
 */
public class TvShowEpisodeAndSeasonParser {

  private static final Logger  LOGGER              = LoggerFactory.getLogger(TvShowEpisodeAndSeasonParser.class);

  // foo.yyyy.mm.dd.*
  private static final Pattern DATE_1              = Pattern.compile("([0-9]{4})[.-]([0-9]{2})[.-]([0-9]{2})", Pattern.CASE_INSENSITIVE);

  // foo.mm.dd.yyyy.*
  private static final Pattern DATE_2              = Pattern.compile("([0-9]{2})[.-]([0-9]{2})[.-]([0-9]{4})", Pattern.CASE_INSENSITIVE);

  // old parsing logic
  // public static final Pattern SEASON_LONG = Pattern.compile("(staffel|season|saison|series|temporada)[\\s_.-]?(\\d{1,4})",
  // Pattern.CASE_INSENSITIVE);
  //
  // SAME WITH OUR TRANSLATIONS
  // cat messages* | grep "metatag.season=" | cut -d "=" -f2
  // lowercase, add "series"
  public static final String[] SEASON_TRANSLATIONS = { "series", "season", "الموسم", "sezóna", "sæson", "staffel", "σεζόν", "temporada", "فصل",
      "kausi", "saison", "sezona", "évad", "þáttaröð", "stagione", "시즌", "seizoen", "sesong", "sezon", "сезон", "сезона", "säsong", "சீசன்" };
  public static final Pattern  SEASON_LONG;
  static {
    String regex = Arrays.stream(TvShowEpisodeAndSeasonParser.SEASON_TRANSLATIONS).collect(Collectors.joining("|"));
    regex = "(" + regex + ")[\\s_.-]?(\\d{1,4})";
    SEASON_LONG = Pattern.compile(regex, Pattern.CASE_INSENSITIVE);
  }

  // must start with a delimiter!
  public static final Pattern  SEASON_ONLY        = Pattern.compile("[\\s_.-]s[\\s_.-]?(\\d{1,4})", Pattern.CASE_INSENSITIVE);
  public static final Pattern  EPISODE_ONLY       = Pattern.compile("[\\s_.-]ep?[\\s_.-]?(\\d{1,4})", Pattern.CASE_INSENSITIVE);
  private static final Pattern EPISODE_PATTERN    = Pattern.compile("[epx_-]+(\\d{1,4})", Pattern.CASE_INSENSITIVE);
  private static final Pattern EPISODE_PATTERN_2  = Pattern.compile("(?:episode|ep)[\\. _-]*(\\d{1,4})", Pattern.CASE_INSENSITIVE);
  // (1/6) with normal or unicode slash!
  private static final Pattern EPISODE_PATTERN_NR = Pattern.compile("(\\d{1,2})[⧸/](\\d{1,2})", Pattern.CASE_INSENSITIVE);
  private static final Pattern ROMAN_PATTERN      = Pattern.compile("(part|pt)[\\._\\s]+([MDCLXVI]+)", Pattern.CASE_INSENSITIVE);
  private static final Pattern SEASON_MULTI_EP    = Pattern.compile("s(\\d{1,4})[ _]?((?:([epx.-]+\\d{1,4})+))", Pattern.CASE_INSENSITIVE);
  private static final Pattern SEASON_MULTI_EP_2  = Pattern.compile("(\\d{1,4})(?=x)((?:([epx]+\\d{1,4})+))", Pattern.CASE_INSENSITIVE);
  private static final Pattern NUMBERS_2_PATTERN  = Pattern.compile("([0-9]{2})", Pattern.CASE_INSENSITIVE);
  private static final Pattern NUMBERS_3_PATTERN  = Pattern.compile("([0-9])([0-9]{2})", Pattern.CASE_INSENSITIVE);

  // https://kodi.wiki/view/Anime - PREP should run before any default Kodi regex
<<<<<<< HEAD
  private static final Pattern ANIME_PREPEND1    = Pattern.compile(
      "(Special|SP|OVA|OAV|Picture Drama)(?:[ _.-]*(?:ep?[ .]?)?(\\d{1,4})(?:[_ ]?v\\d+)?)+(?=\\b|_)[^])}]*?(?:[\\[({][^])}]+[\\])}][ _.-]*)*?(?:[\\[({][\\da-f]{8}[\\])}])",
      Pattern.CASE_INSENSITIVE);
  private static final Pattern ANIME_PREPEND2    = Pattern.compile(
      "(?:S(?:eason)?\\s*(?=\\d))?(Specials|\\d{1,3})[\\/](?:[^\\/]+[\\/])*[^\\/]+(?:\\b|_)(?:[ _.-]*(?:ep?[ .]?)?(\\d{1,4})(?:[_ ]?v\\d+)?)+(?=\\b|_)[^])}]*?(?:[\\[({][^])}]+[\\])}][ _.-]*)*?(?:[\\[({][\\da-f]{8}[\\])}])",
      Pattern.CASE_INSENSITIVE);
  private static final Pattern ANIME_PREPEND3    = Pattern.compile(
      "[-._ ]+S(?:eason ?)?(\\d{1,3})(?:[ _.-]*(?:ep?[ .]?)?(\\d{1,4})(?:[_ ]?v\\d+)?)+(?=\\b|_)[^])}]*?(?:[\\[({][^])}]+[\\])}][ _.-]*)*?(?:[\\[({][\\da-f]{8}[\\])}])",
=======
  private static final Pattern ANIME_PREPEND1     = Pattern.compile(
      "(Special|SP|OVA|OAV|Picture Drama)(?:[ _.-]*(?:ep?[ .]?)?(\\d{1,3})(?:[_ ]?v\\d+)?)+(?=\\b|_)[^])}]*?(?:[\\[({][^])}]+[\\])}][ _.-]*)*?(?:[\\[({][\\da-f]{8}[\\])}])",
      Pattern.CASE_INSENSITIVE);
  private static final Pattern ANIME_PREPEND2     = Pattern.compile(
      "(?:S(?:eason)?\\s*(?=\\d))?(Specials|\\d{1,3})[\\/](?:[^\\/]+[\\/])*[^\\/]+(?:\\b|_)(?:[ _.-]*(?:ep?[ .]?)?(\\d{1,3})(?:[_ ]?v\\d+)?)+(?=\\b|_)[^])}]*?(?:[\\[({][^])}]+[\\])}][ _.-]*)*?(?:[\\[({][\\da-f]{8}[\\])}])",
      Pattern.CASE_INSENSITIVE);
  private static final Pattern ANIME_PREPEND3     = Pattern.compile(
      "[-._ ]+S(?:eason ?)?(\\d{1,3})(?:[ _.-]*(?:ep?[ .]?)?(\\d{1,3})(?:[_ ]?v\\d+)?)+(?=\\b|_)[^])}]*?(?:[\\[({][^])}]+[\\])}][ _.-]*)*?(?:[\\[({][\\da-f]{8}[\\])}])",
>>>>>>> 0cbe85b1
      Pattern.CASE_INSENSITIVE);
  private static final Pattern ANIME_PREPEND4     = Pattern.compile(
      "((?=\\b|_))(?:[ _.-]*(?:ep?[ .]?)?(\\d{1,4})(?:-(\\d{1,3}))?(?:[_ ]?v\\d+)?)+(?=\\b|_)[^])}]*?(?:[\\[({][^])}]+[\\])}][ _.-]*)*?(?:[\\[({][\\da-f]{8}[\\])}])",
      Pattern.CASE_INSENSITIVE);
  private static final Pattern ANIME_PREPEND4_2   = Pattern.compile("((\\d{1,3})(?:-(\\d{1,3})){1,10})");

<<<<<<< HEAD
  private static final Pattern ANIME_APPEND1     = Pattern.compile(
      "(Special|SP|OVA|OAV|Picture Drama)(?:[ _.-]*(?:ep?[ .]?)?(\\d{1,4})(?:[_ ]?v\\d+)?)+(?=\\b|_)[^\\])}]*?(?:[\\[({][^\\])}]+[\\])}][ _.-]*)*?[^\\]\\[)(}{\\\\/]*$",
      Pattern.CASE_INSENSITIVE);
  private static final Pattern ANIME_APPEND2     = Pattern.compile(
      "(?:S(?:eason)?\\s*(?=\\d))?(Specials|\\d{1,3})[\\\\/](?:[^\\\\/]+[\\\\/])*[^\\\\/]+(?:\\b|_)[ _.-]*(?:ep?[ .]?)?(\\d{1,4})(?:[_ ]?v\\d+)?(?:\\b|_)[^\\])}]*?(?:[\\[({][^\\])}]+[\\])}][ _.-]*)*?[^\\]\\[)(}{\\\\/]*?$",
      Pattern.CASE_INSENSITIVE);
  private static final Pattern ANIME_APPEND3     = Pattern.compile(
      "[-._ ]+S(?:eason ?)?(\\d{1,3})(?:[ _.-]*(?:ep?[ .]?)?(\\d{1,4})(?:[_ ]?v\\d+)?)+(?=\\b|_)[^\\])}]*?(?:[\\[({][^\\])}]+[\\])}][ _.-]*)*?[^\\]\\[)(}{\\\\/]*$",
      Pattern.CASE_INSENSITIVE);
  private static final Pattern ANIME_APPEND4     = Pattern.compile(
      "((?=\\b|_))(?:[ _.-]*(?:ep?[ .]?)?(\\d{1,4})(?:[_ ]?v\\d+)?)+(?=\\b|_)[^\\])}]*?(?:[\\[({][^\\])}]+[\\])}][ _.-]*)*?[^\\]\\[)(}{\\\\/]*$",
=======
  private static final Pattern ANIME_APPEND1      = Pattern.compile(
      "(Special|SP|OVA|OAV|Picture Drama)(?:[ _.-]*(?:ep?[ .]?)?(\\d{1,3})(?:[_ ]?v\\d+)?)+(?=\\b|_)[^\\])}]*?(?:[\\[({][^\\])}]+[\\])}][ _.-]*)*?[^\\]\\[)(}{\\\\/]*$",
      Pattern.CASE_INSENSITIVE);
  private static final Pattern ANIME_APPEND2      = Pattern.compile(
      "(?:S(?:eason)?\\s*(?=\\d))?(Specials|\\d{1,3})[\\\\/](?:[^\\\\/]+[\\\\/])*[^\\\\/]+(?:\\b|_)[ _.-]*(?:ep?[ .]?)?(\\d{1,3})(?:[_ ]?v\\d+)?(?:\\b|_)[^\\])}]*?(?:[\\[({][^\\])}]+[\\])}][ _.-]*)*?[^\\]\\[)(}{\\\\/]*?$",
      Pattern.CASE_INSENSITIVE);
  private static final Pattern ANIME_APPEND3      = Pattern.compile(
      "[-._ ]+S(?:eason ?)?(\\d{1,3})(?:[ _.-]*(?:ep?[ .]?)?(\\d{1,3})(?:[_ ]?v\\d+)?)+(?=\\b|_)[^\\])}]*?(?:[\\[({][^\\])}]+[\\])}][ _.-]*)*?[^\\]\\[)(}{\\\\/]*$",
      Pattern.CASE_INSENSITIVE);
  private static final Pattern ANIME_APPEND4      = Pattern.compile(
      "((?=\\b|_))(?:[ _.-]*(?:ep?[ .]?)?(\\d{1,3})(?:[_ ]?v\\d+)?)+(?=\\b|_)[^\\])}]*?(?:[\\[({][^\\])}]+[\\])}][ _.-]*)*?[^\\]\\[)(}{\\\\/]*$",
>>>>>>> 0cbe85b1
      Pattern.CASE_INSENSITIVE);

  private TvShowEpisodeAndSeasonParser() {
    throw new IllegalAccessError();
  }

  public static String cleanEpisodeTitle(String titleToClean, String tvShowName) {
    String basename = ParserUtils.removeStopwordsAndBadwordsFromTvEpisodeName(titleToClean.replaceAll("([\":<>|?*])", ""));
    basename = Utils.cleanFolderStackingMarkers(basename);// i know, but this needs no extension ;)

    // parse foldername
    Pattern regex = Pattern.compile("(.*[\\/\\\\])");
    Matcher m = regex.matcher(basename);
    if (m.find()) {
      basename = basename.replaceAll(regex.pattern(), "");
    }
    basename = basename + " ";

    // remove show name
    if (tvShowName != null && !tvShowName.isEmpty()) {
      // remove string like tvshow name (440, 24, ...)
      basename = basename.replaceAll("(?i)^[^ES]" + Pattern.quote(tvShowName), ""); // with our added space, but not prefixed with S/E
      // "some fine show" would match with "some.fine-show"
      String delimited = tvShowName.replaceAll("[ _.-]", "[ _.-]"); // replace all delimiters, with delimiters pattern ;)
      basename = basename.replaceAll("(?i)^" + delimited, "");
    }

    basename = StrgUtils.replaceUnicodeCharactersInverse(basename);

    basename = basename.replaceFirst("\\.\\w{1,4}$", ""); // remove extension if 1-4 chars
    basename = basename.replaceFirst("[\\(\\[]\\d{4}[\\)\\]]", ""); // remove (xxxx) or [xxxx] as year
    basename = basename.replaceFirst("[\\(\\[][A-Fa-f0-9]{8}[\\)\\]]", ""); // remove (xxxxxxxx) or [xxxxxxxx] as 8 byte crc

    return removeEpisodeVariantsFromTitle(basename);
  }

  private static String removeEpisodeVariantsFromTitle(String title) {
    StringBuilder backup = new StringBuilder(title);
    StringBuilder ret = new StringBuilder();

    // quite same patters as above, minus the last ()
    title = title.replaceAll("[Ss]([0-9]+)[\\]\\[ _.-]*[Ee]([0-9]+)", "");
    title = title.replaceAll("[ _.-]()[Ee][Pp]?_?([0-9]+)", "");
    title = title.replaceAll("([0-9]{4})[.-]([0-9]{2})[.-]([0-9]{2})", "");
    title = title.replaceAll("([0-9]{2})[.-]([0-9]{2})[.-]([0-9]{4})", "");
    title = title.replaceAll("[\\\\/\\._ \\[\\(-]([0-9]+)x([0-9]+)", "");
    title = title.replaceAll("[\\/ _.-]p(?:ar)?t[ _.-]()([ivx]+)", "");
    title = title.replaceAll("[epx_-]+(\\d{1,3})", "");
    title = title.replaceAll("episode[\\. _-]*(\\d{1,3})", "");
    title = title.replaceAll("(part|pt)[\\._\\s]+([MDCLXVI]+)", "");
    title = title.replaceAll(SEASON_LONG.toString(), "");
    title = title.replaceAll("s(\\d{1,4})[ ]?((?:([epx_.-]+\\d{1,3})+))", "");
    title = title.replaceAll("(\\d{1,4})(?=x)((?:([epx]+\\d{1,3})+))", "");

    // split and reassemble
    String[] splitted = StringUtils.split(title, "[\\[\\]() _,.-]");
    for (String s : splitted) {
      if (MediaIdUtil.isValidImdbId(s)) {
        s = ""; // remove IMDB ID from title
      }
      ret.append(" ").append(s);
    }
    ret = new StringBuilder(ret.toString().strip());

    // uh-oh - we removed too much
    // also split and reassemble backup
    if (StringUtils.isEmpty(ret.toString())) {
      String[] b = StringUtils.split(backup.toString(), "[\\[\\]() _,.-]");
      backup = new StringBuilder();
      for (String s : b) {
        backup.append(" ").append(s);
      }
      ret = new StringBuilder(backup.toString().strip());
    }
    return ret.toString();
  }

  /**
   * Does all the season/episode detection
   * 
   * @param name
   *          the RELATIVE filename (like /dir2/seas1/fname.ext) from the TvShowRoot
   * @param showname
   *          the show name
   * @return result the calculated result
   */
  public static EpisodeMatchingResult detectEpisodeFromFilename(String name, String showname) {

    // parse ANIME exclusively in front, unmodified
    EpisodeMatchingResult result = new EpisodeMatchingResult();
    String nameNoExt = name.replaceFirst("\\.\\w{1,4}$", ""); // remove extension if 1-4 chars
    result = parseAnimeExclusive(result, nameNoExt);
    if (!result.episodes.isEmpty()) {
      // ALWAYS parse date if we have none (but do not use year as season in this case)
      if (result.date == null) {
        EpisodeMatchingResult add = new EpisodeMatchingResult();
        parseDatePattern(add, name);
        if (add.date != null) {
          result.date = add.date;
        }
      }
      return result;
    }

    // first check ONLY filename!
    result = detect(FilenameUtils.getName(name), showname);

    // only EPs found, but no season
    if (!result.episodes.isEmpty() && result.season == -1) {
      // try parsing whole string,
      EpisodeMatchingResult result2 = detect(name, showname);
      // and IF the detected episodes (from filename) are same AMOUNT, take it
      // (so a multifile folder pattern wont override a single file in there)
      if (result2.season != -1 && result2.episodes.size() == result.episodes.size()) {
        result = result2;
      }
      else {
        // take season only - rely on former filename only detection
        result.season = result2.season; // could also be -1, so here's a good point for checking Anime2
        // parse ANIME in workflow - w/o hashes regex
        result = parseAnimeNoHash(result, name);
      }
    }
    else if (result.episodes.isEmpty() && result.date == null) {
      // nothing found - check whole string as such
      result = detect(name, showname);
    }

    // ALWAYS parse date if we have none (but do not use year as season in this case)
    if (result.date == null) {
      EpisodeMatchingResult add = new EpisodeMatchingResult();
      parseDatePattern(add, name);
      if (add.date != null) {
        result.date = add.date;
      }
    }

    // we have found some valid episodes, but w/o season -> upgrade them for season 1
    if (!result.episodes.isEmpty() && !result.episodes.contains(-1) && result.season == -1) {
      result.season = 1;
    }

    return result;
  }

  /**
   * Does all the season/episode detection
   * 
   * @param name
   *          the RELATIVE filename (like /dir2/seas1/fname.ext) from the TvShowRoot
   * @param showname
   *          the show name
   * @return result the calculated result
   */
  private static EpisodeMatchingResult detect(String name, String showname) {
    LOGGER.debug("parsing '{}'", name);
    EpisodeMatchingResult result = new EpisodeMatchingResult();
    Pattern regex;
    Matcher m;

    // remove problematic strings from name
    String filename = FilenameUtils.getName(name);

    // check for disc files and remove!!
    if (filename.toLowerCase(Locale.ROOT).matches("(video_ts|vts_\\d\\d_\\d)\\.(vob|bup|ifo)") || // dvd
        filename.toLowerCase(Locale.ROOT).matches("(index\\.bdmv|movieobject\\.bdmv|\\d{5}\\.m2ts)")) { // bluray
      name = FilenameUtils.getPath(name);
    }

    String basename = ParserUtils.removeStopwordsAndBadwordsFromTvEpisodeName(name);
    String foldername = "";

    // parse foldername
    regex = Pattern.compile("(.*[\\/\\\\])");
    m = regex.matcher(basename);
    if (m.find()) {
      foldername = m.group(1);
      basename = basename.replaceAll(regex.pattern(), "");
    }

    // happens, when we only parse filename, but it completely gets stripped out.
    if (basename.isEmpty() && foldername.isEmpty()) {
      return result;
    }

    basename = basename.replaceFirst("\\.\\w{1,4}$", ""); // remove extension if 1-4 chars
    basename = basename.replaceFirst("[\\(\\[]\\d{4}[\\)\\]]", ""); // remove (xxxx) or [xxxx] as year
    basename = basename.replaceFirst("[\\(\\[][A-Fa-f0-9]{8}[\\)\\]]", ""); // remove (xxxxxxxx) or [xxxxxxxx] as 8 byte crc

    basename = " " + basename + " "; // ease regex parsing w/o ^$
    foldername = " " + foldername + " "; // ease regex parsing w/o ^$

    result.stackingMarkerFound = !Utils.getStackingMarker(filename).isEmpty();
    result.name = basename.strip();

    // parse all long named season names, and remove
    result = parseSeasonLong(result, basename + foldername);
    if (result.season != -1) {
      basename = basename.replaceAll("(?i)" + SEASON_LONG.toString(), "");
      foldername = foldername.replaceAll("(?i)" + SEASON_LONG.toString(), "");
    }
    result = parseSeasonMultiEP(result, basename + foldername);
    result = parseSeasonMultiEP2(result, basename + foldername);
    result = parseEpisodePattern(result, basename);

    if (result.season == -1 && !StringUtils.isBlank(foldername)) {
      // we couldn't find a season while using the long season pattern.
      // But IF we have a foldername (in second run only) we can parse the short one here too
      result = parseSeasonOnly(result, foldername);
    }

    if (!result.episodes.isEmpty()) {
      return postClean(result);
    }

    // since we parsed all long variants, now it is a good time to remove the show name, even something like "24"
    if (showname != null && !showname.isEmpty()) {
      // remove string like tvshow name (440, 24, ...)
      basename = basename.replaceAll("(?i)[^ES]" + Pattern.quote(showname), ""); // with our added space, but not prefixed with S/E
      foldername = foldername.replaceAll("(?i)[^ES]" + Pattern.quote(showname), ""); // with our added space, but not prefixed with S/E
      try {
        // Since this is the title, change all spaces to delimiter pattern!
        // "some fine show" would match with "some.fine-show"
        // since we generate a dynamic pattern, guard that with try/catch - the quote() from above would not work
        showname = showname.replaceAll("[ _.-]", "[ _.-]"); // replace all delimiters, with delimiters pattern ;)
        foldername = foldername.replaceAll("(?i)" + showname, "");
      }
      catch (Exception e) {
        // ignore
      }
    }

    // ======================================================================
    // After here are some weird detections
    // run them only, when we have NO result!!!
    // so we step out here...
    // ======================================================================
    result = parseRoman(result, basename);
    if (!result.episodes.isEmpty()) {
      return postClean(result);
    }
    result = parseDatePattern(result, basename);
    if (result.date != null) {
      // since we have a matching date, we wont find episodes solely by number
      return postClean(result);
    }

    // ======================================================================
    // After here are some really, REALLY generic detections.
    // Just take 3, 2 or 1 single number for episode
    // strip as many as we know... it's the last change to do some detection!
    // ======================================================================

    // ignore disc files
    MediaFile mf = new MediaFile();
    mf.setFilename(filename); // cant use Paths.get()
    if (mf.isDiscFile()) {
      return postClean(result);
    }

    // parse season short (S 01), but only if we do not have already one!
    if (result.season == -1) {
      result = parseSeasonOnly(result, basename + foldername);
      if (result.season != -1) {
        foldername = foldername.replaceAll("(?i)" + SEASON_ONLY.toString(), "");
        basename = basename.replaceAll("(?i)" + SEASON_ONLY.toString(), "");
      }
    }

    // parse episode short (EP 01), but only if we do not have already one!
    if (result.episodes.isEmpty()) {
      result = parseEpisodeOnly(result, basename);
    }
    if (!result.episodes.isEmpty()) {
      return postClean(result);
    }

    List<String> numbersOnly = new ArrayList<>();
    // strip all [optionals]!
    String optionals = "[\\[\\{](.*?)[\\]\\}]";
    String woOptionals = basename.replaceAll(optionals, "");
    numbersOnly.addAll(Arrays.asList(woOptionals.split("[\\s\\|_.-]"))); // split on our delimiters
    // now we should have numbers only in there - if we find something different - remove
    for (int i = numbersOnly.size() - 1; i >= 0; i--) {
      if (numbersOnly.get(i).isEmpty() || numbersOnly.get(i).matches(".*?\\D.*?")) {
        numbersOnly.remove(i);
      }
    }

    // nothing found removing []? try with optionals...
    if (numbersOnly.size() == 0) {
      regex = Pattern.compile(optionals); // only optionals
      m = regex.matcher(basename);
      while (m.find()) {
        String delimitedNumbers = " " + m.group(1) + " "; // ease regex
        numbersOnly.addAll(Arrays.asList(delimitedNumbers.split("[\\s\\|_.-]"))); // split on our delimiters
      }
    }
    // now we should have numbers only in there - if we find something different - remove
    for (int i = numbersOnly.size() - 1; i >= 0; i--) {
      if (numbersOnly.get(i).isEmpty() || numbersOnly.get(i).matches(".*?\\D.*?")) {
        numbersOnly.remove(i);
      }
    }

    // reverse array, so that the latter number is more significant (episode numbers are mostly at end)
    // (when having 2 or more equal length numbers)
    Collections.reverse(numbersOnly);

    result = parseNumbers4(result, numbersOnly);
    if (!result.episodes.isEmpty()) {
      return postClean(result);
    }
    result = parseNumbers3(result, numbersOnly);
    if (!result.episodes.isEmpty()) {
      return postClean(result);
    }
    result = parseNumbers2(result, numbersOnly);
    if (!result.episodes.isEmpty()) {
      return postClean(result);
    }
    result = parseNumbers1(result, numbersOnly);
    return postClean(result);
  }

  private static EpisodeMatchingResult parseNumbers1(EpisodeMatchingResult result, List<String> numbersOnly) {
    for (String num : numbersOnly) {
      if (num.length() == 1) {
        int ep = Integer.parseInt(num); // just one :P
        if (ep > 0 && !result.episodes.contains(ep)) {
          result.episodes.add(ep);
          LOGGER.trace("add found EP '{}'", ep);
        }
        return result;
      }
    }
    return result;
  }

  private static EpisodeMatchingResult parseNumbers2(EpisodeMatchingResult result, List<String> numbersOnly) {
    for (String num : numbersOnly) {
      if (num.length() == 2) {
        // Filename contains only 2 subsequent numbers; parse this as EE
        int ep = Integer.parseInt(num);
        if (ep > 0 && !result.episodes.contains(ep)) {
          result.episodes.add(ep);
          LOGGER.trace("add found EP '{}'", ep);
        }
        return result;
      }
    }
    return result;
  }

  private static EpisodeMatchingResult parseNumbers3(EpisodeMatchingResult result, List<String> numbersOnly) {
    for (String num : numbersOnly) {
      if (num.length() == 3) {
        // Filename contains only 3 subsequent numbers; parse this as SEE
        int s = Integer.parseInt(num.substring(0, 1));
        int ep = Integer.parseInt(num.substring(1));
        if (result.season == -1 || result.season == s) {
          if (ep > 0 && !result.episodes.contains(ep)) {
            result.episodes.add(ep);
            LOGGER.trace("add found EP '{}'", ep);
          }
          LOGGER.trace("add found season '{}'", s);
          result.season = s;
        }
        // for 3 character numbers, we iterate multiple times (with same season)!
        // do not stop on first one"
        // return result;
      }
    }
    return result;
  }

  private static EpisodeMatchingResult parseNumbers4(EpisodeMatchingResult result, List<String> numbersOnly) {
    for (String num : numbersOnly) {
      if (num.length() == 4) {
        // Filename contains only 4 subsequent numbers; parse this as SSEE
        int s = Integer.parseInt(num.substring(0, 2));
        int ep = Integer.parseInt(num.substring(2));
        if (result.season == s) { // we NEED to have a season set, else every year would be a valid SSEE number!!
          if (ep > 0 && !result.episodes.contains(ep)) {
            result.episodes.add(ep);
            LOGGER.trace("add found EP '{}'", ep);
          }
        }
        // for 4 character numbers, we iterate multiple times (with same season)!
        // do not stop on first one"
        // return result;
      }
    }
    return result;
  }

  private static EpisodeMatchingResult parseDatePattern(EpisodeMatchingResult result, String name) {
    Matcher m;
    // Date1 pattern yyyy-mm-dd
    m = DATE_1.matcher(name);
    if (m.find()) {
      int s = result.season;
      try {
        s = Integer.parseInt(m.group(1));
        result.date = new SimpleDateFormat("yyyy-MM-dd").parse(m.group(1) + "-" + m.group(2) + "-" + m.group(3));
      }
      catch (NumberFormatException | ParseException nfe) {
        // can not happen from regex since we only come here with max 2 numeric chars
      }
      result.season = s;
      LOGGER.trace("add found year as season '{}', date: '{}'", s, result.date);
      return result; // since we have a matching year, we wont find episodes solely by number
    }
    // Date2 pattern dd-mm-yyyy
    m = DATE_2.matcher(name);
    if (m.find()) {
      int s = result.season;
      try {
        s = Integer.parseInt(m.group(3));
        result.date = new SimpleDateFormat("dd-MM-yyyy").parse(m.group(1) + "-" + m.group(2) + "-" + m.group(3));
      }
      catch (NumberFormatException | ParseException nfe) {
        // can not happen from regex since we only come here with max 2 numeric chars
      }
      result.season = s;
      LOGGER.trace("add found year as season '{}', date: '{}'", s, result.date);
      return result; // since we have a matching year, we wont find episodes solely by number
    }

    return result;
  }

  private static EpisodeMatchingResult parseRoman(EpisodeMatchingResult result, String name) {
    Pattern regex;
    Matcher m;
    // parse Roman only when not found anything else!!
    if (result.episodes.isEmpty()) {
      regex = ROMAN_PATTERN;
      m = regex.matcher(name);
      while (m.find()) {
        int ep = 0;
        ep = decodeRoman(m.group(2));
        if (ep > 0 && !result.episodes.contains(ep)) {
          result.episodes.add(ep);
          LOGGER.trace("add found EP '{}'", ep);
        }
      }
    }
    return result;
  }

  private static EpisodeMatchingResult parseEpisodePattern(EpisodeMatchingResult result, String name) {
    Pattern regex;
    Matcher m;
    // EpisodeNR-only parsing, when previous styles didn't find anything! (even with unicode slash / stacking style)
    if (result.episodes.isEmpty()) {
      regex = EPISODE_PATTERN_NR;
      m = regex.matcher(name);
      while (m.find()) {
        int ep = 0;
        try {
          ep = Integer.parseInt(m.group(1));
        }
        catch (NumberFormatException nfe) {
          // can not happen from regex since we only come here with a numeric chars
        }
        int max = 0;
        try {
          max = Integer.parseInt(m.group(2));
        }
        catch (NumberFormatException nfe) {
          // can not happen from regex since we only come here with a numeric chars
        }
        if (ep > 0 && !result.episodes.contains(ep) && ep <= max) {
          result.episodes.add(ep);
          LOGGER.trace("add found EP '{}'", ep);
        }
      }
    }

    // Episode-only parsing, when previous styles didn't find anything!
    if (result.episodes.isEmpty()) {
      regex = EPISODE_PATTERN_2;
      m = regex.matcher(name);
      while (m.find()) {
        int ep = 0;
        try {
          ep = Integer.parseInt(m.group(1));
        }
        catch (NumberFormatException nfe) {
          // can not happen from regex since we only come here with max 2 numeric chars
        }
        if (ep > 0 && !result.episodes.contains(ep)) {
          result.episodes.add(ep);
          LOGGER.trace("add found EP '{}'", ep);
        }
      }
    }
    return result;
  }

  private static EpisodeMatchingResult parseSeasonMultiEP2(EpisodeMatchingResult result, String name) {
    Pattern regex;
    Matcher m;
    // parse XYY or XX_YY 1-N
    regex = SEASON_MULTI_EP_2;
    m = regex.matcher(name);
    while (m.find()) {
      int s = -1;
      try {
        // for the case of name.1x02x03.ext
        s = Integer.parseInt(m.group(1));
        if (m.group(2) != null && result.season < 0) {
          result.season = s;
          LOGGER.trace("add found season '{}", s);
        }
        // multiSE pattern MUST have always same (first) season - mixing not possible!
        if (result.season == s) {
          String eps = m.group(2); // name.s01"ep02-02-04".ext
          // now we have a string of 1-N episodes - parse them
          Pattern regex2 = EPISODE_PATTERN; // episode fixed to 1-2 chars
          Matcher m2 = regex2.matcher(eps);
          while (m2.find()) {
            int ep = 0;
            try {
              ep = Integer.parseInt(m2.group(1));
            }
            catch (NumberFormatException nfe) {
              // can not happen from regex since we only come here with max 2 numeric chars
            }
            if (ep > 0 && !result.episodes.contains(ep)) {
              result.episodes.add(ep);
              LOGGER.trace("add found EP '{}'", ep);
            }
          }
        }
        else {
          LOGGER.trace("also found season {}, but we already have a season {} - ignoring", s, result.season);
        }
      }
      catch (NumberFormatException nfe) {
        // can not happen from regex since we only come here with max 2 numeric chars
      }
    }
    return result;
  }

  private static EpisodeMatchingResult parseSeasonMultiEP(EpisodeMatchingResult result, String name) {
    Pattern regex;
    Matcher m;
    // parse SxxEPyy 1-N
    regex = SEASON_MULTI_EP;
    m = regex.matcher(name);
    while (m.find()) {
      int s = -1;
      try {
        s = Integer.parseInt(m.group(1));
        if (result.season < 0) {
          result.season = s;
          LOGGER.trace("add found season '{}", s);
        }

        // multiSE pattern MUST have always same (first) season - mixing not possible!
        if (result.season == s) {
          String eps = m.group(2); // name.s01"ep02-02-04".ext
          // now we have a string of 1-N episodes - parse them
          Pattern regex2 = EPISODE_PATTERN; // episode fixed to 1-2 chars
          Matcher m2 = regex2.matcher(eps);
          while (m2.find()) {
            int ep = -1;
            try {
              ep = Integer.parseInt(m2.group(1));
            }
            catch (NumberFormatException nfe) {
              // can not happen from regex since we only come here with max 2 numeric chars
            }
            // check if the found episode is not -1 (0 allowed!), not already in the list and if multi episode
            if (ep > -1 && !result.episodes.contains(ep)) {
              result.episodes.add(ep);
              LOGGER.trace("add found EP '{}'", ep);
            }
          }
        }
        else {
          LOGGER.trace("also found season {}, but we already have a season {} - ignoring", s, result.season);
        }
      }
      catch (NumberFormatException nfe) {
        // can not happen from regex since we only come here with max 2 numeric chars
      }
    }
    return result;
  }

  private static EpisodeMatchingResult parseEpisodeOnly(EpisodeMatchingResult result, String name) {
    Matcher m;
    m = EPISODE_ONLY.matcher(name);
    if (m.find()) {
      try {
        int e = Integer.parseInt(m.group(1));
        result.episodes.add(e);
        LOGGER.trace("add found episode '{}'", e);
      }
      catch (NumberFormatException nfe) {
        // ignore
      }
    }
    return result;
  }

  private static EpisodeMatchingResult parseSeasonLong(EpisodeMatchingResult result, String name) {
    Matcher m;
    // season detection
    if (result.season == -1) {
      m = SEASON_LONG.matcher(name);
      if (m.find()) {
        int s = result.season;
        try {
          s = Integer.parseInt(m.group(2));
        }
        catch (NumberFormatException nfe) {
          // can not happen from regex since we only come here with max 2 numeric chars
        }
        result.season = s;
        LOGGER.trace("add found season '{}'", s);
      }
    }
    return result;
  }

  private static EpisodeMatchingResult parseSeasonOnly(EpisodeMatchingResult result, String name) {
    Matcher m;
    // season detection
    if (result.season == -1) {
      m = SEASON_ONLY.matcher(name);
      if (m.find()) {
        int s = result.season;
        try {
          s = Integer.parseInt(m.group(1));
        }
        catch (NumberFormatException nfe) {
          // can not happen from regex since we only come here with max 2 numeric chars
        }
        result.season = s;
        LOGGER.trace("add found season '{}'", s);
      }
    }
    return result;
  }

  private static EpisodeMatchingResult parseAnimeExclusive(EpisodeMatchingResult result, String name) {
    Matcher m;
    // Anything with the filename marked as Special/OVA/OAV/etc goes to season 0, regardless of what the directory may say
    m = ANIME_PREPEND1.matcher(name);
    if (m.find()) {
      try {
        LOGGER.debug("parsed as Anime PREPEND1 '{}'", name);
        int ep = Integer.parseInt(m.group(2));
        result.episodes.add(ep);
        result.season = 0;
      }
      catch (NumberFormatException nfe) {
      }
    }

    if (result.episodes.isEmpty()) {
      // Inside a directory that specifies the season. May include any number of subdirectories. Doesn't try to find season markers in the file name
      m = ANIME_PREPEND2.matcher(name);
      if (m.find()) {
        LOGGER.debug("parsed as Anime PREPEND2 '{}'", name);
        try {
          int ep = Integer.parseInt(m.group(2));
          result.episodes.add(ep);
          result.season = Integer.parseInt(m.group(1));
        }
        catch (NumberFormatException nfe) {
        }
      }
    }

    if (result.episodes.isEmpty()) {
      // Include season marker in the filename
      m = ANIME_PREPEND3.matcher(name);
      if (m.find()) {
        LOGGER.debug("parsed as Anime PREPEND3 '{}'", name);
        try {
          int ep = Integer.parseInt(m.group(2));
          result.episodes.add(ep);
          result.season = Integer.parseInt(m.group(1));
        }
        catch (NumberFormatException nfe) {
        }
      }
    }

    if (result.episodes.isEmpty()) {
      // Anything else gets the default blank first capture, which sets the file to season 1
      m = ANIME_PREPEND4.matcher(name);
      if (m.find()) {
        LOGGER.debug("parsed as Anime PREPEND4 '{}'", name);
        try {
          int ep = Integer.parseInt(m.group(2));
          result.episodes.add(ep);
          result.season = 1;

          // ok, we matched the nice long pattern...
          // But, in case of multiple episodes, regex cannot repeat unlimited, so we get only first and last number
          // do a second regex here, to split it manually
          m = ANIME_PREPEND4_2.matcher(name);
          if (m.find()) {
            LOGGER.debug("parsed as Anime PREPEND4_2 '{}'", name);
            String[] nums = m.group(1).split("-");
            for (String num : nums) {
              ep = Integer.parseInt(num);
              if (!result.episodes.contains(ep)) {
                result.episodes.add(ep);
              }
            }
            // yes, we added already the "last" number above
            // since we ONLY enter that part on 2+ numbers, we should sort it here...
            Collections.sort(result.episodes);
          }
        }
        catch (NumberFormatException nfe) {
        }
      }
    }
    return result;
  }

  private static EpisodeMatchingResult parseAnimeNoHash(EpisodeMatchingResult result, String name) {
    Matcher m;
    // Anything with the filename marked as Special/OVA/OAV/etc goes to season 0, regardless of what the directory may say
    m = ANIME_APPEND1.matcher(name);
    if (m.find()) {
      LOGGER.debug("parsed as Anime APPEND1 '{}'", name);
      try {
        int ep = Integer.parseInt(m.group(2));
        if (!result.episodes.contains(ep)) {
          result.episodes.add(ep);
        }
        result.season = 0;
      }
      catch (NumberFormatException nfe) {
      }
    }

    if (result.episodes.isEmpty() || result.season == -1) {
      // Inside a directory that specifies the season. May include any number of subdirectories. Doesn't try to find season markers in the file name
      m = ANIME_APPEND2.matcher(name);
      if (m.find()) {
        LOGGER.debug("parsed as Anime APPEND2 '{}'", name);
        try {
          int ep = Integer.parseInt(m.group(2));
          if (!result.episodes.contains(ep)) {
            result.episodes.add(ep);
          }
          result.season = Integer.parseInt(m.group(1));
        }
        catch (NumberFormatException nfe) {
        }
      }
    }

    if (result.episodes.isEmpty() || result.season == -1) {
      // Include season marker in the filename
      m = ANIME_APPEND3.matcher(name);
      if (m.find()) {
        LOGGER.debug("parsed as Anime APPEND3 '{}'", name);
        try {
          int ep = Integer.parseInt(m.group(2));
          if (!result.episodes.contains(ep)) {
            result.episodes.add(ep);
          }
          result.season = Integer.parseInt(m.group(1));
        }
        catch (NumberFormatException nfe) {
        }
      }
    }

    // as ANINE it would set episode 1 on undetectable
    // but that interferes with our -1 approach
    // so we must not use the append4 pattern!
    // changed as of 20240803
    if (result.episodes.isEmpty() || result.season == -1) {
      // Anything else gets the default blank first capture, which sets the file to season 1
      m = ANIME_APPEND4.matcher(name);
      if (m.find()) {
        LOGGER.debug("parsed as Anime APPEND4 '{}'", name);
        try {
          int ep = Integer.parseInt(m.group(2));
          if (ep > 0 && !result.episodes.contains(ep)) {
            result.episodes.add(ep);
          }
          result.season = 1;
        }
        catch (NumberFormatException nfe) {
        }
      }
    }
    return result;
  }

  private static EpisodeMatchingResult postClean(EpisodeMatchingResult emr) {
    // try to clean the filename
    emr.cleanedName = cleanFilename(emr.name, new Pattern[] { SEASON_LONG, SEASON_MULTI_EP, SEASON_MULTI_EP_2, EPISODE_PATTERN, EPISODE_PATTERN_2,
        NUMBERS_3_PATTERN, NUMBERS_2_PATTERN, ROMAN_PATTERN, DATE_1, DATE_2, SEASON_ONLY });
    Collections.sort(emr.episodes);
    LOGGER.trace("returning result '{}'", emr);
    return emr;
  }

  private static String cleanFilename(String name, Pattern[] patterns) {
    String result = name;
    for (Pattern pattern : patterns) {
      Matcher matcher = pattern.matcher(result);
      if (matcher.find()) {
        result = matcher.replaceFirst("");
      }
    }

    // last but not least, clean all leading/trailing separators
    result = result.replaceAll("^[ \\.\\-_]+", "");
    result = result.replaceAll("[ \\.\\-_]+$", "");

    return result;
  }

  /**
   * Decode single roman.
   * 
   * @param letter
   *          the letter
   * @return the int
   */
  private static int decodeSingleRoman(char letter) {
    switch (letter) {
      case 'M':
        return 1000;

      case 'D':
        return 500;

      case 'C':
        return 100;

      case 'L':
        return 50;

      case 'X':
        return 10;

      case 'V':
        return 5;

      case 'I':
        return 1;

      default:
        return 0;
    }
  }

  /**
   * Decode roman.
   * 
   * @param roman
   *          the roman
   * @return the int
   */
  public static int decodeRoman(String roman) {
    int result = 0;
    String uRoman = roman.toUpperCase(Locale.ROOT); // case-insensitive
    for (int i = 0; i < uRoman.length() - 1; i++) {// loop over all but the last
                                                   // character
      // if this character has a lower value than the next character
      if (decodeSingleRoman(uRoman.charAt(i)) < decodeSingleRoman(uRoman.charAt(i + 1))) {
        // subtract it
        result -= decodeSingleRoman(uRoman.charAt(i));
      }
      else {
        // add it
        result += decodeSingleRoman(uRoman.charAt(i));
      }
    }
    // decode the last character, which is always added
    result += decodeSingleRoman(uRoman.charAt(uRoman.length() - 1));
    return result;
  }

  /******************************************************************************************
   * helper classes
   ******************************************************************************************/
  public static class EpisodeMatchingResult {

    public int           season              = -1;
    public List<Integer> episodes            = new ArrayList<>();
    public String        name                = "";
    public String        cleanedName         = "";
    public Date          date                = null;
    public boolean       stackingMarkerFound = false;

    @Override
    public String toString() {
      return ToStringBuilder.reflectionToString(this, ToStringStyle.SHORT_PREFIX_STYLE);
    }
  }
}<|MERGE_RESOLUTION|>--- conflicted
+++ resolved
@@ -84,56 +84,31 @@
   private static final Pattern NUMBERS_3_PATTERN  = Pattern.compile("([0-9])([0-9]{2})", Pattern.CASE_INSENSITIVE);
 
   // https://kodi.wiki/view/Anime - PREP should run before any default Kodi regex
-<<<<<<< HEAD
-  private static final Pattern ANIME_PREPEND1    = Pattern.compile(
+  private static final Pattern ANIME_PREPEND1     = Pattern.compile(
       "(Special|SP|OVA|OAV|Picture Drama)(?:[ _.-]*(?:ep?[ .]?)?(\\d{1,4})(?:[_ ]?v\\d+)?)+(?=\\b|_)[^])}]*?(?:[\\[({][^])}]+[\\])}][ _.-]*)*?(?:[\\[({][\\da-f]{8}[\\])}])",
       Pattern.CASE_INSENSITIVE);
-  private static final Pattern ANIME_PREPEND2    = Pattern.compile(
+  private static final Pattern ANIME_PREPEND2     = Pattern.compile(
       "(?:S(?:eason)?\\s*(?=\\d))?(Specials|\\d{1,3})[\\/](?:[^\\/]+[\\/])*[^\\/]+(?:\\b|_)(?:[ _.-]*(?:ep?[ .]?)?(\\d{1,4})(?:[_ ]?v\\d+)?)+(?=\\b|_)[^])}]*?(?:[\\[({][^])}]+[\\])}][ _.-]*)*?(?:[\\[({][\\da-f]{8}[\\])}])",
       Pattern.CASE_INSENSITIVE);
-  private static final Pattern ANIME_PREPEND3    = Pattern.compile(
+  private static final Pattern ANIME_PREPEND3     = Pattern.compile(
       "[-._ ]+S(?:eason ?)?(\\d{1,3})(?:[ _.-]*(?:ep?[ .]?)?(\\d{1,4})(?:[_ ]?v\\d+)?)+(?=\\b|_)[^])}]*?(?:[\\[({][^])}]+[\\])}][ _.-]*)*?(?:[\\[({][\\da-f]{8}[\\])}])",
-=======
-  private static final Pattern ANIME_PREPEND1     = Pattern.compile(
-      "(Special|SP|OVA|OAV|Picture Drama)(?:[ _.-]*(?:ep?[ .]?)?(\\d{1,3})(?:[_ ]?v\\d+)?)+(?=\\b|_)[^])}]*?(?:[\\[({][^])}]+[\\])}][ _.-]*)*?(?:[\\[({][\\da-f]{8}[\\])}])",
-      Pattern.CASE_INSENSITIVE);
-  private static final Pattern ANIME_PREPEND2     = Pattern.compile(
-      "(?:S(?:eason)?\\s*(?=\\d))?(Specials|\\d{1,3})[\\/](?:[^\\/]+[\\/])*[^\\/]+(?:\\b|_)(?:[ _.-]*(?:ep?[ .]?)?(\\d{1,3})(?:[_ ]?v\\d+)?)+(?=\\b|_)[^])}]*?(?:[\\[({][^])}]+[\\])}][ _.-]*)*?(?:[\\[({][\\da-f]{8}[\\])}])",
-      Pattern.CASE_INSENSITIVE);
-  private static final Pattern ANIME_PREPEND3     = Pattern.compile(
-      "[-._ ]+S(?:eason ?)?(\\d{1,3})(?:[ _.-]*(?:ep?[ .]?)?(\\d{1,3})(?:[_ ]?v\\d+)?)+(?=\\b|_)[^])}]*?(?:[\\[({][^])}]+[\\])}][ _.-]*)*?(?:[\\[({][\\da-f]{8}[\\])}])",
->>>>>>> 0cbe85b1
       Pattern.CASE_INSENSITIVE);
   private static final Pattern ANIME_PREPEND4     = Pattern.compile(
       "((?=\\b|_))(?:[ _.-]*(?:ep?[ .]?)?(\\d{1,4})(?:-(\\d{1,3}))?(?:[_ ]?v\\d+)?)+(?=\\b|_)[^])}]*?(?:[\\[({][^])}]+[\\])}][ _.-]*)*?(?:[\\[({][\\da-f]{8}[\\])}])",
       Pattern.CASE_INSENSITIVE);
   private static final Pattern ANIME_PREPEND4_2   = Pattern.compile("((\\d{1,3})(?:-(\\d{1,3})){1,10})");
 
-<<<<<<< HEAD
-  private static final Pattern ANIME_APPEND1     = Pattern.compile(
+  private static final Pattern ANIME_APPEND1      = Pattern.compile(
       "(Special|SP|OVA|OAV|Picture Drama)(?:[ _.-]*(?:ep?[ .]?)?(\\d{1,4})(?:[_ ]?v\\d+)?)+(?=\\b|_)[^\\])}]*?(?:[\\[({][^\\])}]+[\\])}][ _.-]*)*?[^\\]\\[)(}{\\\\/]*$",
       Pattern.CASE_INSENSITIVE);
-  private static final Pattern ANIME_APPEND2     = Pattern.compile(
+  private static final Pattern ANIME_APPEND2      = Pattern.compile(
       "(?:S(?:eason)?\\s*(?=\\d))?(Specials|\\d{1,3})[\\\\/](?:[^\\\\/]+[\\\\/])*[^\\\\/]+(?:\\b|_)[ _.-]*(?:ep?[ .]?)?(\\d{1,4})(?:[_ ]?v\\d+)?(?:\\b|_)[^\\])}]*?(?:[\\[({][^\\])}]+[\\])}][ _.-]*)*?[^\\]\\[)(}{\\\\/]*?$",
       Pattern.CASE_INSENSITIVE);
-  private static final Pattern ANIME_APPEND3     = Pattern.compile(
+  private static final Pattern ANIME_APPEND3      = Pattern.compile(
       "[-._ ]+S(?:eason ?)?(\\d{1,3})(?:[ _.-]*(?:ep?[ .]?)?(\\d{1,4})(?:[_ ]?v\\d+)?)+(?=\\b|_)[^\\])}]*?(?:[\\[({][^\\])}]+[\\])}][ _.-]*)*?[^\\]\\[)(}{\\\\/]*$",
       Pattern.CASE_INSENSITIVE);
-  private static final Pattern ANIME_APPEND4     = Pattern.compile(
+  private static final Pattern ANIME_APPEND4      = Pattern.compile(
       "((?=\\b|_))(?:[ _.-]*(?:ep?[ .]?)?(\\d{1,4})(?:[_ ]?v\\d+)?)+(?=\\b|_)[^\\])}]*?(?:[\\[({][^\\])}]+[\\])}][ _.-]*)*?[^\\]\\[)(}{\\\\/]*$",
-=======
-  private static final Pattern ANIME_APPEND1      = Pattern.compile(
-      "(Special|SP|OVA|OAV|Picture Drama)(?:[ _.-]*(?:ep?[ .]?)?(\\d{1,3})(?:[_ ]?v\\d+)?)+(?=\\b|_)[^\\])}]*?(?:[\\[({][^\\])}]+[\\])}][ _.-]*)*?[^\\]\\[)(}{\\\\/]*$",
-      Pattern.CASE_INSENSITIVE);
-  private static final Pattern ANIME_APPEND2      = Pattern.compile(
-      "(?:S(?:eason)?\\s*(?=\\d))?(Specials|\\d{1,3})[\\\\/](?:[^\\\\/]+[\\\\/])*[^\\\\/]+(?:\\b|_)[ _.-]*(?:ep?[ .]?)?(\\d{1,3})(?:[_ ]?v\\d+)?(?:\\b|_)[^\\])}]*?(?:[\\[({][^\\])}]+[\\])}][ _.-]*)*?[^\\]\\[)(}{\\\\/]*?$",
-      Pattern.CASE_INSENSITIVE);
-  private static final Pattern ANIME_APPEND3      = Pattern.compile(
-      "[-._ ]+S(?:eason ?)?(\\d{1,3})(?:[ _.-]*(?:ep?[ .]?)?(\\d{1,3})(?:[_ ]?v\\d+)?)+(?=\\b|_)[^\\])}]*?(?:[\\[({][^\\])}]+[\\])}][ _.-]*)*?[^\\]\\[)(}{\\\\/]*$",
-      Pattern.CASE_INSENSITIVE);
-  private static final Pattern ANIME_APPEND4      = Pattern.compile(
-      "((?=\\b|_))(?:[ _.-]*(?:ep?[ .]?)?(\\d{1,3})(?:[_ ]?v\\d+)?)+(?=\\b|_)[^\\])}]*?(?:[\\[({][^\\])}]+[\\])}][ _.-]*)*?[^\\]\\[)(}{\\\\/]*$",
->>>>>>> 0cbe85b1
       Pattern.CASE_INSENSITIVE);
 
   private TvShowEpisodeAndSeasonParser() {
