/*
 * Copyright 2012 - 2025 Manuel Laggner
 *
 * Licensed under the Apache License, Version 2.0 (the "License");
 * you may not use this file except in compliance with the License.
 * You may obtain a copy of the License at
 *
 *     http://www.apache.org/licenses/LICENSE-2.0
 *
 * Unless required by applicable law or agreed to in writing, software
 * distributed under the License is distributed on an "AS IS" BASIS,
 * WITHOUT WARRANTIES OR CONDITIONS OF ANY KIND, either express or implied.
 * See the License for the specific language governing permissions and
 * limitations under the License.
 */
package org.tinymediamanager.core.tvshow;

import java.text.ParseException;
import java.text.SimpleDateFormat;
import java.util.ArrayList;
import java.util.Arrays;
import java.util.Collections;
import java.util.Date;
import java.util.List;
import java.util.Locale;
import java.util.regex.Matcher;
import java.util.regex.Pattern;
import java.util.stream.Collectors;

import org.apache.commons.io.FilenameUtils;
import org.apache.commons.lang3.StringUtils;
import org.apache.commons.lang3.builder.ToStringBuilder;
import org.apache.commons.lang3.builder.ToStringStyle;
import org.slf4j.Logger;
import org.slf4j.LoggerFactory;
import org.tinymediamanager.core.Utils;
import org.tinymediamanager.core.entities.MediaFile;
import org.tinymediamanager.scraper.util.MediaIdUtil;
import org.tinymediamanager.scraper.util.ParserUtils;

/**
 * The Class TvShowEpisodeAndSeasonParser.
 * 
 * @author Manuel Laggner
 */
public class TvShowEpisodeAndSeasonParser {

<<<<<<< HEAD
  private static final Logger  LOGGER              = LoggerFactory.getLogger(TvShowEpisodeAndSeasonParser.class);
=======
  private static final Logger  LOGGER            = LoggerFactory.getLogger(TvShowEpisodeAndSeasonParser.class);
>>>>>>> 097adcc1

  // foo.yyyy.mm.dd.*
  private static final Pattern DATE_1              = Pattern.compile("([0-9]{4})[.-]([0-9]{2})[.-]([0-9]{2})", Pattern.CASE_INSENSITIVE);

  // foo.mm.dd.yyyy.*
  private static final Pattern DATE_2              = Pattern.compile("([0-9]{2})[.-]([0-9]{2})[.-]([0-9]{4})", Pattern.CASE_INSENSITIVE);

  // old parsing logic
  // public static final Pattern SEASON_LONG = Pattern.compile("(staffel|season|saison|series|temporada)[\\s_.-]?(\\d{1,4})",
  // Pattern.CASE_INSENSITIVE);
  //
  // SAME WITH OUR TRANSLATIONS
  // cat messages* | grep "metatag.season=" | cut -d "=" -f2
  // lowercase, add "series"
  public static final String[] SEASON_TRANSLATIONS = { "series", "season", "الموسم", "sezóna", "sæson", "staffel", "σεζόν", "temporada", "فصل",
      "kausi", "saison", "sezona", "évad", "þáttaröð", "stagione", "시즌", "seizoen", "sesong", "sezon", "сезон", "сезона", "säsong", "சீசன்" };
  public static final Pattern  SEASON_LONG;
  static {
    String regex = Arrays.stream(TvShowEpisodeAndSeasonParser.SEASON_TRANSLATIONS).collect(Collectors.joining("|"));
    regex = "(" + regex + ")[\\s_.-]?(\\d{1,4})";
    SEASON_LONG = Pattern.compile(regex, Pattern.CASE_INSENSITIVE);
  }

  // must start with a delimiter!
  public static final Pattern  SEASON_ONLY       = Pattern.compile("[\\s_.-]s[\\s_.-]?(\\d{1,4})", Pattern.CASE_INSENSITIVE);
  public static final Pattern  EPISODE_ONLY      = Pattern.compile("[\\s_.-]ep?[\\s_.-]?(\\d{1,4})", Pattern.CASE_INSENSITIVE);
  private static final Pattern EPISODE_PATTERN   = Pattern.compile("[epx_-]+(\\d{1,4})", Pattern.CASE_INSENSITIVE);
  private static final Pattern EPISODE_PATTERN_2 = Pattern.compile("(?:episode|ep)[\\. _-]*(\\d{1,4})", Pattern.CASE_INSENSITIVE);
  private static final Pattern ROMAN_PATTERN     = Pattern.compile("(part|pt)[\\._\\s]+([MDCLXVI]+)", Pattern.CASE_INSENSITIVE);
  private static final Pattern SEASON_MULTI_EP   = Pattern.compile("s(\\d{1,4})[ _]?((?:([epx.-]+\\d{1,4})+))", Pattern.CASE_INSENSITIVE);
  private static final Pattern SEASON_MULTI_EP_2 = Pattern.compile("(\\d{1,4})(?=x)((?:([epx]+\\d{1,4})+))", Pattern.CASE_INSENSITIVE);
  private static final Pattern NUMBERS_2_PATTERN = Pattern.compile("([0-9]{2})", Pattern.CASE_INSENSITIVE);
  private static final Pattern NUMBERS_3_PATTERN = Pattern.compile("([0-9])([0-9]{2})", Pattern.CASE_INSENSITIVE);

  // https://kodi.wiki/view/Anime - PREP should run before any default Kodi regex
  private static final Pattern ANIME_PREPEND1    = Pattern.compile(
      "(Special|SP|OVA|OAV|Picture Drama)(?:[ _.-]*(?:ep?[ .]?)?(\\d{1,3})(?:[_ ]?v\\d+)?)+(?=\\b|_)[^])}]*?(?:[\\[({][^])}]+[\\])}][ _.-]*)*?(?:[\\[({][\\da-f]{8}[\\])}])",
      Pattern.CASE_INSENSITIVE);
  private static final Pattern ANIME_PREPEND2    = Pattern.compile(
      "(?:S(?:eason)?\\s*(?=\\d))?(Specials|\\d{1,3})[\\/](?:[^\\/]+[\\/])*[^\\/]+(?:\\b|_)(?:[ _.-]*(?:ep?[ .]?)?(\\d{1,3})(?:[_ ]?v\\d+)?)+(?=\\b|_)[^])}]*?(?:[\\[({][^])}]+[\\])}][ _.-]*)*?(?:[\\[({][\\da-f]{8}[\\])}])",
      Pattern.CASE_INSENSITIVE);
  private static final Pattern ANIME_PREPEND3    = Pattern.compile(
      "[-._ ]+S(?:eason ?)?(\\d{1,3})(?:[ _.-]*(?:ep?[ .]?)?(\\d{1,3})(?:[_ ]?v\\d+)?)+(?=\\b|_)[^])}]*?(?:[\\[({][^])}]+[\\])}][_.-]*)*?(?:[\\[({][\\da-f]{8}[\\])}])",
      Pattern.CASE_INSENSITIVE);
  private static final Pattern ANIME_PREPEND4    = Pattern.compile(
      "((?=\\b|_))(?:[ _.-]*(?:ep?[ .]?)?(\\d{1,3})(?:-(\\d{1,3}))?(?:[_ ]?v\\d+)?)+(?=\\b|_)[^])}]*?(?:[\\[({][^])}]+[\\])}][ _.-]*)*?(?:[\\[({][\\da-f]{8}[\\])}])",
      Pattern.CASE_INSENSITIVE);
  private static final Pattern ANIME_PREPEND4_2  = Pattern.compile("((\\d{1,3})(?:-(\\d{1,3}))+)");

  private static final Pattern ANIME_APPEND1     = Pattern.compile(
      "(Special|SP|OVA|OAV|Picture Drama)(?:[ _.-]*(?:ep?[ .]?)?(\\d{1,3})(?:[_ ]?v\\d+)?)+(?=\\b|_)[^\\])}]*?(?:[\\[({][^\\])}]+[\\])}][ _.-]*)*?[^\\]\\[)(}{\\\\/]*$",
      Pattern.CASE_INSENSITIVE);
  private static final Pattern ANIME_APPEND2     = Pattern.compile(
      "(?:S(?:eason)?\\s*(?=\\d))?(Specials|\\d{1,3})[\\\\/](?:[^\\\\/]+[\\\\/])*[^\\\\/]+(?:\\b|_)[ _.-]*(?:ep?[ .]?)?(\\d{1,3})(?:[_ ]?v\\d+)?(?:\\b|_)[^\\])}]*?(?:[\\[({][^\\])}]+[\\])}][ _.-]*)*?[^\\]\\[)(}{\\\\/]*?$",
      Pattern.CASE_INSENSITIVE);
  private static final Pattern ANIME_APPEND3     = Pattern.compile(
      "[-._ ]+S(?:eason ?)?(\\d{1,3})(?:[ _.-]*(?:ep?[ .]?)?(\\d{1,3})(?:[_ ]?v\\d+)?)+(?=\\b|_)[^\\])}]*?(?:[\\[({][^\\])}]+[\\])}][ _.-]*)*?[^\\]\\[)(}{\\\\/]*$",
      Pattern.CASE_INSENSITIVE);
  private static final Pattern ANIME_APPEND4     = Pattern.compile(
      "((?=\\b|_))(?:[ _.-]*(?:ep?[ .]?)?(\\d{1,3})(?:[_ ]?v\\d+)?)+(?=\\b|_)[^\\])}]*?(?:[\\[({][^\\])}]+[\\])}][ _.-]*)*?[^\\]\\[)(}{\\\\/]*$",
      Pattern.CASE_INSENSITIVE);

  private TvShowEpisodeAndSeasonParser() {
    throw new IllegalAccessError();
  }

  public static String cleanEpisodeTitle(String titleToClean, String tvShowName) {
    String basename = ParserUtils.removeStopwordsAndBadwordsFromTvEpisodeName(titleToClean.replaceAll("([\":<>|?*])", ""));
    basename = Utils.cleanFolderStackingMarkers(basename);// i know, but this needs no extension ;)

    // parse foldername
    Pattern regex = Pattern.compile("(.*[\\/\\\\])");
    Matcher m = regex.matcher(basename);
    if (m.find()) {
      basename = basename.replaceAll(regex.pattern(), "");
    }
    basename = basename + " ";

    // remove show name
    if (tvShowName != null && !tvShowName.isEmpty()) {
      // remove string like tvshow name (440, 24, ...)
      basename = basename.replaceAll("(?i)^[^ES]" + Pattern.quote(tvShowName), ""); // with our added space, but not prefixed with S/E
      // "some fine show" would match with "some.fine-show"
      String delimited = tvShowName.replaceAll("[ _.-]", "[ _.-]"); // replace all delimiters, with delimiters pattern ;)
      basename = basename.replaceAll("(?i)^" + delimited, "");
    }

    basename = basename.replaceFirst("\\.\\w{1,4}$", ""); // remove extension if 1-4 chars
    basename = basename.replaceFirst("[\\(\\[]\\d{4}[\\)\\]]", ""); // remove (xxxx) or [xxxx] as year
    basename = basename.replaceFirst("[\\(\\[][A-Fa-f0-9]{8}[\\)\\]]", ""); // remove (xxxxxxxx) or [xxxxxxxx] as 8 byte crc

    return removeEpisodeVariantsFromTitle(basename);
  }

  private static String removeEpisodeVariantsFromTitle(String title) {
    StringBuilder backup = new StringBuilder(title);
    StringBuilder ret = new StringBuilder();

    // quite same patters as above, minus the last ()
    title = title.replaceAll("[Ss]([0-9]+)[\\]\\[ _.-]*[Ee]([0-9]+)", "");
    title = title.replaceAll("[ _.-]()[Ee][Pp]?_?([0-9]+)", "");
    title = title.replaceAll("([0-9]{4})[.-]([0-9]{2})[.-]([0-9]{2})", "");
    title = title.replaceAll("([0-9]{2})[.-]([0-9]{2})[.-]([0-9]{4})", "");
    title = title.replaceAll("[\\\\/\\._ \\[\\(-]([0-9]+)x([0-9]+)", "");
    title = title.replaceAll("[\\/ _.-]p(?:ar)?t[ _.-]()([ivx]+)", "");
    title = title.replaceAll("[epx_-]+(\\d{1,3})", "");
    title = title.replaceAll("episode[\\. _-]*(\\d{1,3})", "");
    title = title.replaceAll("(part|pt)[\\._\\s]+([MDCLXVI]+)", "");
    title = title.replaceAll(SEASON_LONG.toString(), "");
    title = title.replaceAll("s(\\d{1,4})[ ]?((?:([epx_.-]+\\d{1,3})+))", "");
    title = title.replaceAll("(\\d{1,4})(?=x)((?:([epx]+\\d{1,3})+))", "");

    // split and reassemble
    String[] splitted = StringUtils.split(title, "[\\[\\]() _,.-]");
    for (String s : splitted) {
      if (MediaIdUtil.isValidImdbId(s)) {
        s = ""; // remove IMDB ID from title
      }
      ret.append(" ").append(s);
    }
    ret = new StringBuilder(ret.toString().strip());

    // uh-oh - we removed too much
    // also split and reassemble backup
    if (StringUtils.isEmpty(ret.toString())) {
      String[] b = StringUtils.split(backup.toString(), "[\\[\\]() _,.-]");
      backup = new StringBuilder();
      for (String s : b) {
        backup.append(" ").append(s);
      }
      ret = new StringBuilder(backup.toString().strip());
    }
    return ret.toString();
  }

  /**
   * Does all the season/episode detection
   * 
   * @param name
   *          the RELATIVE filename (like /dir2/seas1/fname.ext) from the TvShowRoot
   * @param showname
   *          the show name
   * @return result the calculated result
   */
  public static EpisodeMatchingResult detectEpisodeFromFilename(String name, String showname) {

    // parse ANIME exclusively in front, unmodified
    EpisodeMatchingResult result = new EpisodeMatchingResult();
    String nameNoExt = name.replaceFirst("\\.\\w{1,4}$", ""); // remove extension if 1-4 chars
    result = parseAnimeExclusive(result, nameNoExt);
    if (!result.episodes.isEmpty()) {
      LOGGER.debug("parsed as Anime '{}'", name);
      // ALWAYS parse date if we have none (but do not use year as season in this case)
      if (result.date == null) {
        EpisodeMatchingResult add = new EpisodeMatchingResult();
        parseDatePattern(add, name);
        if (add.date != null) {
          result.date = add.date;
        }
      }
      return result;
    }

    // first check ONLY filename!
    result = detect(FilenameUtils.getName(name), showname);

    // only EPs found, but no season
    if (!result.episodes.isEmpty() && result.season == -1) {
      // try parsing whole string,
      EpisodeMatchingResult result2 = detect(name, showname);
      // and IF the detected episodes (from filename) are same AMOUNT, take it
      // (so a multifile folder pattern wont override a single file in there)
      if (result2.season != -1 && result2.episodes.size() == result.episodes.size()) {
        result = result2;
      }
      else {
        // take season only - rely on former filename only detection
        result.season = result2.season; // could also be -1, so here's a good point for checking Anime2
        // parse ANIME in workflow - w/o hashes regex
        result = parseAnimeNoHash(result, name);
      }
    }
    else if (result.episodes.isEmpty() && result.date == null) {
      // nothing found - check whole string as such
      result = detect(name, showname);
    }

    // ALWAYS parse date if we have none (but do not use year as season in this case)
    if (result.date == null) {
      EpisodeMatchingResult add = new EpisodeMatchingResult();
      parseDatePattern(add, name);
      if (add.date != null) {
        result.date = add.date;
      }
    }

    // we have found some valid episodes, but w/o season -> upgrade them for season 1
    if (!result.episodes.isEmpty() && !result.episodes.contains(-1) && result.season == -1) {
      result.season = 1;
    }

    return result;
  }

  /**
   * Does all the season/episode detection
   * 
   * @param name
   *          the RELATIVE filename (like /dir2/seas1/fname.ext) from the TvShowRoot
   * @param showname
   *          the show name
   * @return result the calculated result
   */
  private static EpisodeMatchingResult detect(String name, String showname) {
    LOGGER.debug("parsing '{}'", name);
    EpisodeMatchingResult result = new EpisodeMatchingResult();
    Pattern regex;
    Matcher m;

    // remove problematic strings from name
    String filename = FilenameUtils.getName(name);

    // check for disc files and remove!!
    if (filename.toLowerCase(Locale.ROOT).matches("(video_ts|vts_\\d\\d_\\d)\\.(vob|bup|ifo)") || // dvd
        filename.toLowerCase(Locale.ROOT).matches("(index\\.bdmv|movieobject\\.bdmv|\\d{5}\\.m2ts)")) { // bluray
      name = FilenameUtils.getPath(name);
    }

    String basename = ParserUtils.removeStopwordsAndBadwordsFromTvEpisodeName(name);
    String foldername = "";

    // parse foldername
    regex = Pattern.compile("(.*[\\/\\\\])");
    m = regex.matcher(basename);
    if (m.find()) {
      foldername = m.group(1);
      basename = basename.replaceAll(regex.pattern(), "");
    }

    // happens, when we only parse filename, but it completely gets stripped out.
    if (basename.isEmpty() && foldername.isEmpty()) {
      return result;
    }

    basename = basename.replaceFirst("\\.\\w{1,4}$", ""); // remove extension if 1-4 chars
    basename = basename.replaceFirst("[\\(\\[]\\d{4}[\\)\\]]", ""); // remove (xxxx) or [xxxx] as year
    basename = basename.replaceFirst("[\\(\\[][A-Fa-f0-9]{8}[\\)\\]]", ""); // remove (xxxxxxxx) or [xxxxxxxx] as 8 byte crc

    basename = " " + basename + " "; // ease regex parsing w/o ^$
    foldername = " " + foldername + " "; // ease regex parsing w/o ^$

    result.stackingMarkerFound = !Utils.getStackingMarker(filename).isEmpty();
    result.name = basename.strip();

    // parse all long named season names, and remove
    result = parseSeasonLong(result, basename + foldername);
    if (result.season != -1) {
      basename = basename.replaceAll("(?i)" + SEASON_LONG.toString(), "");
      foldername = foldername.replaceAll("(?i)" + SEASON_LONG.toString(), "");
    }
    result = parseSeasonMultiEP(result, basename + foldername);
    result = parseSeasonMultiEP2(result, basename + foldername);
    result = parseEpisodePattern(result, basename);

    if (!result.episodes.isEmpty()) {
      return postClean(result);
    }

    // since we parsed all long variants, now it is a good time to remove the show name, even something like "24"
    if (showname != null && !showname.isEmpty()) {
      // remove string like tvshow name (440, 24, ...)
      basename = basename.replaceAll("(?i)[^ES]" + Pattern.quote(showname), ""); // with our added space, but not prefixed with S/E
      foldername = foldername.replaceAll("(?i)[^ES]" + Pattern.quote(showname), ""); // with our added space, but not prefixed with S/E
      try {
        // Since this is the title, change all spaces to delimiter pattern!
        // "some fine show" would match with "some.fine-show"
        // since we generate a dynamic pattern, guard that with try/catch - the quote() from above would not work
        showname = showname.replaceAll("[ _.-]", "[ _.-]"); // replace all delimiters, with delimiters pattern ;)
        foldername = foldername.replaceAll("(?i)" + showname, "");
      }
      catch (Exception e) {
        // ignore
      }
    }

    // ======================================================================
    // After here are some weird detections
    // run them only, when we have NO result!!!
    // so we step out here...
    // ======================================================================
    result = parseRoman(result, basename);
    if (!result.episodes.isEmpty()) {
      return postClean(result);
    }
    result = parseDatePattern(result, basename);
    if (result.date != null) {
      // since we have a matching date, we wont find episodes solely by number
      return postClean(result);
    }

    // ======================================================================
    // After here are some really, REALLY generic detections.
    // Just take 3, 2 or 1 single number for episode
    // strip as many as we know... it's the last change to do some detection!
    // ======================================================================

    // ignore disc files
    MediaFile mf = new MediaFile();
    mf.setFilename(filename); // cant use Paths.get()
    if (mf.isDiscFile()) {
      return postClean(result);
    }

    // parse season short (S 01), but only if we do not have already one!
    if (result.season == -1) {
      result = parseSeasonOnly(result, basename + foldername);
      if (result.season != -1) {
        foldername = foldername.replaceAll("(?i)" + SEASON_ONLY.toString(), "");
        basename = basename.replaceAll("(?i)" + SEASON_ONLY.toString(), "");
      }
    }

    // parse episode short (EP 01), but only if we do not have already one!
    if (result.episodes.isEmpty()) {
      result = parseEpisodeOnly(result, basename);
    }
    if (!result.episodes.isEmpty()) {
      return postClean(result);
    }

    List<String> numbersOnly = new ArrayList<>();
    // strip all [optionals]!
    String optionals = "[\\[\\{](.*?)[\\]\\}]";
    String woOptionals = basename.replaceAll(optionals, "");
    numbersOnly.addAll(Arrays.asList(woOptionals.split("[\\s\\|_.-]"))); // split on our delimiters
    // now we should have numbers only in there - if we find something different - remove
    for (int i = numbersOnly.size() - 1; i >= 0; i--) {
      if (numbersOnly.get(i).isEmpty() || numbersOnly.get(i).matches(".*?\\D.*?")) {
        numbersOnly.remove(i);
      }
    }

    // nothing found removing []? try with optionals...
    if (numbersOnly.size() == 0) {
      regex = Pattern.compile(optionals); // only optionals
      m = regex.matcher(basename);
      while (m.find()) {
        String delimitedNumbers = " " + m.group(1) + " "; // ease regex
        numbersOnly.addAll(Arrays.asList(delimitedNumbers.split("[\\s\\|_.-]"))); // split on our delimiters
      }
    }
    // now we should have numbers only in there - if we find something different - remove
    for (int i = numbersOnly.size() - 1; i >= 0; i--) {
      if (numbersOnly.get(i).isEmpty() || numbersOnly.get(i).matches(".*?\\D.*?")) {
        numbersOnly.remove(i);
      }
    }

    // reverse array, so that the latter number is more significant (episode numbers are mostly at end)
    // (when having 2 or more equal length numbers)
    Collections.reverse(numbersOnly);

    result = parseNumbers4(result, numbersOnly);
    if (!result.episodes.isEmpty()) {
      return postClean(result);
    }
    result = parseNumbers3(result, numbersOnly);
    if (!result.episodes.isEmpty()) {
      return postClean(result);
    }
    result = parseNumbers2(result, numbersOnly);
    if (!result.episodes.isEmpty()) {
      return postClean(result);
    }
    result = parseNumbers1(result, numbersOnly);
    return postClean(result);
  }

  private static EpisodeMatchingResult parseNumbers1(EpisodeMatchingResult result, List<String> numbersOnly) {
    for (String num : numbersOnly) {
      if (num.length() == 1) {
        int ep = Integer.parseInt(num); // just one :P
        if (ep > 0 && !result.episodes.contains(ep)) {
          result.episodes.add(ep);
          LOGGER.trace("add found EP '{}'", ep);
        }
        return result;
      }
    }
    return result;
  }

  private static EpisodeMatchingResult parseNumbers2(EpisodeMatchingResult result, List<String> numbersOnly) {
    for (String num : numbersOnly) {
      if (num.length() == 2) {
        // Filename contains only 2 subsequent numbers; parse this as EE
        int ep = Integer.parseInt(num);
        if (ep > 0 && !result.episodes.contains(ep)) {
          result.episodes.add(ep);
          LOGGER.trace("add found EP '{}'", ep);
        }
        return result;
      }
    }
    return result;
  }

  private static EpisodeMatchingResult parseNumbers3(EpisodeMatchingResult result, List<String> numbersOnly) {
    for (String num : numbersOnly) {
      if (num.length() == 3) {
        // Filename contains only 3 subsequent numbers; parse this as SEE
        int s = Integer.parseInt(num.substring(0, 1));
        int ep = Integer.parseInt(num.substring(1));
        if (result.season == -1 || result.season == s) {
          if (ep > 0 && !result.episodes.contains(ep)) {
            result.episodes.add(ep);
            LOGGER.trace("add found EP '{}'", ep);
          }
          LOGGER.trace("add found season '{}'", s);
          result.season = s;
        }
        // for 3 character numbers, we iterate multiple times (with same season)!
        // do not stop on first one"
        // return result;
      }
    }
    return result;
  }

  private static EpisodeMatchingResult parseNumbers4(EpisodeMatchingResult result, List<String> numbersOnly) {
    for (String num : numbersOnly) {
      if (num.length() == 4) {
        // Filename contains only 4 subsequent numbers; parse this as SSEE
        int s = Integer.parseInt(num.substring(0, 2));
        int ep = Integer.parseInt(num.substring(2));
        if (result.season == s) { // we NEED to have a season set, else every year would be a valid SSEE number!!
          if (ep > 0 && !result.episodes.contains(ep)) {
            result.episodes.add(ep);
            LOGGER.trace("add found EP '{}'", ep);
          }
        }
        // for 4 character numbers, we iterate multiple times (with same season)!
        // do not stop on first one"
        // return result;
      }
    }
    return result;
  }

  private static EpisodeMatchingResult parseDatePattern(EpisodeMatchingResult result, String name) {
    Matcher m;
    // Date1 pattern yyyy-mm-dd
    m = DATE_1.matcher(name);
    if (m.find()) {
      int s = result.season;
      try {
        s = Integer.parseInt(m.group(1));
        result.date = new SimpleDateFormat("yyyy-MM-dd").parse(m.group(1) + "-" + m.group(2) + "-" + m.group(3));
      }
      catch (NumberFormatException | ParseException nfe) {
        // can not happen from regex since we only come here with max 2 numeric chars
      }
      result.season = s;
      LOGGER.trace("add found year as season '{}', date: '{}'", s, result.date);
      return result; // since we have a matching year, we wont find episodes solely by number
    }
    // Date2 pattern dd-mm-yyyy
    m = DATE_2.matcher(name);
    if (m.find()) {
      int s = result.season;
      try {
        s = Integer.parseInt(m.group(3));
        result.date = new SimpleDateFormat("dd-MM-yyyy").parse(m.group(1) + "-" + m.group(2) + "-" + m.group(3));
      }
      catch (NumberFormatException | ParseException nfe) {
        // can not happen from regex since we only come here with max 2 numeric chars
      }
      result.season = s;
      LOGGER.trace("add found year as season '{}', date: '{}'", s, result.date);
      return result; // since we have a matching year, we wont find episodes solely by number
    }

    return result;
  }

  private static EpisodeMatchingResult parseRoman(EpisodeMatchingResult result, String name) {
    Pattern regex;
    Matcher m;
    // parse Roman only when not found anything else!!
    if (result.episodes.isEmpty()) {
      regex = ROMAN_PATTERN;
      m = regex.matcher(name);
      while (m.find()) {
        int ep = 0;
        ep = decodeRoman(m.group(2));
        if (ep > 0 && !result.episodes.contains(ep)) {
          result.episodes.add(ep);
          LOGGER.trace("add found EP '{}'", ep);
        }
      }
    }
    return result;
  }

  private static EpisodeMatchingResult parseEpisodePattern(EpisodeMatchingResult result, String name) {
    Pattern regex;
    Matcher m;
    // Episode-only parsing, when previous styles didn't find anything!
    if (result.episodes.isEmpty()) {
      regex = EPISODE_PATTERN_2;
      m = regex.matcher(name);
      while (m.find()) {
        int ep = 0;
        try {
          ep = Integer.parseInt(m.group(1));
        }
        catch (NumberFormatException nfe) {
          // can not happen from regex since we only come here with max 2 numeric chars
        }
        if (ep > 0 && !result.episodes.contains(ep)) {
          result.episodes.add(ep);
          LOGGER.trace("add found EP '{}'", ep);
        }
      }
    }
    return result;
  }

  private static EpisodeMatchingResult parseSeasonMultiEP2(EpisodeMatchingResult result, String name) {
    Pattern regex;
    Matcher m;
    // parse XYY or XX_YY 1-N
    regex = SEASON_MULTI_EP_2;
    m = regex.matcher(name);
    while (m.find()) {
      int s = -1;
      try {
        // for the case of name.1x02x03.ext
        s = Integer.parseInt(m.group(1));
        if (m.group(2) != null && result.season < 0) {
          result.season = s;
          LOGGER.trace("add found season '{}", s);
        }
        // multiSE pattern MUST have always same (first) season - mixing not possible!
        if (result.season == s) {
          String eps = m.group(2); // name.s01"ep02-02-04".ext
          // now we have a string of 1-N episodes - parse them
          Pattern regex2 = EPISODE_PATTERN; // episode fixed to 1-2 chars
          Matcher m2 = regex2.matcher(eps);
          while (m2.find()) {
            int ep = 0;
            try {
              ep = Integer.parseInt(m2.group(1));
            }
            catch (NumberFormatException nfe) {
              // can not happen from regex since we only come here with max 2 numeric chars
            }
            if (ep > 0 && !result.episodes.contains(ep)) {
              result.episodes.add(ep);
              LOGGER.trace("add found EP '{}'", ep);
            }
          }
        }
        else {
          LOGGER.trace("also found season {}, but we already have a season {} - ignoring", s, result.season);
        }
      }
      catch (NumberFormatException nfe) {
        // can not happen from regex since we only come here with max 2 numeric chars
      }
    }
    return result;
  }

  private static EpisodeMatchingResult parseSeasonMultiEP(EpisodeMatchingResult result, String name) {
    Pattern regex;
    Matcher m;
    // parse SxxEPyy 1-N
    regex = SEASON_MULTI_EP;
    m = regex.matcher(name);
    while (m.find()) {
      int s = -1;
      try {
        s = Integer.parseInt(m.group(1));
        if (result.season < 0) {
          result.season = s;
          LOGGER.trace("add found season '{}", s);
        }

        // multiSE pattern MUST have always same (first) season - mixing not possible!
        if (result.season == s) {
          String eps = m.group(2); // name.s01"ep02-02-04".ext
          // now we have a string of 1-N episodes - parse them
          Pattern regex2 = EPISODE_PATTERN; // episode fixed to 1-2 chars
          Matcher m2 = regex2.matcher(eps);
          while (m2.find()) {
            int ep = -1;
            try {
              ep = Integer.parseInt(m2.group(1));
            }
            catch (NumberFormatException nfe) {
              // can not happen from regex since we only come here with max 2 numeric chars
            }
            // check if the found episode is not -1 (0 allowed!), not already in the list and if multi episode
            if (ep > -1 && !result.episodes.contains(ep)) {
              result.episodes.add(ep);
              LOGGER.trace("add found EP '{}'", ep);
            }
          }
        }
        else {
          LOGGER.trace("also found season {}, but we already have a season {} - ignoring", s, result.season);
        }
      }
      catch (NumberFormatException nfe) {
        // can not happen from regex since we only come here with max 2 numeric chars
      }
    }
    return result;
  }

  private static EpisodeMatchingResult parseEpisodeOnly(EpisodeMatchingResult result, String name) {
    Matcher m;
    m = EPISODE_ONLY.matcher(name);
    if (m.find()) {
      try {
        int e = Integer.parseInt(m.group(1));
        result.episodes.add(e);
        LOGGER.trace("add found episode '{}'", e);
      }
      catch (NumberFormatException nfe) {
        // ignore
      }
    }
    return result;
  }

  private static EpisodeMatchingResult parseSeasonLong(EpisodeMatchingResult result, String name) {
    Matcher m;
    // season detection
    if (result.season == -1) {
      m = SEASON_LONG.matcher(name);
      if (m.find()) {
        int s = result.season;
        try {
          s = Integer.parseInt(m.group(2));
        }
        catch (NumberFormatException nfe) {
          // can not happen from regex since we only come here with max 2 numeric chars
        }
        result.season = s;
        LOGGER.trace("add found season '{}'", s);
      }
    }
    return result;
  }

  private static EpisodeMatchingResult parseSeasonOnly(EpisodeMatchingResult result, String name) {
    Matcher m;
    // season detection
    if (result.season == -1) {
      m = SEASON_ONLY.matcher(name);
      if (m.find()) {
        int s = result.season;
        try {
          s = Integer.parseInt(m.group(1));
        }
        catch (NumberFormatException nfe) {
          // can not happen from regex since we only come here with max 2 numeric chars
        }
        result.season = s;
        LOGGER.trace("add found season '{}'", s);
      }
    }
    return result;
  }

  private static EpisodeMatchingResult parseAnimeExclusive(EpisodeMatchingResult result, String name) {
    Matcher m;
    // Anything with the filename marked as Special/OVA/OAV/etc goes to season 0, regardless of what the directory may say
    m = ANIME_PREPEND1.matcher(name);
    if (m.find()) {
      try {
        int ep = Integer.parseInt(m.group(2));
        result.episodes.add(ep);
        result.season = 0;
      }
      catch (NumberFormatException nfe) {
      }
    }

    if (result.episodes.isEmpty()) {
      // Inside a directory that specifies the season. May include any number of subdirectories. Doesn't try to find season markers in the file name
      m = ANIME_PREPEND2.matcher(name);
      if (m.find()) {
        try {
          int ep = Integer.parseInt(m.group(2));
          result.episodes.add(ep);
          result.season = Integer.parseInt(m.group(1));
        }
        catch (NumberFormatException nfe) {
        }
      }
    }

    if (result.episodes.isEmpty()) {
      // Include season marker in the filename
      m = ANIME_PREPEND3.matcher(name);
      if (m.find()) {
        try {
          int ep = Integer.parseInt(m.group(2));
          result.episodes.add(ep);
          result.season = Integer.parseInt(m.group(1));
        }
        catch (NumberFormatException nfe) {
        }
      }
    }

    if (result.episodes.isEmpty()) {
      // Anything else gets the default blank first capture, which sets the file to season 1
      m = ANIME_PREPEND4.matcher(name);
      if (m.find()) {
        try {
          int ep = Integer.parseInt(m.group(2));
          result.episodes.add(ep);
          result.season = 1;

          // ok, we matched the nice long pattern...
          // But, in case of multiple episodes, regex cannot repeat unlimited, so we get only first and last number
          // do a second regex here, to split it manually
          m = ANIME_PREPEND4_2.matcher(name);
          if (m.find()) {
            String[] nums = m.group(1).split("-");
            for (String num : nums) {
              ep = Integer.parseInt(num);
              if (!result.episodes.contains(ep)) {
                result.episodes.add(ep);
              }
            }
            // yes, we added already the "last" number above
            // since we ONLY enter that part on 2+ numbers, we should sort it here...
            Collections.sort(result.episodes);
          }
        }
        catch (NumberFormatException nfe) {
        }
      }
    }
    return result;
  }

  private static EpisodeMatchingResult parseAnimeNoHash(EpisodeMatchingResult result, String name) {
    Matcher m;
    // Anything with the filename marked as Special/OVA/OAV/etc goes to season 0, regardless of what the directory may say
    m = ANIME_APPEND1.matcher(name);
    if (m.find()) {
      try {
        int ep = Integer.parseInt(m.group(2));
        if (!result.episodes.contains(ep)) {
          result.episodes.add(ep);
        }
        result.season = 0;
      }
      catch (NumberFormatException nfe) {
      }
    }

    if (result.episodes.isEmpty() || result.season == -1) {
      // Inside a directory that specifies the season. May include any number of subdirectories. Doesn't try to find season markers in the file name
      m = ANIME_APPEND2.matcher(name);
      if (m.find()) {
        try {
          int ep = Integer.parseInt(m.group(2));
          if (!result.episodes.contains(ep)) {
            result.episodes.add(ep);
          }
          result.season = Integer.parseInt(m.group(1));
        }
        catch (NumberFormatException nfe) {
        }
      }
    }

    if (result.episodes.isEmpty() || result.season == -1) {
      // Include season marker in the filename
      m = ANIME_APPEND3.matcher(name);
      if (m.find()) {
        try {
          int ep = Integer.parseInt(m.group(2));
          if (!result.episodes.contains(ep)) {
            result.episodes.add(ep);
          }
          result.season = Integer.parseInt(m.group(1));
        }
        catch (NumberFormatException nfe) {
        }
      }
    }

    // as ANINE it would set episode 1 on undetectable
    // but that interferes with our -1 approach
    // so we must not use the append4 pattern!
    // changed as of 20240803
    if (result.episodes.isEmpty() || result.season == -1) {
      // Anything else gets the default blank first capture, which sets the file to season 1
      m = ANIME_APPEND4.matcher(name);
      if (m.find()) {
        try {
          int ep = Integer.parseInt(m.group(2));
          if (!result.episodes.contains(ep)) {
            result.episodes.add(ep);
          }
          result.season = 1;
        }
        catch (NumberFormatException nfe) {
        }
      }
    }
    return result;
  }

  private static EpisodeMatchingResult postClean(EpisodeMatchingResult emr) {
    // try to clean the filename
    emr.cleanedName = cleanFilename(emr.name, new Pattern[] { SEASON_LONG, SEASON_MULTI_EP, SEASON_MULTI_EP_2, EPISODE_PATTERN, EPISODE_PATTERN_2,
        NUMBERS_3_PATTERN, NUMBERS_2_PATTERN, ROMAN_PATTERN, DATE_1, DATE_2, SEASON_ONLY });
    Collections.sort(emr.episodes);
    LOGGER.trace("returning result '{}'", emr);
    return emr;
  }

  private static String cleanFilename(String name, Pattern[] patterns) {
    String result = name;
    for (Pattern pattern : patterns) {
      Matcher matcher = pattern.matcher(result);
      if (matcher.find()) {
        result = matcher.replaceFirst("");
      }
    }

    // last but not least, clean all leading/trailing separators
    result = result.replaceAll("^[ \\.\\-_]+", "");
    result = result.replaceAll("[ \\.\\-_]+$", "");

    return result;
  }

  /**
   * Decode single roman.
   * 
   * @param letter
   *          the letter
   * @return the int
   */
  private static int decodeSingleRoman(char letter) {
    switch (letter) {
      case 'M':
        return 1000;

      case 'D':
        return 500;

      case 'C':
        return 100;

      case 'L':
        return 50;

      case 'X':
        return 10;

      case 'V':
        return 5;

      case 'I':
        return 1;

      default:
        return 0;
    }
  }

  /**
   * Decode roman.
   * 
   * @param roman
   *          the roman
   * @return the int
   */
  public static int decodeRoman(String roman) {
    int result = 0;
    String uRoman = roman.toUpperCase(Locale.ROOT); // case-insensitive
    for (int i = 0; i < uRoman.length() - 1; i++) {// loop over all but the last
                                                   // character
      // if this character has a lower value than the next character
      if (decodeSingleRoman(uRoman.charAt(i)) < decodeSingleRoman(uRoman.charAt(i + 1))) {
        // subtract it
        result -= decodeSingleRoman(uRoman.charAt(i));
      }
      else {
        // add it
        result += decodeSingleRoman(uRoman.charAt(i));
      }
    }
    // decode the last character, which is always added
    result += decodeSingleRoman(uRoman.charAt(uRoman.length() - 1));
    return result;
  }

  /******************************************************************************************
   * helper classes
   ******************************************************************************************/
  public static class EpisodeMatchingResult {

    public int           season              = -1;
    public List<Integer> episodes            = new ArrayList<>();
    public String        name                = "";
    public String        cleanedName         = "";
    public Date          date                = null;
    public boolean       stackingMarkerFound = false;

    @Override
    public String toString() {
      return ToStringBuilder.reflectionToString(this, ToStringStyle.SHORT_PREFIX_STYLE);
    }
  }
}<|MERGE_RESOLUTION|>--- conflicted
+++ resolved
@@ -45,11 +45,7 @@
  */
 public class TvShowEpisodeAndSeasonParser {
 
-<<<<<<< HEAD
   private static final Logger  LOGGER              = LoggerFactory.getLogger(TvShowEpisodeAndSeasonParser.class);
-=======
-  private static final Logger  LOGGER            = LoggerFactory.getLogger(TvShowEpisodeAndSeasonParser.class);
->>>>>>> 097adcc1
 
   // foo.yyyy.mm.dd.*
   private static final Pattern DATE_1              = Pattern.compile("([0-9]{4})[.-]([0-9]{2})[.-]([0-9]{2})", Pattern.CASE_INSENSITIVE);
