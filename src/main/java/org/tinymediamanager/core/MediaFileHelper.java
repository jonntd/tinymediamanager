/*
 * Copyright 2012 - 2022 Manuel Laggner
 *
 * Licensed under the Apache License, Version 2.0 (the "License");
 * you may not use this file except in compliance with the License.
 * You may obtain a copy of the License at
 *
 *     http://www.apache.org/licenses/LICENSE-2.0
 *
 * Unless required by applicable law or agreed to in writing, software
 * distributed under the License is distributed on an "AS IS" BASIS,
 * WITHOUT WARRANTIES OR CONDITIONS OF ANY KIND, either express or implied.
 * See the License for the specific language governing permissions and
 * limitations under the License.
 */

package org.tinymediamanager.core;

import static org.tinymediamanager.scraper.util.LanguageUtils.parseLanguageFromString;

import java.io.BufferedInputStream;
import java.io.BufferedReader;
import java.io.ByteArrayInputStream;
import java.io.DataInputStream;
import java.io.FileInputStream;
import java.io.FileReader;
import java.io.IOException;
import java.lang.reflect.Field;
import java.lang.reflect.Modifier;
import java.nio.file.Files;
import java.nio.file.Path;
import java.nio.file.Paths;
import java.nio.file.attribute.BasicFileAttributes;
import java.util.ArrayList;
import java.util.Calendar;
import java.util.Collections;
import java.util.Comparator;
import java.util.Date;
import java.util.HashMap;
import java.util.List;
import java.util.Locale;
import java.util.Map;
import java.util.Scanner;
import java.util.regex.Matcher;
import java.util.regex.Pattern;
import java.util.stream.Collectors;

import org.apache.commons.io.FilenameUtils;
import org.apache.commons.lang3.StringUtils;
import org.slf4j.Logger;
import org.slf4j.LoggerFactory;
import org.tinymediamanager.core.entities.MediaFile;
import org.tinymediamanager.core.entities.MediaFileAudioStream;
import org.tinymediamanager.core.entities.MediaFileSubtitle;
import org.tinymediamanager.core.entities.MediaStreamInfo.Flags;
import org.tinymediamanager.core.mediainfo.MediaInfoFile;
import org.tinymediamanager.core.mediainfo.MediaInfoUtils;
import org.tinymediamanager.core.mediainfo.MediaInfoXMLParser;
import org.tinymediamanager.core.mediainfo.MediaInfoXmlCreator;
import org.tinymediamanager.core.tasks.MediaFileARDetectorTask;
import org.tinymediamanager.core.threading.TmmTask;
import org.tinymediamanager.library.bluray.playlist.MPLSObject;
import org.tinymediamanager.library.bluray.playlist.MPLSReader;
import org.tinymediamanager.library.bluray.playlist.PlayItem;
import org.tinymediamanager.library.dvd.DvdTitle;
import org.tinymediamanager.library.dvd.IfoReader;
import org.tinymediamanager.scraper.util.LanguageUtils;
import org.tinymediamanager.scraper.util.MediaIdUtil;
import org.tinymediamanager.scraper.util.MetadataUtil;
import org.tinymediamanager.scraper.util.ParserUtils;
import org.tinymediamanager.scraper.util.StrgUtils;
import org.tinymediamanager.thirdparty.MediaInfo;

import com.github.stephenc.javaisotools.loopfs.iso9660.Iso9660FileEntry;
import com.github.stephenc.javaisotools.loopfs.iso9660.Iso9660FileSystem;
import com.github.stephenc.javaisotools.loopfs.udf.UDFFileEntry;
import com.github.stephenc.javaisotools.loopfs.udf.UDFFileSystem;

/**
 * the class {@link MediaFileHelper} is used to extract all unneeded logic/variables from the media file (for lower memory consumption)
 *
 * @author Manuel Laggner
 */
public class MediaFileHelper {
  private static final Logger      LOGGER             = LoggerFactory.getLogger(MediaFileHelper.class);

  public static final List<String> TRAILER_FOLDERS    = List.of("trailer", "trailers");
  // lower case
  public static final List<String> EXTRA_FOLDERS      = List.of("extra", "extras", "behind the scenes", "behindthescenes", "deleted scenes",
      "deletedscenes", "deleted", "featurette", "featurettes", "interview", "interviews", "scene", "scenes", "short", "shorts", "other", "others");
  // for structure detection
  public static final List<String> BLURAY_FOLDERS     = List.of("BDMV", "PLAYLIST", "CLIPINF", "STREAM");

  public static final List<String> SUPPORTED_ARTWORK_FILETYPES;
  public static final List<String> DEFAULT_VIDEO_FILETYPES;
  public static final List<String> DEFAULT_AUDIO_FILETYPES;
  public static final List<String> DEFAULT_SUBTITLE_FILETYPES;
  public static final List<String> BINARY_FILETYPES;

  public static final Pattern      MOVIESET_ARTWORK_PATTERN;
  public static final Pattern      POSTER_PATTERN;
  public static final Pattern      FANART_PATTERN;
  public static final Pattern      EXTRAFANART_PATTERN;
  public static final Pattern      BANNER_PATTERN;
  public static final Pattern      THUMB_PATTERN;
  public static final Pattern      SEASON_POSTER_PATTERN;
  public static final Pattern      SEASON_FANART_PATTERN;
  public static final Pattern      SEASON_BANNER_PATTERN;
  public static final Pattern      SEASON_THUMB_PATTERN;
  public static final Pattern      LOGO_PATTERN;
  public static final Pattern      CLEARLOGO_PATTERN;
  public static final Pattern      CHARACTERART_PATTERN;
  public static final Pattern      DISCART_PATTERN;
  public static final Pattern      CLEARART_PATTERN;
  public static final Pattern      KEYART_PATTERN;

  public static final String       VIDEO_FORMAT_96P   = "96p";
  public static final String       VIDEO_FORMAT_120P  = "120p";
  public static final String       VIDEO_FORMAT_144P  = "144p";
  public static final String       VIDEO_FORMAT_240P  = "240p";
  public static final String       VIDEO_FORMAT_288P  = "288p";
  public static final String       VIDEO_FORMAT_360P  = "360p";
  public static final String       VIDEO_FORMAT_480P  = "480p";
  public static final String       VIDEO_FORMAT_540P  = "540p";
  public static final String       VIDEO_FORMAT_576P  = "576p";
  public static final String       VIDEO_FORMAT_720P  = "720p";
  public static final String       VIDEO_FORMAT_1080P = "1080p";
  public static final String       VIDEO_FORMAT_1440P = "1440p";
  public static final String       VIDEO_FORMAT_2160P = "2160p";
  public static final String       VIDEO_FORMAT_4320P = "4320p";

  // meta formats
  public static final String       VIDEO_FORMAT_LD    = "LD";
  public static final String       VIDEO_FORMAT_SD    = "SD";
  public static final String       VIDEO_FORMAT_HD    = "HD";
  public static final String       VIDEO_FORMAT_UHD   = "UHD";

  // 3D / side-by-side / top-and-bottom / H=half - MVC=Multiview Video Coding-http://wiki.xbmc.org/index.php?title=3D#Video_filenames_flags
  public static final String       VIDEO_3D           = "3D";
  public static final String       VIDEO_3D_SBS       = "3D SBS";
  public static final String       VIDEO_3D_TAB       = "3D TAB";
  public static final String       VIDEO_3D_HSBS      = "3D HSBS";
  public static final String       VIDEO_3D_HTAB      = "3D HTAB";
  public static final String       VIDEO_3D_MVC       = "3D MVC";

  // disc folders
  public static final String       VIDEO_TS           = "VIDEO_TS";
  public static final String       BDMV               = "BDMV";
  public static final String       HVDVD_TS           = "HVDVD_TS";

  static {
    SUPPORTED_ARTWORK_FILETYPES = List.of("jpg", "jpeg,", "png", "tbn", "gif", "bmp", "webp");

    // .disc = video stubs
    // .evo = hd-dvd
    // .ifo = DVD; only needed for KodiRPC
    DEFAULT_VIDEO_FILETYPES = List.of(".3gp", ".asf", ".asx", ".avc", ".avi", ".bdmv", ".bin", ".bivx", ".braw", ".dat", ".divx", ".dv", ".dvr-ms",
        ".disc", ".evo", ".fli", ".flv", ".h264", ".ifo", ".img", ".iso", ".mts", ".mt2s", ".m2ts", ".m2v", ".m4v", ".mkv", ".mk3d", ".mov", ".mp4",
        ".mpeg", ".mpg", ".nrg", ".nsv", ".nuv", ".ogm", ".pva", ".qt", ".rm", ".rmvb", ".strm", ".svq3", ".ts", ".ty", ".viv", ".vob", ".vp3",
        ".wmv", ".webm", ".xvid");

    DEFAULT_AUDIO_FILETYPES = List.of(".a52", ".aa3", ".aac", ".ac3", ".adt", ".adts", ".aif", ".aiff", ".alac", ".ape", ".at3", ".atrac", ".au",
        ".dts", ".flac", ".m4a", ".m4b", ".m4p", ".mid", ".midi", ".mka", ".mp3", ".mpa", ".mlp", ".oga", ".ogg", ".pcm", ".ra", ".ram", ".tta",
        ".thd", ".wav", ".wave", ".wma");

    DEFAULT_SUBTITLE_FILETYPES = List.of(".aqt", ".cvd", ".dks", ".jss", ".sub", ".sup", ".ttxt", ".mpl", ".pjs", ".psb", ".rt", ".srt", ".smi",
        ".ssf", ".ssa", ".svcd", ".usf", ".ass", ".pgs", ".vobsub");

    BINARY_FILETYPES = List.of("bin", "dat", "img", "nrg", "disc");

    String extensions = String.join("|", SUPPORTED_ARTWORK_FILETYPES);

    MOVIESET_ARTWORK_PATTERN = Pattern
        .compile("(?i)movieset-(poster|fanart|banner|disc|discart|logo|clearlogo|clearart|thumb)\\.(" + extensions + ")$");
    POSTER_PATTERN = Pattern.compile("(?i)(.*-poster|poster|folder|movie|.*-cover|cover)\\.(" + extensions + ")$");
    FANART_PATTERN = Pattern.compile("(?i)(.*-fanart|.*\\.fanart|fanart)\\.(" + extensions + ")$");
    EXTRAFANART_PATTERN = Pattern.compile("(?i)(.*-fanart|.*\\.fanart|fanart)[0-9]+\\.(" + extensions + ")$");
    BANNER_PATTERN = Pattern.compile("(?i)(.*-banner|banner)\\.(" + extensions + ")$");
    THUMB_PATTERN = Pattern.compile("(?i)(.*-thumb|thumb|.*-landscape|landscape)[0-9]{0,2}\\.(" + extensions + ")$");
    SEASON_POSTER_PATTERN = Pattern.compile("(?i)season([0-9]{1,4}|-specials|-all)(-poster)?\\.(" + extensions + ")$");
    SEASON_FANART_PATTERN = Pattern.compile("(?i)season([0-9]{1,4}|-specials|-all)(-fanart)?\\.(" + extensions + ")$");
    SEASON_BANNER_PATTERN = Pattern.compile("(?i)season([0-9]{1,4}|-specials|-all)-banner\\.(" + extensions + ")$");
    SEASON_THUMB_PATTERN = Pattern.compile("(?i)season([0-9]{1,4}|-specials|-all)-(thumb|landscape)\\.(" + extensions + ")$");
    LOGO_PATTERN = Pattern.compile("(?i)(.*-logo|logo)\\.(" + extensions + ")$");
    CLEARLOGO_PATTERN = Pattern.compile("(?i)(.*-clearlogo|clearlogo)\\.(" + extensions + ")$");
    CHARACTERART_PATTERN = Pattern.compile("(?i)(.*-characterart|characterart)[0-9]{0,2}\\.(" + extensions + ")$");
    DISCART_PATTERN = Pattern.compile("(?i)(.*-discart|discart|.*-disc|disc)\\.(" + extensions + ")$");
    CLEARART_PATTERN = Pattern.compile("(?i)(.*-clearart|clearart)\\.(" + extensions + ")$");
    KEYART_PATTERN = Pattern.compile("(?i)(.*-keyart|keyart)\\.(" + extensions + ")$");
  }

  private MediaFileHelper() {
    throw new IllegalAccessError();
  }

  /**
   * get a list of all available video formats
   *
   * @return a list of all available video formats
   */
  public static List<String> getVideoFormats() {
    List<String> videoFormats = new ArrayList<>();

    Field[] declaredFields = MediaFileHelper.class.getDeclaredFields();
    for (Field field : declaredFields) {
      if (Modifier.isStatic(field.getModifiers()) && field.getName().startsWith("VIDEO_FORMAT_") && !field.isAnnotationPresent(Deprecated.class)) {
        try {
          videoFormats.add((String) field.get(null));
        }
        catch (Exception ignored) {
          // no need to log here
        }
      }
    }
    return videoFormats;
  }

  private static Path detectDatasource(Path file) {
    for (String ds : Utils.getAllDatasources()) {
      if (file.toAbsolutePath().startsWith(ds)) {
        return Paths.get(ds);
      }
    }
    // should not happen, else we would have some orphaned entries...?
    return null;
  }

  /**
   * Parses the media file type out of the given path
   * 
   * @param pathToFile
   *          the path/file to parse
   * @return the detected media file type or MediaFileType.UNKNOWN
   */
  public static MediaFileType parseMediaFileType(Path pathToFile) {
    return parseMediaFileType(pathToFile, detectDatasource(pathToFile));
  }

  /**
   * Parses the media file type out of the given path
   * 
   * @param pathToFile
   *          the path/file to parse
   * @param datasource
   *          to not evaluate higher than that!
   * @return the detected media file type or MediaFileType.UNKNOWN
   */
  public static MediaFileType parseMediaFileType(Path pathToFile, Path datasource) {
    String filename = pathToFile.getFileName().toString();

    String ext = FilenameUtils.getExtension(filename).toLowerCase(Locale.ROOT);
    String basename = FilenameUtils.getBaseName(filename);
    // just path w/o filename
    String foldername = FilenameUtils.getBaseName(pathToFile.getParent() == null ? "" : pathToFile.getParent().toString().toLowerCase(Locale.ROOT));

    Path relative;
    if (datasource != null) {
      // set path for evaluation not higher than datasource!
      relative = datasource.relativize(pathToFile);
    }
    else {
      relative = pathToFile;
    }

    // okay, we've got the relative path between (hopefully) the datasource and the media file itself
    // the first subfolder of this relative path cannot/must not an extra/trailer/whatsoever folder (because that would mean that the DS itself is a
    // MMD and there are not such folders allowed)
    // we just ignore that and search forward in the path for extra folders
    List<String> relativePathJunks = new ArrayList<>();
    if (relative.getNameCount() > 2) {
      relative = relative.subpath(1, relative.getNameCount() - 1); // -1 because we're not interested in the file name itself
      for (int i = 1; i <= relative.getNameCount(); i++) {
        relativePathJunks.add(relative.subpath(i - 1, i).toString().toLowerCase(Locale.ROOT));
      }
    }

    // check EXTRAS first
    if (filename.contains(".EXTRAS.") // scene file naming (need to check first! upper case!)
        || basename.matches("(?i).*[_.-]+extra[s]?$") // end with "-extra[s]"
        || basename.matches("(?i).*[-]+extra[s]?[-].*") // extra[s] just with surrounding dash (other delims problem)
        || foldername.equalsIgnoreCase("extras") // preferred folder name
        || foldername.equalsIgnoreCase("extra") // preferred folder name
        || basename.matches("(?i).*[-](behindthescenes|deleted|featurette|interview|scene|short|other)$") // Plex (w/o trailer)
        || EXTRA_FOLDERS.stream().anyMatch(relativePathJunks::contains)) // extra folders
    {
      return MediaFileType.EXTRA;
    }

    if (ext.equals("nfo")) {
      return MediaFileType.NFO;
    }

    if (ext.equals("vsmeta")) {
      return MediaFileType.VSMETA;
    }

    if (basename.endsWith("-mediainfo") && "xml".equalsIgnoreCase(ext)) {
      return MediaFileType.MEDIAINFO;
    }

    if (SUPPORTED_ARTWORK_FILETYPES.contains(ext)) {
      return parseImageType(pathToFile);
    }

    if (basename.matches("(?i).*[_.-]+(theme|soundtrack)\\d*$") || basename.matches("(?i)(theme|soundtrack)\\d*")) {
      return MediaFileType.THEME;
    }

    if (Settings.getInstance().getAudioFileType().contains("." + ext)) {
      return MediaFileType.AUDIO;
    }

    if (Settings.getInstance().getSubtitleFileType().contains("." + ext)) {
      return MediaFileType.SUBTITLE;
    }

    if (Settings.getInstance().getVideoFileType().contains("." + ext)) {
      // is this maybe a trailer?
      if (basename.matches("(?i).*[\\[\\]\\(\\)_.-]+trailer[\\[\\]\\(\\)_.-]?(\\d)*$") || basename.equalsIgnoreCase("movie-trailer")
          || TRAILER_FOLDERS.contains(foldername)) {
        return MediaFileType.TRAILER;
      }

      // we have some false positives too - make a more precise check
      if (basename.matches("(?i).*[\\[\\]\\(\\)_.-]+sample[\\[\\]\\(\\)_.-]?$") || basename.equalsIgnoreCase("sample")
          || foldername.equalsIgnoreCase("sample")) { // sample folder name
        return MediaFileType.SAMPLE;
      }

      // ok, it's the main video
      return MediaFileType.VIDEO;
    }

    // is it is a DISC-like structure, handle it as a video file
    if (isDiscFolder(filename)) {
      return MediaFileType.VIDEO;
    }

    if (ext.equals("txt")) {
      return MediaFileType.TEXT;
    }

    return MediaFileType.UNKNOWN;
  }

  /**
   * Parses the image type out of the given path
   *
   * @param pathToFile
   *          the path/file to parse
   * @return the detected media file type or MediaFileType.UNKNOWN
   */
  public static MediaFileType parseImageType(Path pathToFile) {
    String filename = pathToFile.getFileName().toString();
    String foldername = pathToFile.getParent() == null ? "" : pathToFile.getParent().toString().toLowerCase(Locale.ROOT); // just path w/o filename

    // movieset artwork
    Matcher matcher = MediaFileHelper.MOVIESET_ARTWORK_PATTERN.matcher(filename);
    if (matcher.matches()) {
      return MediaFileType.GRAPHIC;
    }

    // season(XX|-specials)-poster.*
    // seasonXX.*
    matcher = MediaFileHelper.SEASON_POSTER_PATTERN.matcher(filename);
    if (matcher.matches()) {
      return MediaFileType.SEASON_POSTER;
    }

    // season(XX|-specials)-fanart.*
    // seasonXX.*
    matcher = MediaFileHelper.SEASON_FANART_PATTERN.matcher(filename);
    if (matcher.matches()) {
      return MediaFileType.SEASON_FANART;
    }

    // season(XX|-specials)-banner.*
    matcher = MediaFileHelper.SEASON_BANNER_PATTERN.matcher(filename);
    if (matcher.matches()) {
      return MediaFileType.SEASON_BANNER;
    }

    // season(XX|-specials)-thumb.*
    matcher = MediaFileHelper.SEASON_THUMB_PATTERN.matcher(filename);
    if (matcher.matches()) {
      return MediaFileType.SEASON_THUMB;
    }

    // *-poster.* or poster.* or folder.* or movie.*
    matcher = MediaFileHelper.POSTER_PATTERN.matcher(filename);
    if (matcher.matches()) {
      return MediaFileType.POSTER;
    }

    // *-fanartXX.* or fanartXX.*
    matcher = MediaFileHelper.EXTRAFANART_PATTERN.matcher(filename);
    if (matcher.matches()) {
      return MediaFileType.EXTRAFANART;
    }

    // *-fanart.* or fanart.*
    matcher = MediaFileHelper.FANART_PATTERN.matcher(filename);
    if (matcher.matches()) {
      // decide between fanart and extrafanart
      if (foldername.endsWith("extrafanart")) {
        return MediaFileType.EXTRAFANART;
      }
      return MediaFileType.FANART;
    }

    // *-banner.* or banner.*
    matcher = MediaFileHelper.BANNER_PATTERN.matcher(filename);
    if (matcher.matches()) {
      return MediaFileType.BANNER;
    }

    // *-thumb.* or thumb.* or *-thumbXX.* or thumbXX.*
    matcher = MediaFileHelper.THUMB_PATTERN.matcher(filename);
    if (matcher.matches()) {
      // decide between thumb and extrathumb
      if (foldername.endsWith("extrathumbs")) {
        return MediaFileType.EXTRATHUMB;
      }
      return MediaFileType.THUMB;
    }

    // clearart.*
    matcher = MediaFileHelper.CLEARART_PATTERN.matcher(filename);
    if (matcher.matches()) {
      return MediaFileType.CLEARART;
    }

    // logo.*
    matcher = MediaFileHelper.LOGO_PATTERN.matcher(filename);
    if (matcher.matches()) {
      return MediaFileType.LOGO;
    }

    // clearlogo.*
    matcher = MediaFileHelper.CLEARLOGO_PATTERN.matcher(filename);
    if (matcher.matches()) {
      return MediaFileType.CLEARLOGO;
    }

    // discart.* / disc.*
    matcher = MediaFileHelper.DISCART_PATTERN.matcher(filename);
    if (matcher.matches()) {
      return MediaFileType.DISC;
    }

    // characterart.*
    matcher = MediaFileHelper.CHARACTERART_PATTERN.matcher(filename);
    if (matcher.matches()) {
      return MediaFileType.CHARACTERART;
    }
    if (foldername.endsWith("characterart")) {
      // own characterart folder (as seen in some skins/plugins)
      return MediaFileType.CHARACTERART;
    }

    // keyart.*
    matcher = MediaFileHelper.KEYART_PATTERN.matcher(filename);
    if (matcher.matches()) {
      return MediaFileType.KEYART;
    }

    // folder style as last chance
    if (foldername.equalsIgnoreCase("extrafanarts") || foldername.equalsIgnoreCase("extrafanart")) {
      return MediaFileType.EXTRAFANART;
    }
    if (foldername.equalsIgnoreCase("extrathumbs") || foldername.equalsIgnoreCase("extrathumb")) {
      return MediaFileType.EXTRATHUMB;
    }

    return MediaFileType.GRAPHIC;
  }

  /**
   * gets the "common" video format for the given {@link MediaFile}
   * 
   * @param mediaFile
   *          the media file to parse
   * @return 1080p 720p 480p... or SD if too small
   */
  public static String getVideoFormat(MediaFile mediaFile) {
    int w = mediaFile.getVideoWidth();
    int h = mediaFile.getVideoHeight();

    // use XBMC implementation https://github.com/xbmc/xbmc/blob/master/xbmc/utils/StreamDetails.cpp#L559
    if (w == 0 || h == 0) {
      return "";
    }
    // https://en.wikipedia.org/wiki/Low-definition_television
    else if (w <= blur(128) && h <= blur(96)) { // MMS-Small 96p 128×96 4:3
      return VIDEO_FORMAT_96P;
    }
    else if (w <= blur(160) && h <= blur(120)) { // QQVGA 120p 160×120 4:3
      return VIDEO_FORMAT_120P;
    }
    else if (w <= blur(176) && h <= blur(144)) { // QCIF Webcam 144p 176×144 11:9
      return VIDEO_FORMAT_144P;
    }
    else if (w <= blur(256) && h <= blur(144)) { // YouTube 144p 144p 256×144 16:9
      return VIDEO_FORMAT_144P;
    }
    else if (w <= blur(320) && h <= blur(240)) { // NTSC square pixel 240p 320×240 4:3
      return VIDEO_FORMAT_240P;
    }
    else if (w <= blur(352) && h <= blur(240)) { // SIF (525) 240p 352×240 4:3
      return VIDEO_FORMAT_240P;
    }
    else if (w <= blur(426) && h <= blur(240)) { // NTSC widescreen 240p 426×240 16:9
      return VIDEO_FORMAT_240P;
    }
    else if (w <= blur(480) && h <= blur(272)) { // PSP 288p 480×272 30:17
      return VIDEO_FORMAT_288P;
    }
    else if (w <= blur(480) && h <= blur(360)) { // 360p 360p 480×360 4:3
      return VIDEO_FORMAT_360P;
    }
    else if (w <= blur(640) && h <= blur(360)) { // Wide 360p 360p 640×360 16:9
      return VIDEO_FORMAT_360P;
    }
    // https://en.wikipedia.org/wiki/480p
    else if (w <= blur(640) && h <= blur(480)) { // 480p 640×480 4:3
      return VIDEO_FORMAT_480P;
    }
    else if (w <= blur(720) && h <= blur(480)) { // Rec. 601 720×480 3:2
      return VIDEO_FORMAT_480P;
    }
    else if (w <= blur(800) && h <= blur(480)) { // Rec. 601 plus a quarter 800×480 5:3
      return VIDEO_FORMAT_480P;
    }
    else if (w <= blur(853) && h <= blur(480)) { // Wide 480p 853.33×480 16:9 (unscaled)
      return VIDEO_FORMAT_480P;
    }
    else if (w <= blur(776) && h <= blur(592)) {
      // 720x576 (PAL) (handbrake sometimes encode it to a max of 776 x 592)
      return VIDEO_FORMAT_576P;
    }
    else if (w <= blur(960) && h <= blur(544)) {
      // 960x540 (sometimes 544 which is multiple of 16)
      return VIDEO_FORMAT_540P;
    }
    else if (w <= blur(1280) && h <= blur(720)) { // 720p Widescreen 16:9
      return VIDEO_FORMAT_720P;
    }
    else if (w <= blur(960) && h <= blur(720)) { // 720p Widescreen 4:3
      return VIDEO_FORMAT_720P;
    }
    else if (w <= blur(1080) && h <= blur(720)) { // 720p Rec. 601 3:2
      return VIDEO_FORMAT_720P;
    }
    else if (w <= blur(1920) && h <= blur(1080)) { // 1080p HD Widescreen 16:9
      return VIDEO_FORMAT_1080P;
    }
    else if (w <= blur(1440) && h <= blur(1080)) { // 1080p SD 4:3
      return VIDEO_FORMAT_1080P;
    }
    else if (w <= blur(1620) && h <= blur(1080)) { // 1080p Rec. 601 3:2
      return VIDEO_FORMAT_1080P;
    }
    else if (w <= blur(1920) && h <= blur(1440)) { // 1440p HD Widescreen 4:3
      return VIDEO_FORMAT_1440P;
    }
    else if (w <= blur(2160) && h <= blur(1440)) { // 1440p Rec. 601 3:2
      return VIDEO_FORMAT_1440P;
    }
    else if (w <= blur(2560) && h <= blur(1440)) { // 1440p HD Widescreen 16:9
      return VIDEO_FORMAT_1440P;
    }
    else if (w <= blur(3840) && h <= blur(2160)) { // 4K Ultra-high-definition television
      return VIDEO_FORMAT_2160P;
    }
    else if (w <= blur(3840) && h <= blur(1600)) { // 4K Ultra-wide-television
      return VIDEO_FORMAT_2160P;
    }
    else if (w <= blur(4096) && h <= blur(2160)) { // DCI 4K (native resolution)
      return VIDEO_FORMAT_2160P;
    }
    else if (w <= blur(4096) && h <= blur(1716)) { // DCI 4K (CinemaScope cropped)
      return VIDEO_FORMAT_2160P;
    }
    else if (w <= blur(3996) && h <= blur(2160)) { // DCI 4K (flat cropped)
      return VIDEO_FORMAT_2160P;
    }

    return VIDEO_FORMAT_4320P;
  }

  /**
   * get the video definition category for the given {@link MediaFile}<br/>
   * LD (<=360 lines), SD (>360 and <720 lines) or HD (720+ lines).
   * 
   * @param mediaFile
   *          the media file
   * @return LD, SD or HD
   */
  public static String getVideoDefinitionCategory(MediaFile mediaFile) {
    String vf = getVideoFormat(mediaFile);
    if (vf.isEmpty()) {
      return "";
    }
    switch (vf) {
      case VIDEO_FORMAT_96P:
      case VIDEO_FORMAT_120P:
      case VIDEO_FORMAT_144P:
      case VIDEO_FORMAT_240P:
      case VIDEO_FORMAT_288P:
      case VIDEO_FORMAT_360P:
        return VIDEO_FORMAT_LD;

      case VIDEO_FORMAT_480P:
      case VIDEO_FORMAT_576P:
      case VIDEO_FORMAT_540P:
        return VIDEO_FORMAT_SD;

      case VIDEO_FORMAT_720P:
      case VIDEO_FORMAT_1080P:
      case VIDEO_FORMAT_1440P:
        return VIDEO_FORMAT_HD;

      case VIDEO_FORMAT_2160P:
      case VIDEO_FORMAT_4320P:
        return VIDEO_FORMAT_UHD;

      default:
        return "";
    }
  }

  /**
   * is that the given {@link MediaFile} a video in format LD?
   * 
   * @param mediaFile
   *          the media file
   * @return true/false
   */
  public static boolean isVideoDefinitionLD(MediaFile mediaFile) {
    if (!mediaFile.isVideo()) {
      return false;
    }

    return VIDEO_FORMAT_LD.equals(getVideoDefinitionCategory(mediaFile));
  }

  /**
   * is that the given {@link MediaFile} a video in format SD?
   * 
   * @param mediaFile
   *          the media file
   * @return true/false
   */
  public static boolean isVideoDefinitionSD(MediaFile mediaFile) {
    if (!mediaFile.isVideo()) {
      return false;
    }

    return VIDEO_FORMAT_SD.equals(getVideoDefinitionCategory(mediaFile));
  }

  /**
   * is that the given {@link MediaFile} a video in format HD?
   * 
   * @param mediaFile
   *          the media file
   * @return true/false
   */
  public static boolean isVideoDefinitionHD(MediaFile mediaFile) {
    if (!mediaFile.isVideo()) {
      return false;
    }

    return VIDEO_FORMAT_HD.equals(getVideoDefinitionCategory(mediaFile));
  }

  /**
   * is that the given {@link MediaFile} a video in format UHD?
   *
   * @param mediaFile
   *          the media file
   * @return true/false
   */
  public static boolean isVideoDefinitionUHD(MediaFile mediaFile) {
    if (!mediaFile.isVideo()) {
      return false;
    }

    return VIDEO_FORMAT_UHD.equals(getVideoDefinitionCategory(mediaFile));
  }

  /**
   * add 1% to the given value
   * 
   * @param value
   *          the value to blur
   * @return the blurred value
   */
  private static int blur(int value) {
    return value + (value / 100);
  }

  /**
   * gather basic file information like file size, creation date and last modified date
   * 
   * @param mediaFile
   *          the {@link MediaFile} to gather the information for
   * @return true if the filesize changed, false otherwise
   */
  public static boolean gatherFileInformation(MediaFile mediaFile) {
    boolean dirty = false;

    // get basic infos; file size, creation date and last modified
    try {
      BasicFileAttributes view = Files.readAttributes(mediaFile.getFileAsPath(), BasicFileAttributes.class);
      if (view.creationTime().toMillis() > 100000) {
        Date creDat = new Date(view.creationTime().toMillis());
        mediaFile.setDateCreated(creDat);
      }
      if (view.lastModifiedTime().toMillis() > 100000) {
        Date modDat = new Date(view.lastModifiedTime().toMillis());
        mediaFile.setDateLastModified(modDat);
        mediaFile.setFiledate(view.lastModifiedTime().toMillis());
      }

      long size = view.size();
      if (view.isDirectory()) {
        size = Utils.getDirectorySizeOfDiscFiles(mediaFile.getFile());
      }
      if (size > 0 && mediaFile.getFilesize() > 0 && size != mediaFile.getFilesize()) {
        dirty = true;
      }
      mediaFile.setFilesize(size);
    }
    catch (Exception e) {
      LOGGER.debug("could not get file information (size/date): {}", e.getMessage());
    }

    return dirty;
  }

  /**
   * Gathers the media information for the given {@link MediaFile} via libmediainfo
   *
   * @param mediaFile
   *          the media file
   * @param force
   *          forces the execution, will not stop on already imported files
   */
  public static void gatherMediaInformation(MediaFile mediaFile, boolean force) {
    String extension = mediaFile.getExtension();

    if (StringUtils.isNotBlank(extension)) {
      extension = extension.toLowerCase(Locale.ROOT);
    }

    // get basic infos; file size, creation date and last modified
    boolean fileSizeChanged = gatherFileInformation(mediaFile);

    // check for supported filetype
    if (!mediaFile.isValidMediainfoFormat()) {
      // okay, we have no valid MI file, be sure it will not be triggered any more
      if (StringUtils.isBlank(mediaFile.getContainerFormat())) {
        mediaFile.setContainerFormat(extension);
      }
      return;
    }

    // mediainfo already gathered
    if (!fileSizeChanged && !force && !mediaFile.getContainerFormat().isEmpty()) {
      return;
    }

    // gather subtitle infos independent of MI
    // if (mediaFile.getType() == MediaFileType.SUBTITLE) {
    // gatherSubtitleInformationFromFilename(mediaFile);
    // }

    // do not work further on 0 byte files
    if (mediaFile.getFilesize() == 0 && StringUtils.isBlank(mediaFile.getContainerFormat())) {
      LOGGER.debug("0 Byte file detected: {}", mediaFile.getFilename());
      // set container format to do not trigger it again
      mediaFile.setContainerFormat(extension);
      return;
    }

    // do not work further on non media files files
    switch (mediaFile.getType()) {
      case NFO:
      case TEXT:
      case MEDIAINFO:
      case VSMETA:
      case UNKNOWN:
      case DOUBLE_EXT:
        // set container format to do not trigger it again
        mediaFile.setContainerFormat(mediaFile.getExtension());
        return;

      default:
        break;
    }

    // get media info
    LOGGER.debug("start MediaInfo for {}", mediaFile.getFileAsPath());

    List<MediaInfoFile> mediaInfoFiles = new ArrayList<>();

    // read mediainfo.xml only if the file size has not been changed
    if (!fileSizeChanged) {
      try {
        // just parse via XML
        Path xmlFile = Paths.get(mediaFile.getPath(), FilenameUtils.getBaseName(mediaFile.getFilename()) + "-mediainfo.xml");
        mediaInfoFiles.addAll(detectRelevantFiles(parseMediaInfoXml(xmlFile)));

        if (!mediaInfoFiles.isEmpty()) {
          LOGGER.trace("mediainfo.xml found - '{}'", xmlFile.getFileName());
          parseMediainfoSnapshot(mediaFile, mediaInfoFiles); // FIXME: only the first!
          // sanity check of invalid XMLs
          if (mediaInfoFiles.get(0).getSnapshot() == null || mediaInfoFiles.get(0).getSnapshot().isEmpty()) {
            LOGGER.warn("Reading MediaInfoXML did not return something useful...");
            mediaInfoFiles.clear();
          }
        }
      }
      catch (Exception e) {
        mediaInfoFiles.clear();
        // reading mediainfo failed; re-read without XML
        LOGGER.debug("could not read -mediainfo.xml data - maybe a broken XML? {}", e.getMessage());
      }
    }

    // read mediainfo directly
    if (mediaInfoFiles.isEmpty()) {
      if (mediaFile.isISO()) {
        mediaInfoFiles = getMediaInfoSnapshotFromISO(mediaFile);
      }
      else {
        mediaInfoFiles = getMediaInfoFromSingleFile(mediaFile);
      }

      if (!mediaInfoFiles.isEmpty()) {
        parseMediainfoSnapshot(mediaFile, mediaInfoFiles);
      }
    }

    LOGGER.debug("end MediaInfo for {}", mediaFile.getFileAsPath());
  }

  /**
   * if you have an MI snapshot prepared, parse it
   * 
   * @param mediaFile
   *          the {@link MediaFile} for which the snapshot should be parsed
   * @param mediaInfoFiles
   *          a {@link List} of all files to be considered for mediainfo
   */
  private static void parseMediainfoSnapshot(MediaFile mediaFile, List<MediaInfoFile> mediaInfoFiles) {
    if (mediaInfoFiles.isEmpty()) {
      LOGGER.debug("no mediainfo data provided");
      return;
    }

    // special handling for "disc" files
    // but only if we have more that one MIF detected...
    if (mediaInfoFiles.size() > 1 && (mediaFile.isISO() || mediaFile.isDiscFile())) {
      if (isHDDVDStructure(mediaInfoFiles)) {
        gatherMediaInformationFromHdDvdFile(mediaFile, mediaInfoFiles);
      }
      else if (isDVDStructure(mediaInfoFiles)) {
        gatherMediaInformationFromDvdFile(mediaFile, mediaInfoFiles);
      }
      else if (isBlurayStructure(mediaInfoFiles)) {
        gatherMediaInformationFromBluRayFile(mediaFile, mediaInfoFiles);
      }
      else {
        // no file informations - just handle it as a normal file
        gatherMediaInformationFromFile(mediaFile, mediaInfoFiles);
      }
    }
    else {
      gatherMediaInformationFromFile(mediaFile, mediaInfoFiles);
    }
  }

  /**
   * is the given filename/foldername from a DVD/BR/HD-DVD "disc file/folder"?
   * 
   * @param filename
   *          the filename to check
   * @param path
   *          the path to check
   * @return true/false
   */
  public static boolean isDiscFile(String filename, String path) {
    return isDVDFile(filename) || isBlurayFile(filename) || isHDDVDFile(filename);
  }

  /**
   * does this path end with a disc folder; so the file is within?
   * 
   * @param folder
   * @return
   */
  public static boolean isDiscFolder(String folder) {
    return folder.endsWith(BDMV) || folder.endsWith(VIDEO_TS) || folder.endsWith(HVDVD_TS);
  }

  /**
   * is the given filename/foldername from a DVD "disc file/folder"? (video_ts, vts...)
   *
   * @param filename
   *          the filename to check
   * @return true/false
   */
  public static boolean isDVDFile(String filename) {
    if (StringUtils.isBlank(filename)) {
      return false;
    }

    // Folder MF only!
    if (VIDEO_TS.equalsIgnoreCase(filename)) {
      return true;
    }

    return filename.toLowerCase(Locale.ROOT).matches("(video_ts|vts_\\d\\d_\\d)\\.(vob|bup|ifo)");
  }

  /**
   * is this a DVD "disc file/folder"? (video_ts, vts...)
   *
   * @return true/false
   */
  private static boolean isDVDStructure(List<MediaInfoFile> files) {
    for (MediaInfoFile mif : files) {

      // structure MUST be in some folder, not only loose DVD files...
      if (mif.getPath().endsWith(VIDEO_TS)) {
        return true;
      }
    }
    return false;
  }

  /**
   * is the given filename/foldername from a HD-DVD "disc file/folder"? (hvdvd_ts, hv...)
   *
   * @param filename
   *          the filename to check
   * @return true/false
   */
  public static boolean isHDDVDFile(String filename) {
    if (StringUtils.isBlank(filename)) {
      return false;
    }

    // Folder MF only!
    if (HVDVD_TS.equalsIgnoreCase(filename)) {
      return true;
    }

    // https://pt.slideshare.net/mvasu22/introduction-tohd-dvdsystemmodel?next_slideshow=true
    return filename.toLowerCase(Locale.ROOT).matches("(hv\\d{3}[imt]\\d{2}|hv[as]\\d{5}|title\\d{3})\\.(evo|bup|ifo|vti|map)");
  }

  /**
   * HD-DVD "disc file/folder"? (video_ts, vts...)
   *
   * @return true/false
   */
  private static boolean isHDDVDStructure(List<MediaInfoFile> files) {
    for (MediaInfoFile mif : files) {

      // structure MUST be in some folder, not only loose DVD files...
      if (mif.getPath().endsWith(HVDVD_TS)) {
        return true;
      }
    }
    return false;
  }

  /**
   * is the given filename/foldername from Bluray "disc file/folder"? (index, movieobject, bdmv, ...) for movierenamer
   *
   * @param filename
   *          the filename to check
   * @return true/false
   */
  public static boolean isBlurayFile(String filename) {
    if (StringUtils.isBlank(filename)) {
      return false;
    }

    // Folder MF only!
    if (BDMV.equalsIgnoreCase(filename)) {
      return true;
    }

    return filename.toLowerCase(Locale.ROOT).matches("(index\\.bdmv|movieobject\\.bdmv|\\d{5}\\.m2ts|\\d{5}\\.clpi|\\d{5}\\.mpls)");
  }

  /**
   * checks whether the given file is a main disc identifier file
   * 
   * @param filename
   *          the filename to check
   * @return true/false
   */
  public static boolean isMainDiscIdentifierFile(String filename) {
    if (filename.equalsIgnoreCase("video_ts.ifo") || filename.equalsIgnoreCase("index.bdmv") || filename.equalsIgnoreCase("hv000i01.ifo")) {
      return true;
    }
    return false;
  }

  /**
   * Bluray "disc file/folder"? (video_ts, vts...)
   *
   * @return true/false
   */
  private static boolean isBlurayStructure(List<MediaInfoFile> files) {
    for (MediaInfoFile mif : files) {
      Path p = mif.getFileAsPath();
      // MI xml for Blurays might not always have a correct filename set
      if (p.getParent() == null || p.getParent().equals(p.getRoot())) {
        continue;
      }
      String filename = mif.getFileAsPath().getFileName().toString();
      String foldername = mif.getFileAsPath().getParent().getFileName().toString().toUpperCase(Locale.ROOT);
      // structure MUST be in some folder, not only loose m2ts files...
      if (BLURAY_FOLDERS.contains(foldername) && isBlurayFile(filename)) {
        return true;
      }
    }
    return false;
  }

  /**
   * get the libmediainfo snapshot of all data for the given {@link MediaFile}
   *
   * @param mediaFile
   *          the media file
   * @return a {@link List} of all associated files along with libmediainfo data
   */
  private static synchronized List<MediaInfoFile> getMediaInfoFromSingleFile(MediaFile mediaFile) {
    if (!MediaInfoUtils.useMediaInfo()) {
      return Collections.emptyList();
    }

    // open mediaInfo directly on file/folder
    List<MediaInfoFile> mediaInfoFiles = new ArrayList<>();

    if (Files.isDirectory(mediaFile.getFileAsPath())) {
      for (Path path : Utils.listFilesRecursive(mediaFile.getFileAsPath())) {
        try {
          mediaInfoFiles.add(new MediaInfoFile(path, Files.size(path)));
        }
        catch (Exception e) {
          LOGGER.debug("could not parse filesize of {} - {}", path, e.getMessage());
        }
      }
      mediaInfoFiles = detectRelevantFiles(mediaInfoFiles);
    }
    else {
      mediaInfoFiles.add(new MediaInfoFile(mediaFile.getFile()));
    }

    for (MediaInfoFile mif : mediaInfoFiles) {
      mif.gatherMediaInformation();
    }

    // at this point there is no valid XML file - write a new one if configured
    if (Settings.getInstance().isWriteMediaInfoXml() && mediaFile.getType().equals(MediaFileType.VIDEO)) {
      try {
        MediaInfoXmlCreator mediaInfoXmlCreator = new MediaInfoXmlCreator(mediaFile, mediaInfoFiles);
        mediaInfoXmlCreator.write();
      }
      catch (Exception e) {
        LOGGER.debug("could not write mediainfo xml - {}", e.getMessage());
      }
    }

    return mediaInfoFiles;
  }

  private static List<MediaInfoFile> parseMediaInfoXml(Path xmlFile) {
    List<MediaInfoFile> miFiles = null;

    if (Files.exists(xmlFile)) {
      try {
        LOGGER.trace("try to parse mediainfo xml - {}", xmlFile);
        miFiles = new MediaInfoXMLParser(xmlFile).parseXML();
      }
      catch (Exception e) {
        LOGGER.debug("unable to parse mediainfo xml - {} - {}", xmlFile, e.getMessage());
      }
    }

    if (miFiles == null) {
      return Collections.emptyList();
    }

    return miFiles;
  }

  /**
   * get the libmediainfo snapshot of all data for the given {@link MediaFile} is it is an ISO file
   *
   * @param mediaFile
   *          the media file
   * @return a {@link List} of all associated files along with libmediainfo data
   */
  private static synchronized List<MediaInfoFile> getMediaInfoSnapshotFromISO(MediaFile mediaFile) {
    List<MediaInfoFile> miFiles;

    if (!MediaInfoUtils.useMediaInfo()) {
      return Collections.emptyList();
    }

    // try parse ISO as DVD directly...
    miFiles = parseIso9660(mediaFile);

    // still empty? try parse ISO as UDF directly, taking the biggest file (for now)...
    if (miFiles.isEmpty()) {
      miFiles = parseIsoUdf(mediaFile);
    }

    // at this point there is no valid XML file - write a new one if configured
    if (Settings.getInstance().isWriteMediaInfoXml()) {
      try {
        MediaInfoXmlCreator mediaInfoXmlCreator = new MediaInfoXmlCreator(mediaFile, miFiles);
        mediaInfoXmlCreator.write();
      }
      catch (Exception e) {
        LOGGER.debug("could not write mediainfo xml - {}", e.getMessage());
      }
    }

    return miFiles;
  }

  static List<MediaInfoFile> parseIso9660(MediaFile mediaFile) {
    List<MediaInfoFile> miFiles = new ArrayList<>();

    int bufferSize = 64 * 1024;
    try (Iso9660FileSystem image = new Iso9660FileSystem(mediaFile.getFileAsPath().toFile(), true)) {
      LOGGER.trace("ISO: Open");

      // find all relevant files to parse at the beginning to avoid unnecessary IO
      List<MediaInfoFile> allFiles = new ArrayList<>();
      List<Iso9660FileEntry> fileEntries = new ArrayList<>();
      for (Iso9660FileEntry entry : image) {
        if (entry.isDirectory()) {
          continue;
        }
        fileEntries.add(entry);
        MediaInfoFile mif = new MediaInfoFile(Paths.get(entry.getPath()), entry.getSize());
        // read IFO file directly, to use it later in detectRelevantFiles()
        if (entry.getName().toUpperCase(Locale.ROOT).endsWith(".IFO")) {
          byte[] contents = new byte[(int) entry.getSize()];
          image.readBytes(entry, 0L, contents, 0, (int) entry.getSize());
          mif.setContents(contents);
        }

        allFiles.add(mif);
      }

      List<MediaInfoFile> relevantFiles = detectRelevantFiles(allFiles);

      for (Iso9660FileEntry entry : fileEntries) {
        MediaInfoFile mif = new MediaInfoFile(Paths.get(entry.getPath()), entry.getSize());
        if (!relevantFiles.contains(mif)) {
          continue;
        }

        LOGGER.trace("ISO: got entry {}, size : {}", entry.getName(), entry.getSize());

        MediaFile mf = new MediaFile(Paths.get(mediaFile.getFileAsPath().toString(), entry.getPath())); // set ISO as MF path
        if (mf.isDiscFile()) { // count all known DVD/BR/HDDVD files!

          try (MediaInfo fileMI = new MediaInfo()) {
            byte[] fromBuffer = new byte[bufferSize];
            int fromBufferSize; // The size of the read file buffer
            long fileSize = entry.getSize();

            // Preparing to fill MediaInfo with a buffer
            fileMI.openBufferInit(fileSize, 0);

            long pos = 0L;
            // The parsing loop
            do {
              // limit read to maxBuffer, or to end of file size (cannot determine file end in stream!!)
              long toread = pos + bufferSize > fileSize ? fileSize - pos : bufferSize;

              // Reading data somewhere, do what you want for this.
              fromBufferSize = image.readBytes(entry, pos, fromBuffer, 0, (int) toread);
              if (fromBufferSize > 0) {
                pos += fromBufferSize; // add bytes read to file position

                // Sending the buffer to MediaInfo
                int result = fileMI.openBufferContinue(fromBuffer, fromBufferSize);
                if ((result & 8) == 8) { // Status.Finalized
                  break;
                }

                // Testing if MediaInfo request to go elsewhere
                if (fileMI.openBufferContinueGoToGet() != -1) {
                  pos = fileMI.openBufferContinueGoToGet();
                  LOGGER.trace("ISO: Seek to {}", pos);
                  fileMI.openBufferInit(fileSize, pos); // Informing MediaInfo we have seek
                }
              }
            } while (fromBufferSize > 0);

            // Finalizing
            LOGGER.trace("ISO: finalize entry");
            fileMI.openBufferFinalize(); // This is the end of the stream, MediaInfo must finish some work

            mif.setSnapshot(fileMI.snapshot());
            miFiles.add(mif);
          }
          // sometimes also an error is thrown
          catch (Exception | Error e) {
            LOGGER.debug("Mediainfo could not open file STREAM for file {}", entry.getName(), e);
          }
        } // end VIDEO
      } // end entry
    }
    catch (Exception e) {
      LOGGER.debug("Mediainfo could not open as ISO9660 - {}", e.getMessage());
    }

    return miFiles;
  }

  static List<MediaInfoFile> parseIsoUdf(MediaFile mediaFile) {
    List<MediaInfoFile> miFiles = new ArrayList<>();

    try (UDFFileSystem image = new UDFFileSystem(mediaFile.getFileAsPath().toFile(), true)) {
      int bufferSize = 64 * 1024;

      // find all relevant files to parse at the beginning to avoid unnecessary IO
      List<MediaInfoFile> allFiles = new ArrayList<>();
      List<UDFFileEntry> fileEntries = new ArrayList<>();
      for (UDFFileEntry entry : image) {
        if (entry.isDirectory()) {
          continue;
        }
        // ignore BACKUP folders 2 levels deep
        Path folder = Paths.get(entry.getPath()).getParent();
        if (folder != null && folder.getFileName() != null && folder.getFileName().toString().equalsIgnoreCase("BACKUP")) {
          continue;
        }
        if (folder.getParent() != null && folder.getParent().getFileName() != null
            && folder.getParent().getFileName().toString().equalsIgnoreCase("BACKUP")) {
          continue;
        }

        fileEntries.add(entry);
        MediaInfoFile mif = new MediaInfoFile(Paths.get(entry.getPath()), entry.getSize());

        // read playlist file directly, to use it later in detectRelevantFiles()
        if (entry.getName().toUpperCase(Locale.ROOT).endsWith(".MPLS")) {
          byte[] contents = new byte[(int) entry.getSize()];
          image.readFileContent(entry, 0L, contents, 0, (int) entry.getSize());
          mif.setContents(contents);
        }

        allFiles.add(mif);
      }

      List<MediaInfoFile> relevantFiles = detectRelevantFiles(allFiles);

      for (UDFFileEntry entry : fileEntries) {
        MediaInfoFile mif = new MediaInfoFile(Paths.get(entry.getPath()), entry.getSize());
        if (!relevantFiles.contains(mif)) {
          continue;
        }

        LOGGER.trace("ISO: got entry {}, size : {}", entry.getPath(), entry.getSize());

        try (MediaInfo fileMI = new MediaInfo()) {
          byte[] fromBuffer = new byte[bufferSize];
          int fromBufferSize; // The size of the read file buffer
          long fileSize = entry.getSize();

          // Preparing to fill MediaInfo with a buffer
          fileMI.openBufferInit(fileSize, 0);

          long pos = 0L;
          // The parsing loop
          do {
            // limit read to maxBuffer, or to end of file size (cannot determine file end in stream!!)
            long toread = pos + bufferSize > fileSize ? fileSize - pos : bufferSize;

            // Reading data somewhere, do what you want for this.
            fromBufferSize = image.readFileContent(entry, pos, fromBuffer, 0, (int) toread);
            if (fromBufferSize > 0) {
              pos += fromBufferSize; // add bytes read to file position

              // Sending the buffer to MediaInfo
              int result = fileMI.openBufferContinue(fromBuffer, fromBufferSize);
              if ((result & 8) == 8) { // Status.Finalized
                break;
              }

              // Testing if MediaInfo request to go elsewhere
              if (fileMI.openBufferContinueGoToGet() != -1) {
                pos = fileMI.openBufferContinueGoToGet();
                LOGGER.trace("ISO: Seek to {}", pos);
                fileMI.openBufferInit(fileSize, pos); // Informing MediaInfo we have seek
              }
            }
          } while (fromBufferSize > 0);

          // Finalizing
          LOGGER.trace("ISO: finalize entry");
          fileMI.openBufferFinalize(); // This is the end of the stream, MediaInfo must finish some work

          mif.setSnapshot(fileMI.snapshot());
          miFiles.add(mif);
        }
        // sometimes also an error is thrown
        catch (Exception | Error e) {
          LOGGER.debug("Mediainfo could not open file UDF for file {} - {}", entry.getPath(), e);
        }
      }
    }
    catch (Exception e) {
      LOGGER.debug("Mediainfo could not open as UDF - {}", e.getMessage());
    }

    return miFiles;
  }

  /**
   * uses a list of all 'relevant' files, and reduces them to only contain the 'needed' ones<br>
   * Like DVD IFO and associated VOBs, Bluray MPLS, CLPINF, SSIF, M2TS and other files.<br>
   * Everything we want to analyze somewhere should be in here,<br>
   * <br>
   * <b>YOU NEED TO FILTER FURTHER, WHAT FILES ARE INTERESTING FOR YOU!!!</b>
   * 
   * @param mediaInfoFiles
   * @return
   */
  static List<MediaInfoFile> detectRelevantFiles(List<MediaInfoFile> mediaInfoFiles) {
    if (mediaInfoFiles.isEmpty()) {
      return Collections.emptyList();
    }

    if (isHDDVDStructure(mediaInfoFiles)) {
      return detectRelevantHdDvdFiles(mediaInfoFiles);
    }
    else if (isDVDStructure(mediaInfoFiles)) {
      return detectRelevantDvdFiles(mediaInfoFiles);
    }
    else if (isBlurayStructure(mediaInfoFiles)) {
      return detectRelevantBlurayFiles(mediaInfoFiles);
    }

    return mediaInfoFiles;
  }

  /**
   * Returns the mediafile, or, in case of a disc structure, a list of all 'relevant' files, and reduces them to only contain the 'needed' ones<br>
   * Like DVD IFO and associated VOBs, Bluray MPLS, CLPINF, SSIF, M2TS and other files.<br>
   * Everything we want to analyze somewhere should be in here
   * 
   * @param mediaFile
   * @return
   */
  public static List<MediaInfoFile> detectRelevantFiles(MediaFile mediaFile) {
    List<MediaInfoFile> mediaInfoFiles = new ArrayList<>();

    if (Files.isDirectory(mediaFile.getFileAsPath())) {
      Path folder = mediaFile.getFileAsPath();
      // looks like a disc structure
      for (Path path : Utils.listFilesRecursive(folder)) {
        try {
          mediaInfoFiles.add(new MediaInfoFile(path, Files.size(path)));
        }
        catch (Exception e) {
          LOGGER.debug("could not parse filesize of {} - {}", path, e.getMessage());
        }
      }
      mediaInfoFiles = detectRelevantFiles(mediaInfoFiles);
    }
    else {
      if (mediaFile.getFilesize() == 0) {
        try {
          mediaFile.setFilesize(Files.size(mediaFile.getFileAsPath()));
        }
        catch (IOException e) {
          // ignore - at least, we tried ;)
        }
      }
      mediaInfoFiles.add(new MediaInfoFile(mediaFile));
    }

    return mediaInfoFiles;
  }

  /**
   * detect all relevant DVD files for parsing
   * 
   * @param mediaInfoFiles
   *          all found DVD files
   * @return a {@link List} of all relevant DVD files
   */
  private static List<MediaInfoFile> detectRelevantDvdFiles(List<MediaInfoFile> mediaInfoFiles) {
    List<MediaInfoFile> relevantFiles = new ArrayList<>();

    // find VIDEO_TS.IFO - no not work further if not present
    MediaInfoFile ifomif = mediaInfoFiles.stream()
        .filter(mediaInfoFile -> mediaInfoFile.getFilename().equalsIgnoreCase("VIDEO_TS.IFO"))
        .findAny()
        .orElse(null);
    if (ifomif == null) {
      LOGGER.debug("Could not find a valid VIDEO_TS.IFO file");
      return relevantFiles;
    }

    String prefix = "XXXXXXXX"; // just not to leave empty on errors
    try {
      // read VIDEO_TS.IFO
      DataInputStream din = null;
      if (ifomif.getContents() == null) {
        FileInputStream fin = new FileInputStream(ifomif.getFileAsPath().toString());
        din = new DataInputStream(new BufferedInputStream(fin));
      }
      else {
        din = new DataInputStream(new ByteArrayInputStream(ifomif.getContents()));
      }
      IfoReader dvd = new IfoReader();
      // parse
      dvd.readVideoTsIfo(din);
      din.close();

      // get now all unique titleSetNumbers
      List<Integer> sets = dvd.getTitles().stream().map(DvdTitle::getVtsn).distinct().collect(Collectors.toList());
      for (Integer vtsn : sets) {
        String file = String.format("VTS_%02d_0.IFO", vtsn);
        LOGGER.debug("Reading file {}", file);

        // find it
        MediaInfoFile vts = mediaInfoFiles.stream()
            .filter(mediaInfoFile -> mediaInfoFile.getFilename().equalsIgnoreCase(file))
            .findAny()
            .orElse(null);
        if (vts == null) {
          continue;
        }

        if (vts.getContents() == null) {
          FileInputStream fin = new FileInputStream(vts.getFileAsPath().toString());
          din = new DataInputStream(new BufferedInputStream(fin));
        }
        else {
          din = new DataInputStream(new ByteArrayInputStream(vts.getContents()));
        }
        dvd.readVtsIfo(din, vtsn);
        din.close();
      }
      // DVD/IFO files completely read

      // detected "main" movie
      DvdTitle main = dvd.getTitles()
          .stream()
          .filter(t -> t.getTotalTimeMs() / 1000 < 9800) // limit duration
          .max(Comparator.comparingLong(DvdTitle::getTotalTimeMs))
          .orElse(null);
      if (main == null) {
        // second try, w/o limitation of duration
        main = dvd.getTitles().stream().max(Comparator.comparingLong(DvdTitle::getTotalTimeMs)).orElse(null);
      }
      if (main == null) {
        throw new IOException("Could not identify main DVD files - using fallback.");
      }
      prefix = "VTS_" + String.format("%02d", main.getVtsn());
    }
    catch (IOException e) {
      LOGGER.warn("Error parsing DVD: {} - Maybe just a MediaIfno XML?", ifomif.getFileAsPath(), e.getMessage());
      // try our proven fallback
      // maybe we got the data from XML, so no real files here (but already with MI)
      // so we have to find the biggest VOB
      MediaInfoFile vob = mediaInfoFiles.stream()
          .filter(mediaInfoFile -> mediaInfoFile.getFileExtension().equalsIgnoreCase("VOB"))
          .filter(mediaInfoFile -> mediaInfoFile.getDuration() < 9800) // limit duration
          .max(Comparator.comparingLong(MediaInfoFile::getFilesize))
          .orElse(null);
      if (vob == null) {
        LOGGER.debug("Could not find a valid VOB file");
        return relevantFiles;
      }
      prefix = StrgUtils.substr(vob.getFilename(), "(?i)^(VTS_\\d+).*");
    }

    // now we have the prefix - add them all
    for (MediaInfoFile mif : mediaInfoFiles) {
      if (!mif.getFilename().toUpperCase(Locale.ROOT).startsWith(prefix)) {
        continue;
      }
      // do not use the menu
      // according to https://en.wikibooks.org/wiki/Inside_DVD-Video/Directory_Structure
      // the menu is always in the VTS_nn_0.VOB file
      if (mif.getFilename().toUpperCase(Locale.ROOT).endsWith("_0.VOB")) {
        continue;
      }
      if (mif.getFileExtension().equalsIgnoreCase("VOB") || mif.getFileExtension().equalsIgnoreCase("IFO")) {
        relevantFiles.add(mif);
      }
    }

    return relevantFiles;
  }

  /**
   * detect all relevant Bluray files for parsing
   * 
   * @param mediaInfoFiles
   *          all found Bluray files
   * @return a {@link List} of all relevant Bluray files
   */
  private static List<MediaInfoFile> detectRelevantBlurayFiles(List<MediaInfoFile> mediaInfoFiles) {
    List<MediaInfoFile> relevantFiles = new ArrayList<>();

    // find longest playlist
    MPLSObject longestPlaylist = new MPLSObject();
    for (MediaInfoFile mif : mediaInfoFiles) {
      // ignore BACKUP folders 2 levels deep
      Path folder = mif.getFileAsPath().getParent();
      if (folder != null && folder.getFileName() != null && folder.getFileName().toString().equalsIgnoreCase("BACKUP")) {
        continue;
      }
      if (folder.getParent() != null && folder.getParent().getFileName() != null
          && folder.getParent().getFileName().toString().equalsIgnoreCase("BACKUP")) {
        continue;
      }

      if ("mpls".equalsIgnoreCase(mif.getFileExtension())) {
        try {
          DataInputStream din = null;
          if (mif.getContents() == null) {
            FileInputStream fin = new FileInputStream(mif.getFileAsPath().toString());
            din = new DataInputStream(new BufferedInputStream(fin));
          }
          else {
            din = new DataInputStream(new ByteArrayInputStream(mif.getContents()));
          }
          MPLSObject mplsFile = new MPLSReader().readBinary(din);
          din.close();

          if (mplsFile.getDuration() < 120) {
            LOGGER.trace("Playlist {} is too short - ignoring", mif.getFilename());
            continue;
          }
          // we completely ignore playlists with duplicate tracks/streams
          if (!hasDupeTracks(mplsFile)) {
            if (mplsFile.getDuration() > longestPlaylist.getDuration()) {
              longestPlaylist = mplsFile;
              relevantFiles.clear(); // there should only be the last in...
              relevantFiles.add(mif);
              LOGGER.trace("Considering {} as longest playlist (for now)", mif.getFilename());
            }
          }
          else {
            LOGGER.trace("Playlist {} has duplicate streams - ignoring", mif.getFilename());
          }
        }
        catch (Exception e) {
          LOGGER.warn("Could not parse Bluray playlist file: {} - maybe a -mediainfo.xml?", mif.getFileAsPath(), e.getMessage());
        }
      }
    }

    if (longestPlaylist.getDuration() > 0) {
      List<String> items = new ArrayList<>();
      List<Long> durations = new ArrayList<>();

      // get all the needed clips/durations in correct order
      for (PlayItem item : longestPlaylist.getPlayList().getPlayItems()) {
        items.add(item.getAngles()[0].getClipName());
        durations.add((item.getOutTime() - item.getInTime()) / 45000);
      }

      // loop over items (in correct order), and add all files with matching clip numbers
      for (int i = 0; i < items.size(); i++) {
        String item = items.get(i);
        for (MediaInfoFile mif : mediaInfoFiles) {
          // ignore BACKUP folders 2 levels deep
          Path folder = mif.getFileAsPath().getParent();
          if (folder != null && folder.getFileName() != null && folder.getFileName().toString().equalsIgnoreCase("BACKUP")) {
            continue;
          }
          if (folder != null && folder.getParent() != null && folder.getParent().getFileName() != null
              && folder.getParent().getFileName().toString().equalsIgnoreCase("BACKUP")) {
            continue;
          }
          // do not add all matching playlists - we have ours already in
          if (mif.getFileExtension().equalsIgnoreCase("mpls")) {
            continue;
          }
          if (mif.getFilename().startsWith(item)) {
            mif.setDuration(durations.get(i).intValue());
            relevantFiles.add(mif);
          }
        }
      }
    }
    else {
      // MediaInfo XML of a Bluray (or a Bluray file) has only one MIF
      if (mediaInfoFiles.size() == 1 && mediaInfoFiles.get(0).getSnapshot() != null) {
        // xml was parsed - return as relevant
        relevantFiles.add(mediaInfoFiles.get(0));
        return relevantFiles;
      }

      // no? just use our traditional way of finding the "biggest" file...
      MediaInfoFile mainVideo = mediaInfoFiles.stream()
          .filter(mediaInfoFile -> mediaInfoFile.getFileExtension().equalsIgnoreCase("m2ts"))
          .max(Comparator.comparingLong(MediaInfoFile::getFilesize))
          .orElse(null);

      if (mainVideo == null || !mainVideo.getFilename().matches("^\\d{5}.*")) {
        return Collections.emptyList();
      }

      String prefix = mainVideo.getFilename().substring(0, 5);
      for (MediaInfoFile mif : mediaInfoFiles) {
        if (mif.getFilename().startsWith(prefix)) {
          relevantFiles.add(mif);
        }
      }
    }

    return relevantFiles;
  }

  /**
   * Some playlists have set the same streams over and over.<br>
   * This is probably not a correct one(?) (or how should a HW player play this?!
   * 
   * @param mplsObject
   * @return true or false
   */
  private static boolean hasDupeTracks(MPLSObject mplsObject) {
    List<String> streams = new ArrayList<>();
    for (PlayItem item : mplsObject.getPlayList().getPlayItems()) {
      String itemKey = item.getAngles()[0].getClipName();
      if (!streams.contains(itemKey)) {
        streams.add(itemKey);
      }
      else {
        return true;
      }
    }
    return false;
  }

  /**
   * detect all relevant HD-DVD files for parsing
   *
   * @param mediaInfoFiles
   *          all found HD-DVD files
   * @return a {@link List} of all relevant HD-DVD files
   */
  private static List<MediaInfoFile> detectRelevantHdDvdFiles(List<MediaInfoFile> mediaInfoFiles) {
    // a) find the "main" title (biggest evo file)
    MediaInfoFile evo = mediaInfoFiles.stream()
        .filter(mediaInfoFile -> mediaInfoFile.getFileExtension().equalsIgnoreCase("evo"))
        .max(Comparator.comparingLong(MediaInfoFile::getFilesize))
        .orElse(null);

    if (evo == null) {
      return Collections.emptyList();
    }

    List<MediaInfoFile> relevantFiles = new ArrayList<>();
    relevantFiles.add(evo);

    return relevantFiles;
  }

  /**
   * Gets the real mediainfo values as {@link List}. If you pass multiple keys, every found value will be added (in the same order) into the
   * {@link List}
   *
   * @param miSnapshot
   *          the mediainfo snapshot to load the data from
   * @param streamKind
   *          MediaInfo.StreamKind.(General|Video|Audio|Text|Chapters|Image|Menu )
   * @param streamNumber
   *          the stream number (0 for first)
   * @param keys
   *          the information you want to fetch
   * @return a {@link List} of the media information you asked<br>
   *         <b>OR AN EMPTY LIST IF MEDIAINFO COULD NOT BE LOADED</b> (never NULL)
   */
  public static List<String> getMediaInfoValues(Map<MediaInfo.StreamKind, List<Map<String, String>>> miSnapshot, MediaInfo.StreamKind streamKind,
      int streamNumber, String... keys) {
    // prevent NPE
    if (miSnapshot == null) {
      return Collections.emptyList();
    }

    List<Map<String, String>> stream = miSnapshot.get(streamKind);
    if (stream == null) {
      return Collections.emptyList();
    }

    Map<String, String> info = stream.get(streamNumber);
    if (info == null) {
      return Collections.emptyList();
    }

    List<String> values = new ArrayList<>();

    // normalize keys
    Map<String, String> normalizedMap = normalizeKeys(info);
    List<String> normalizedKeys = normalizeKeys(keys);

    for (String key : normalizedKeys) {
      String value = normalizedMap.get(key);
      if (StringUtils.isNotBlank(value)) {
        values.add(value);
      }
    }

    return values;
  }

  /**
   * Gets the real mediainfo value
   *
   * @param miSnapshot
   *          the mediainfo snapshot to load the data from
   * @param streamKind
   *          MediaInfo.StreamKind.(General|Video|Audio|Text|Chapters|Image|Menu )
   * @param streamNumber
   *          the stream number (0 for first)
   * @param keys
   *          the information you want to fetch
   * @return the media information you asked<br>
   *         <b>OR AN EMPTY STRING IF MEDIAINFO COULD NOT BE LOADED</b> (never NULL)
   */
  public static String getMediaInfoValue(Map<MediaInfo.StreamKind, List<Map<String, String>>> miSnapshot, MediaInfo.StreamKind streamKind,
      int streamNumber, String... keys) {
    return getMediaInfoValues(miSnapshot, streamKind, streamNumber, keys).stream().findFirst().orElse("");
  }

  /**
   * Checks, if a specific string can be found in one or multiple values<br>
   * comes handy for different MI versions, where something changed....
   *
   * @param miSnapshot
   *          the mediainfo snapshot to load the data from
   * @param streamKind
   *          MediaInfo.StreamKind.(General|Video|Audio|Text|Chapters|Image|Menu )
   * @param streamNumber
   *          the stream number (0 for first)
   * @param search
   *          the information to search for
   * @param keys
   *          the information you want to fetch
   * @return the search value you asked for, or empty string
   */
  public static String getMediaInfoContains(Map<MediaInfo.StreamKind, List<Map<String, String>>> miSnapshot, MediaInfo.StreamKind streamKind,
      int streamNumber, String search, String... keys) {
    // prevent NPE
    if (miSnapshot == null) {
      return "";
    }

    List<Map<String, String>> stream = miSnapshot.get(streamKind);
    if (stream == null) {
      return "";
    }

    Map<String, String> info = stream.get(streamNumber);
    if (info == null) {
      return "";
    }

    // normalize keys
    Map<String, String> normalizedMap = normalizeKeys(info);
    List<String> normalizedKeys = normalizeKeys(keys);

    for (String key : normalizedKeys) {
      String value = normalizedMap.get(key);
      if (StringUtils.isNotBlank(value) && value.toLowerCase(Locale.ROOT).contains(search.toLowerCase(Locale.ROOT))) {
        return search;
      }
    }

    return "";
  }

  private static Map<String, String> normalizeKeys(Map<String, String> originalMap) {
    Map<String, String> normalizedMap = new HashMap<>();

    for (Map.Entry<String, String> entry : originalMap.entrySet()) {
      normalizedMap.put(normalizeKey(entry.getKey()), entry.getValue());
    }

    return normalizedMap;
  }

  private static List<String> normalizeKeys(String... keys) {
    List<String> normalizedKeys = new ArrayList<>();

    for (String key : keys) {
      normalizedKeys.add(normalizeKey(key));
    }

    return normalizedKeys;
  }

  /**
   * normalized the mediainfo key for better support of different sources (libmediainfo, XML from mediainfo, XML from tmm, ...)
   * 
   * @param key
   *          the key to be normalized
   * @return the normalized key
   */
  public static String normalizeKey(String key) {
    // remove ()
    String normalizedKey = key.replace("(", ""); // faster than replaceAll
    normalizedKey = normalizedKey.replace(")", ""); // faster than replaceAll
    // replace /*:. with _
    normalizedKey = normalizedKey.replace('/', '_'); // faster than replaceAll
    normalizedKey = normalizedKey.replace('*', '_'); // faster than replaceAll
    normalizedKey = normalizedKey.replace(':', '_'); // faster than replaceAll
    normalizedKey = normalizedKey.replace('.', '_'); // faster than replaceAll

    // make everything lowercase
    normalizedKey = normalizedKey.toLowerCase(Locale.ROOT);

    return normalizedKey;
  }

  /**
   * gets a mediainfo value directly by calling libmediainfo.<br />
   * ATTENTION: this causes libmediainfo to open the file
   * 
   * @param mediaFile
   *          the {@link MediaFile} to analyze
   * @param streamKind
   *          the stream kind
   * @param streamNumber
   *          the stream number
   * @param keys
   *          the key
   * @return the requested value or an empty string
   */
  public static String getMediaInfoDirect(MediaFile mediaFile, MediaInfo.StreamKind streamKind, int streamNumber, String... keys) {
    List<MediaInfoFile> mediaInfoFiles = getMediaInfoFromSingleFile(mediaFile);
    if (!mediaInfoFiles.isEmpty()) {
      return getMediaInfoValue(mediaInfoFiles.get(0).getSnapshot(), streamKind, streamNumber, keys);
    }
    return "";
  }

  /**
   * gather the subtitle information for the given {@link MediaFile}, but solely from the file naming.<br />
   * usable for subtitle files
   * 
   * @param mediaFile
   *          the media file
   */
  private static MediaFileSubtitle gatherSubtitleInformationFromFilename(MediaFile mediaFile) {
    String filename = mediaFile.getFilename();
    String path = mediaFile.getPath();

    MediaFileSubtitle sub = new MediaFileSubtitle();
    String shortname = mediaFile.getBasename().toLowerCase(Locale.ROOT);

    List<String> splitted = ParserUtils.splitByPunctuation(shortname);
    if (splitted.contains("forced")) {
      sub.setForced(true);
      sub.set(Flags.FLAG_FORCED);
      shortname = shortname.replaceAll("\\p{Punct}*forced", "");
    }
    if (splitted.contains("sdh")) {
      sub.set(Flags.FLAG_HEARING_IMPAIRED);
      shortname = shortname.replaceAll("\\p{Punct}*sdh", "");
    }
    else if (splitted.contains("cc")) { // basically the same as sdh
      sub.set(Flags.FLAG_HEARING_IMPAIRED);
      shortname = shortname.replaceAll("\\p{Punct}*cc", "");
    }
    sub.setLanguage(parseLanguageFromString(shortname));

    if (sub.getLanguage().isEmpty() && filename.endsWith(".sub")) {
      // not found in name, try to parse from idx
      Path idx = Paths.get(path, filename.replaceFirst("sub$", "idx"));

      try (FileReader fr = new FileReader(idx.toFile()); BufferedReader br = new BufferedReader(fr)) {
        String line;
        while ((line = br.readLine()) != null) {
          String lang = "";

          if (line.startsWith("id:")) {
            lang = StrgUtils.substr(line, "id: (.*?),");
          }
          if (line.startsWith("# alt:")) {
            lang = StrgUtils.substr(line, "^# alt: (.*?)$");
          }
          if (!lang.isEmpty()) {
            sub.setLanguage(LanguageUtils.getIso3LanguageFromLocalizedString(lang));
            break;
          }
        }
      }
      catch (IOException e) {
        LOGGER.debug("could not read idx file: {}", e.getMessage());
      }
    }

    sub.setCodec(mediaFile.getExtension());
    return sub;
  }

  private static MediaFileSubtitle gatherSubtitleInformationFromMediainfo(Map<MediaInfo.StreamKind, List<Map<String, String>>> miSnapshot, int i) {

    MediaFileSubtitle stream = new MediaFileSubtitle();
    stream.id = getMediaInfoValue(miSnapshot, MediaInfo.StreamKind.Text, i, "StreamKindPos");

    String codec = getMediaInfoValue(miSnapshot, MediaInfo.StreamKind.Text, i, "CodecID/Hint", "Format");
    stream.setCodec(codec.replaceAll("\\p{Punct}", ""));
    String lang = getMediaInfoValue(miSnapshot, MediaInfo.StreamKind.Text, i, "Language", "Language/String");
    stream.setLanguage(parseLanguageFromString(lang));

    String forced = getMediaInfoValue(miSnapshot, MediaInfo.StreamKind.Text, i, "Forced");
    boolean b = forced.equalsIgnoreCase("true") || forced.equalsIgnoreCase("yes");
    stream.setForced(b);

    String title = getMediaInfoValue(miSnapshot, MediaInfo.StreamKind.Text, i, "Title");
    if (StringUtils.isNotBlank(title)) {
      stream.setTitle(title);
    }

    // "default" subtitle stream?
    String def = getMediaInfoValue(miSnapshot, MediaInfo.StreamKind.Text, i, "Default");
    if (def.equalsIgnoreCase("true") || def.equalsIgnoreCase("yes")) {
      stream.setDefaultStream(true);
    }
    return stream;
  }

  /**
   * gather the subtitle information for the given {@link MediaFile}, but with libmediainfo<br />
   * usable for video files with embedded subtitles
   *
   * @param mediaFile
   *          the media file
   */
  private static void gatherSubtitleInformation(MediaFile mediaFile, Map<MediaInfo.StreamKind, List<Map<String, String>>> miSnapshot) {
    mediaFile.clearSubtitleInformation();

    int streams = getSubtitleStreamCount(miSnapshot);

    // subtitle FILE, can have ONE stream, or just parse filename
    if (mediaFile.getType() == MediaFileType.SUBTITLE) {
      MediaFileSubtitle sub = new MediaFileSubtitle();
      if (streams > 0) {
        MediaFileSubtitle stream = gatherSubtitleInformationFromMediainfo(miSnapshot, 0);
        sub = stream;
      }
      MediaFileSubtitle file = gatherSubtitleInformationFromFilename(mediaFile);
      // overwrite with file infos
      if (sub.getLanguage().isEmpty()) {
        sub.setLanguage(file.getLanguage());
      }
      if (file.isSdh()) {
        sub.setSdh(true);
      }
      if (file.isForced()) {
        sub.setForced(true);
      }
      mediaFile.setSubtitles(Collections.singletonList(sub));
    }
    else {
      // embedded
      List<MediaFileSubtitle> subtitles = new ArrayList<>();

      for (int i = 0; i < streams; i++) {
        MediaFileSubtitle stream = gatherSubtitleInformationFromMediainfo(miSnapshot, i);
        subtitles.add(stream);
      }

      mediaFile.setSubtitles(subtitles);
    }
  }

  /**
   * gather the audio information for the given {@link MediaFile}
   * 
   * @param mediaFile
   *          the media file
   * @param miSnapshot
   *          the mediainfo snapshot to load the data from
   */
  private static void gatherAudioInformation(MediaFile mediaFile, Map<MediaInfo.StreamKind, List<Map<String, String>>> miSnapshot) {
    mediaFile.clearAudioInformation();

    // https://github.com/MediaArea/MediaInfoLib/tree/master/Source/MediaInfo/Audio
    List<MediaFileAudioStream> audioStreams = new ArrayList<>();

    for (int i = 0; i < getAudioStreamCount(miSnapshot); i++) {
      // workaround for DTS & TrueHD variant detection
      // search for well known String in defined keys (changes between different MI versions!)
      String[] acSearch = new String[] { "Format", "Format_Profile", "Format_Commercial", "Format_Commercial_IfAny", "CodecID", "Codec" };
      String audioCodec = getMediaInfoContains(miSnapshot, MediaInfo.StreamKind.Audio, i, "TrueHD", acSearch);
      if (StringUtils.isBlank(audioCodec)) {
        audioCodec = getMediaInfoContains(miSnapshot, MediaInfo.StreamKind.Audio, i, "DTS", acSearch);
      }

      // else just take format
      if (StringUtils.isBlank(audioCodec)) {
        audioCodec = getMediaInfoValue(miSnapshot, MediaInfo.StreamKind.Audio, i, "Format");
        audioCodec = audioCodec.replaceAll("\\p{Punct}", "");
      }

      // E-AC-3 in Format_String
      if ("ac3".equalsIgnoreCase(audioCodec)) {
        String formatString = getMediaInfoValue(miSnapshot, MediaInfo.StreamKind.Audio, i, "Format_String");
        if ("e-ac-3".equalsIgnoreCase(formatString)) {
          audioCodec = "EAC3";
        }
      }

      // https://github.com/Radarr/Radarr/blob/develop/src/NzbDrone.Core/MediaFiles/MediaInfo/MediaInfoFormatter.cs#L35
      String addFeature = getMediaInfoValue(miSnapshot, MediaInfo.StreamKind.Audio, i, "Format_AdditionalFeatures");
      if (!addFeature.isEmpty()) {
        if ("dts".equalsIgnoreCase(audioCodec)) {
          if (addFeature.startsWith("XLL")) {
            if (addFeature.endsWith("X")) {
              audioCodec = "DTS-X";
            }
            else {
              audioCodec = "DTSHD-MA";
            }
          }
          if (addFeature.equals("ES")) {
            audioCodec = "DTS-ES";
          }
          if (addFeature.equals("XBR")) {
            audioCodec = "DTSHD-HRA";
          }
          // stays DTS
        }
        if ("TrueHD".equalsIgnoreCase(audioCodec)) {
          if (addFeature.equalsIgnoreCase("16-ch")) {
            audioCodec = "TrueHD/Atmos";
          }
        }
      }

      // old 18.05 style
      String audioProfile = getMediaInfoValue(miSnapshot, MediaInfo.StreamKind.Audio, i, "Format_Profile");
      if (!audioProfile.isEmpty()) {
        if ("dts".equalsIgnoreCase(audioCodec)) {
          // <Format_Profile>X / MA / Core</Format_Profile>
          if (audioProfile.contains("ES")) {
            audioCodec = "DTS-ES";
          }
          if (audioProfile.contains("HRA")) {
            audioCodec = "DTSHD-HRA";
          }
          if (audioProfile.contains("MA")) {
            audioCodec = "DTSHD-MA";
          }
          if (audioProfile.contains("X")) {
            audioCodec = "DTS-X";
          }
        }
        if ("TrueHD".equalsIgnoreCase(audioCodec)) {
          if (audioProfile.contains("Atmos")) {
            audioCodec = "TrueHD/Atmos";
          }
        }
        if ("MPEG Audio".equalsIgnoreCase(audioCodec)) {
          String codecId = getMediaInfoValue(miSnapshot, MediaInfo.StreamKind.Audio, i, "CodecID");
          if ("55".equals(codecId) || "A_MPEG/L3".equalsIgnoreCase(codecId) || "Layer 3".equalsIgnoreCase(audioProfile)) {
            audioCodec = "MP3";
          }
          else if ("A_MPEG/L2".equalsIgnoreCase(codecId) || "Layer 2".equalsIgnoreCase(audioProfile)) {
            audioCodec = "MP2";
          }
        }
      }

      // newer 18.12 style
      if ("ac3".equalsIgnoreCase(audioCodec) || "eac3".equalsIgnoreCase(audioCodec) || "dts".equalsIgnoreCase(audioCodec)
          || "TrueHD".equalsIgnoreCase(audioCodec)) {
        String commName = getMediaInfoValue(miSnapshot, MediaInfo.StreamKind.Audio, i, "Format_Commercial", "Format_Commercial_IfAny")
            .toLowerCase(Locale.ROOT);

        if (!commName.isEmpty()) {
          if (commName.contains("master audio")) {
            audioCodec = "DTSHD-MA";
          }
          if (commName.contains("high resolution audio")) {
            audioCodec = "DTSHD-HRA";
          }
          if (commName.contains("extended") || commName.contains("es matrix") || commName.contains("es discrete")) {
            audioCodec = "DTS-ES";
          }
          if (commName.contains("truehd") && commName.contains("atmos")) {
            audioCodec = "TrueHD/Atmos";
          }
          if (commName.contains("dolby digital plus") && commName.contains("atmos")) {
            audioCodec = "EAC3/Atmos";
          }
          // Dolby Digital EX
          if (commName.contains("ex audio")) {
            audioCodec = "AC3EX";
          }
        }
      }

      MediaFileAudioStream stream = new MediaFileAudioStream();
      stream.id = getMediaInfoValue(miSnapshot, MediaInfo.StreamKind.Audio, i, "StreamKindPos");
      stream.setCodec(audioCodec);

      // AAC sometimes codes channels into Channel(s)_Original
      // and DTS-ES has an additional core channel
      int ch = parseChannelsAsInt(getMediaInfoValue(miSnapshot, MediaInfo.StreamKind.Audio, i, "Channel(s)"));
      int ch2 = parseChannelsAsInt(getMediaInfoValue(miSnapshot, MediaInfo.StreamKind.Audio, i, "Channel(s)_Original"));
      if (ch2 > ch) {
        ch = ch2;
      }
      stream.setAudioChannels(ch);

      String br = getMediaInfoValue(miSnapshot, MediaInfo.StreamKind.Audio, i, "BitRate", "BitRate_Maximum", "BitRate_Minimum", "BitRate_Nominal");
      if (StringUtils.isNotBlank(br)) {
        try {
          String[] brMode = getMediaInfoValue(miSnapshot, MediaInfo.StreamKind.Audio, i, "BitRate_Mode").split("/");
          if (brMode.length > 1) {
            String[] brChunks = br.split("/");
            int brMult = 0;
            for (String brChunk : brChunks) {
              brMult += MetadataUtil.parseInt(brChunk.trim(), 0);
            }
            stream.setBitrate(brMult / 1000);
          }
          else {
            br = br.replace("kb/s", "");// 448 / 1000 = 0
            stream.setBitrate(Integer.parseInt(br.trim()) / 1000);
          }
        }
        catch (Exception e) {
          LOGGER.debug("could not parse bitrate: {}", e.getMessage());
        }
      }

      String bd = getMediaInfoValue(miSnapshot, MediaInfo.StreamKind.Audio, i, "BitDepth");
      stream.setBitDepth(MetadataUtil.parseInt(bd, 0));

      String language = getMediaInfoValue(miSnapshot, MediaInfo.StreamKind.Audio, i, "Language", "Language/String");
      if (language.isEmpty()) {
        if (!mediaFile.isDiscFile()) { // video_ts parsed 'ts' as Tsonga
          // try to parse from filename
          String shortname = mediaFile.getBasename().toLowerCase(Locale.ROOT);
          stream.setLanguage(parseLanguageFromString(shortname));
        }
      }
      else {
        stream.setLanguage(parseLanguageFromString(language));
      }

      // "default" audio stream?
      String def = getMediaInfoValue(miSnapshot, MediaInfo.StreamKind.Audio, i, "Default");
      if (def.equalsIgnoreCase("yes")) {
        stream.setDefaultStream(true);
      }

      // Title of audiostream
<<<<<<< HEAD
      String title = getMediaInfo(miSnapshot, MediaInfo.StreamKind.Audio, i, "Title");
      stream.setTitle(title);
=======
      String title = getMediaInfoValue(miSnapshot, MediaInfo.StreamKind.Audio, i, "Title");
      stream.setAudioTitle(title);
>>>>>>> 39479c69

      audioStreams.add(stream);
    }

    mediaFile.setAudioStreams(audioStreams);
  }

  /**
   * how many streams of chosen kind do we have gathered?
   *
   * @param miSnapshot
   *          the media info snapshot
   * @param kind
   *          the stream kind
   * @return the stream count
   */
  private static int getStreamCount(Map<MediaInfo.StreamKind, List<Map<String, String>>> miSnapshot, MediaInfo.StreamKind kind) {
    List<Map<String, String>> map = miSnapshot.get(kind);
    if (map != null) {
      return map.size();
    }
    return 0;
  }

  /**
   * get the audio stream count (can be either a field in mediainfo or just the count of the streams)
   * 
   * @param miSnapshot
   *          the snapshot to parse
   * @return the stream count
   */
  private static int getAudioStreamCount(Map<MediaInfo.StreamKind, List<Map<String, String>>> miSnapshot) {
    int streamCount = 0;
    try {
      streamCount = MetadataUtil.parseInt(getMediaInfoValue(miSnapshot, MediaInfo.StreamKind.General, 0, "AudioCount"));
    }
    catch (Exception ignored) {
      // ignore
    }
    if (streamCount == 0) {
      streamCount = getStreamCount(miSnapshot, MediaInfo.StreamKind.Audio);
    }

    return streamCount;
  }

  /**
   * get the subtitle stream count (can be either a field in mediainfo or just the count of the streams)
   *
   * @param miSnapshot
   *          the snapshot to parse
   * @return the stream count
   */
  private static int getSubtitleStreamCount(Map<MediaInfo.StreamKind, List<Map<String, String>>> miSnapshot) {
    int streamsTextCount = MetadataUtil.parseInt(getMediaInfoValue(miSnapshot, MediaInfo.StreamKind.General, 0, "TextCount"), 0);
    int streamsStreamCount = MetadataUtil.parseInt(getMediaInfoValue(miSnapshot, MediaInfo.StreamKind.Text, 0, "StreamCount"), 0);

    return streamsTextCount > 0 ? streamsTextCount : streamsStreamCount;
  }

  /**
   * channels usually filled like "5.1ch" or "8 / 6". Take the higher
   *
   * @return channels as int
   */
  public static int parseChannelsAsInt(String channels) {
    int highest = 0;
    if (!channels.isEmpty()) {
      try {
        String[] parts = channels.split("/");
        for (String p : parts) {
          if (p.toLowerCase(Locale.ROOT).contains("object")) {
            // "11 objects / 6 channels" - ignore objects
            continue;
          }
          p = p.replaceAll("[a-zA-Z]", ""); // remove now all characters

          int ch = 0;
          String[] c = p.split("[^0-9]"); // split on not-numbers and count all; so 5.1 -> 6
          for (String s : c) {
            if (s.matches("[0-9]+")) {
              ch += Integer.parseInt(s);
            }
          }
          if (ch > highest) {
            highest = ch;
          }
        }
      }
      catch (NumberFormatException e) {
        highest = 0;
      }
    }
    return highest;
  }

  private static void gatherExtraData(MediaFile mediaFile, Map<MediaInfo.StreamKind, List<Map<String, String>>> miSnapshot) {
    String imdbId = getMediaInfoValue(miSnapshot, MediaInfo.StreamKind.General, 0, "id");
    if (MediaIdUtil.isValidImdbId(imdbId)) {
      mediaFile.addExtraData("imdbId", imdbId);
    }

    String title = getMediaInfoValue(miSnapshot, MediaInfo.StreamKind.General, 0, "Title", "Movie");
    if (StringUtils.isNotBlank(title)) {
      mediaFile.addExtraData("title", title);
    }

    String originalTitle = getMediaInfoValue(miSnapshot, MediaInfo.StreamKind.General, 0, "Original");
    if (StringUtils.isNotBlank(originalTitle)) {
      mediaFile.addExtraData("originalTitle", originalTitle);
    }

    String plot = getMediaInfoValue(miSnapshot, MediaInfo.StreamKind.General, 0, "extra/LongDescription", "Summary", "Description", "Comment");
    if (StringUtils.isNotBlank(plot)) {
      mediaFile.addExtraData("plot", plot);
    }

    String genre = getMediaInfoValue(miSnapshot, MediaInfo.StreamKind.General, 0, "Genre");
    if (StringUtils.isNotBlank(genre)) {
      mediaFile.addExtraData("genre", genre);
    }

    String dateAsString = getMediaInfoValue(miSnapshot, MediaInfo.StreamKind.General, 0, "Released_Date", "Recorded_Date", "Date");
    if (StringUtils.isNotBlank(dateAsString)) {
      try {
        Date date = StrgUtils.parseDate(dateAsString);
        if (date != null) {
          Calendar calendar = Calendar.getInstance();
          calendar.setTime(date);
          mediaFile.addExtraData("year", String.valueOf(calendar.get(Calendar.YEAR)));

          // is parsable - just readd as string (will be used later)
          mediaFile.addExtraData("releaseDate", dateAsString);
        }
      }
      catch (Exception ignored) {
        // ignored
      }
    }

    String season = getMediaInfoValue(miSnapshot, MediaInfo.StreamKind.General, 0, "Season");
    if (StringUtils.isNotBlank(season)) {
      mediaFile.addExtraData("season", season);
    }

    String episode = getMediaInfoValue(miSnapshot, MediaInfo.StreamKind.General, 0, "Recorded_Date", "Date");
    if (StringUtils.isNotBlank(episode)) {
      mediaFile.addExtraData("episode", episode);
    }
  }

  /**
   * gather the video information for the given {@link MediaFile}
   *
   * @param mediaFile
   *          the media file
   * @param miSnapshot
   *          the mediainfo snapshot to load the data from
   */
  private static void gatherVideoInformation(MediaFile mediaFile, Map<MediaInfo.StreamKind, List<Map<String, String>>> miSnapshot) {
    mediaFile.clearVideoInformation();

    int height = 0;
    int width = 0;

    try {
      height = MetadataUtil.parseInt(getMediaInfoValue(miSnapshot, MediaInfo.StreamKind.Video, 0, "Height"));
      width = MetadataUtil.parseInt(getMediaInfoValue(miSnapshot, MediaInfo.StreamKind.Video, 0, "Width"));
    }
    catch (Exception e) {
      LOGGER.trace("could not parse width/height: {}", e.getMessage());
    }

    // calculate the "aspect" ratio. If it is too high, that might be a SBS video
    String mvc = getMediaInfoValue(miSnapshot, MediaInfo.StreamKind.Video, 0, "MultiView_Count");
    if ("2".equals(mvc) && width > 0 && height > 0) {
      float calculatedAspect = width / (float) height;
      if (calculatedAspect > 3) {
        width = width / 2;
      }
      else if (calculatedAspect < 1.5) {
        height = height / 2;
      }
    }

    mediaFile.setVideoWidth(width);
    mediaFile.setVideoHeight(height);

    // video bitrate (BitRate)
    String br = getMediaInfoValue(miSnapshot, MediaInfo.StreamKind.Video, 0, "BitRate");
    if (StringUtils.isNotBlank(br)) {
      try {
        mediaFile.setVideoBitRate(Integer.parseInt(br) / 1000); // in kbps
      }
      catch (NumberFormatException e) {
        mediaFile.setVideoBitRate(0);
      }
    }

    String scanType = getMediaInfoValue(miSnapshot, MediaInfo.StreamKind.Video, 0, "ScanType");

    String codecId = getMediaInfoValue(miSnapshot, MediaInfo.StreamKind.Video, 0, "CodecID");

    String videoCodec = getMediaInfoValue(miSnapshot, MediaInfo.StreamKind.Video, 0, "CodecID/Hint", "Format");

    // fix for Microsoft VC-1
    if (StringUtils.containsIgnoreCase(videoCodec, "Microsoft")) {
      videoCodec = getMediaInfoValue(miSnapshot, MediaInfo.StreamKind.Video, 0, "Format");
    }

    // workaround for XVID
    if (codecId.equalsIgnoreCase("XVID")) {
      // XVID is open source variant MP4, only detectable through codecId
      videoCodec = "XVID";
    }

    // detect the right MPEG version
    if (StringUtils.containsIgnoreCase(videoCodec, "MPEG")) {
      // search for the version
      try {
        // Version 2
        int version = Integer.parseInt(getMediaInfoValue(miSnapshot, MediaInfo.StreamKind.Video, 0, "Format_Version").replaceAll("\\D*", ""));
        videoCodec = "MPEG-" + version;
      }
      catch (Exception e) {
        LOGGER.trace("could not parse MPEG version: {}", e.getMessage());
      }
    }
    mediaFile.setVideoCodec(getFirstEntryViaScanner(videoCodec));

    String bd = getMediaInfoValue(miSnapshot, MediaInfo.StreamKind.Video, 0, "BitDepth");
    mediaFile.setBitDepth(MetadataUtil.parseInt(bd, 0));

    try {
      String fr = getMediaInfoValue(miSnapshot, MediaInfo.StreamKind.Video, 0, "FrameRate");
      mediaFile.setFrameRate(Double.parseDouble(fr));
    }
    catch (Exception e) {
      LOGGER.trace("could not parse frame rate: {}", e.getMessage());
    }

    if (height == 0 || scanType.isEmpty()) {
      mediaFile.setExactVideoFormat("");
    }
    else {
      mediaFile.setExactVideoFormat(height + "" + Character.toLowerCase(scanType.charAt(0)));
    }

    String containerFormat = getMediaInfoValue(miSnapshot, MediaInfo.StreamKind.General, 0, "Menu_Format_List", "Format");
    if (StringUtils.isBlank(containerFormat)) {
      containerFormat = getFirstEntryViaScanner(getMediaInfoValue(miSnapshot, MediaInfo.StreamKind.General, 0, "Format/Extensions"));
    }
    if (StringUtils.isNotBlank(containerFormat)) {
      if ("BDAV".equalsIgnoreCase(containerFormat)) {
        // special handling for Blu-ray Video
        containerFormat = "Blu-Ray Video";
      }
      else if ("DVD-Video".equalsIgnoreCase(containerFormat)) {
        // string the dash from DVD-Video
        containerFormat = "DVD Video";
      }
      mediaFile.setContainerFormat(containerFormat);
    }
    else {
      // if container format is still empty -> insert the extension
      mediaFile.setContainerFormat(mediaFile.getExtension());
    }

    // we use the storage ratio (width / heigth) and multiply by PAR
    // we do not care about the DAR
    String parString = getMediaInfoValue(miSnapshot, MediaInfo.StreamKind.Video, 0, "PixelAspectRatio", "Pixel_aspect_ratio");
    if (parString.isEmpty()) {
      parString = "1.0";
    }
    try {
      float par = Float.parseFloat(parString);
      mediaFile.setPixelAspectRatio(par);
      mediaFile.setAspectRatio((float) mediaFile.getVideoWidth() * par / mediaFile.getVideoHeight());
    }
    catch (Exception e) {
      LOGGER.warn("Could not parse AspectRatio '{}'", parString);
    }

    mediaFile.setVideo3DFormat(parse3DFormat(mediaFile, miSnapshot));

    // prefer official HDR namings (see https://de.wikipedia.org/wiki/High_Dynamic_Range_Video) over technical
    String hdrFormat = detectHdrFormat(getMediaInfoValue(miSnapshot, MediaInfo.StreamKind.Video, 0, "HDR_Format/String", "HDR_Format"));
    if (StringUtils.isBlank(hdrFormat)) {
      // no HDR format found? try another mediainfo field
      hdrFormat = detectHdrFormat(getMediaInfoValue(miSnapshot, MediaInfo.StreamKind.Video, 0, "HDR_Format_Compatibility"));
    }
    if (StringUtils.isBlank(hdrFormat)) {
      // no HDR format found? try another mediainfo field
      hdrFormat = detectHdrFormat(getMediaInfoValue(miSnapshot, MediaInfo.StreamKind.Video, 0, "transfer_characteristics"));
    }

    if (StringUtils.isBlank(hdrFormat)) {
      // STILL no HDR format found? check color space
      String col = getMediaInfoValue(miSnapshot, MediaInfo.StreamKind.Video, 0, "colour_primaries");
      if (col.contains("2020") || col.contains("2100")) {
        hdrFormat = "HDR";
      }
    }
    if (StringUtils.isBlank(hdrFormat)) {
      // STILL no HDR format found? check known HDR transfer protocols
      String trans = getMediaInfoValue(miSnapshot, MediaInfo.StreamKind.Video, 0, "transfer_characteristics");
      if (trans.contains("2020") || trans.contains("2100") || trans.equals("PQ") || trans.equals("HLG")) {
        hdrFormat = "HDR";
      }
    }
    mediaFile.setHdrFormat(hdrFormat);

    if (Settings.getInstance().isArdEnabled()) {
      TmmTask task = new MediaFileARDetectorTask(mediaFile);
      task.run();
    }
  }

  // MediaInfo values: https://github.com/MediaArea/MediaInfoLib/blob/master/Source/MediaInfo/Video/File_Mpegv.cpp#L34
  private static String detectHdrFormat(String source) {
    source = source.toLowerCase(Locale.ROOT);

    if (source.contains("dolby vision")) {
      return "Dolby Vision";
    }
    else if (source.contains("hlg")) {
      return "HLG";
    }
    else if (source.contains("2094")) { // according to wiki this is SMPTE 2094
      return "HDR10+";
    }
    else if (source.contains("hdr10")) {
      return "HDR10";
    }
    return "";
  }

  /**
   * gather image information for the given {@link MediaFile}
   * 
   * @param mediaFile
   *          the media file
   * @param miSnapshot
   *          the mediainfo snapshot to load the data from
   */
  public static void gatherImageInformation(MediaFile mediaFile, Map<MediaInfo.StreamKind, List<Map<String, String>>> miSnapshot) {
    int height = MetadataUtil.parseInt(getMediaInfoValue(miSnapshot, MediaInfo.StreamKind.Image, 0, "Height"), 0);
    int width = MetadataUtil.parseInt(getMediaInfoValue(miSnapshot, MediaInfo.StreamKind.Image, 0, "Width"), 0);
    String videoCodec = getMediaInfoValue(miSnapshot, MediaInfo.StreamKind.Image, 0, "CodecID/Hint", "Format");
    mediaFile.clearVideoInformation();

    mediaFile.checkForAnimation();

    mediaFile.setVideoHeight(height);
    mediaFile.setVideoWidth(width);
    mediaFile.setVideoCodec(getFirstEntryViaScanner(videoCodec));

    String extensions = getMediaInfoValue(miSnapshot, MediaInfo.StreamKind.General, 0, "Codec/Extensions", "Format");
    // get first extension
    mediaFile.setContainerFormat(getFirstEntryViaScanner(extensions).toLowerCase(Locale.ROOT));

    String bd = getMediaInfoValue(miSnapshot, MediaInfo.StreamKind.Image, 0, "BitDepth");
    mediaFile.setBitDepth(MetadataUtil.parseInt(bd, 0));

    // if container format is still empty -> insert the extension
    if (StringUtils.isBlank(mediaFile.getContainerFormat())) {
      mediaFile.setContainerFormat(mediaFile.getExtension());
    }
  }

  /**
   * use a scanner to get the first entry
   *
   * @param string
   *          the string to parse
   * @return the first entry or an empty string
   */
  public static String getFirstEntryViaScanner(String string) {
    if (StringUtils.isBlank(string)) {
      return "";
    }
    try (Scanner scanner = new Scanner(string)) {
      return scanner.next();
    }
    catch (Exception e) {
      LOGGER.error("could not parse string {} with a Scanner: {}", string, e.getMessage());
    }
    return "";
  }

  private static void gatherMediaInformationFromFile(MediaFile mediaFile, List<MediaInfoFile> mediaInfoFiles) {
    Map<MediaInfo.StreamKind, List<Map<String, String>>> miSnapshot = mediaInfoFiles.get(0).getSnapshot();

    if (miSnapshot == null) {
      // MI could not be opened
      LOGGER.error("error getting MediaInfo for {}", mediaFile.getFilename());
      // set container format to do not trigger it again
      mediaFile.setContainerFormat(mediaFile.getExtension());
      return;
    }
    LOGGER.trace("got mediainfo for '{}'", mediaFile.getFileAsPath());

    switch (mediaFile.getType()) {
      case VIDEO:
        // *****************
        // get extra data
        // *****************
        gatherExtraData(mediaFile, miSnapshot);
        // fall through

      case EXTRA:
      case SAMPLE:
      case TRAILER:
        // *****************
        // get video stream
        // *****************
        gatherVideoInformation(mediaFile, miSnapshot);

        // *****************
        // get audio streams
        // *****************
        gatherAudioInformation(mediaFile, miSnapshot);

        // ********************
        // get subtitle streams
        // ********************
        gatherSubtitleInformation(mediaFile, miSnapshot);

        break;

      case AUDIO:
        gatherAudioInformation(mediaFile, miSnapshot);
        break;

      case POSTER:
      case BANNER:
      case FANART:
      case THUMB:
      case EXTRAFANART:
      case GRAPHIC:
      case SEASON_POSTER:
      case SEASON_FANART:
      case SEASON_BANNER:
      case SEASON_THUMB:
      case LOGO:
      case CLEARLOGO:
      case CLEARART:
      case CHARACTERART:
      case DISC:
      case EXTRATHUMB:
      case KEYART:
        gatherImageInformation(mediaFile, miSnapshot);
        break;

      case NFO: // do nothing here, but do not display default warning (since we got the filedate)
        break;

      case SUBTITLE:
        gatherSubtitleInformation(mediaFile, miSnapshot);
        break;

      default:
        LOGGER.debug("no mediainformation handling for MediaFile type {} yet.", mediaFile.getType());
        break;
    }

    // container format for all except subtitles (subtitle container format is handled another way)
    if (mediaFile.getType() == MediaFileType.SUBTITLE) {
      mediaFile.setContainerFormat(mediaFile.getExtension());
    }
    else {
      String extensions = getMediaInfoValue(miSnapshot, MediaInfo.StreamKind.General, 0, "Codec/Extensions", "Format");
      // get first extension
      mediaFile.setContainerFormat(getFirstEntryViaScanner(extensions).toLowerCase(Locale.ROOT));

      // if container format is still empty -> insert the extension
      if (StringUtils.isBlank(mediaFile.getContainerFormat())) {
        mediaFile.setContainerFormat(mediaFile.getExtension());
      }
    }

    switch (mediaFile.getType()) {
      case VIDEO:
      case EXTRA:
      case SAMPLE:
      case TRAILER:
      case AUDIO:
        // overall bitrate (OverallBitRate/String)
        String br = getMediaInfoValue(miSnapshot, MediaInfo.StreamKind.General, 0, "OverallBitRate");
        // if no OverallBitRate is available, parse the maximum bitrate
        if (StringUtils.isBlank(br)) {
          br = getMediaInfoValue(miSnapshot, MediaInfo.StreamKind.General, 0, "OverallBitRate_Maximum");
        }
        if (StringUtils.isNotBlank(br)) {
          try {
            mediaFile.setOverallBitRate(Integer.parseInt(br) / 1000); // in kbps
          }
          catch (NumberFormatException e) {
            mediaFile.setOverallBitRate(0);
          }
        }

        // get embedded title from general info
        String miTitle = getMediaInfoValue(miSnapshot, MediaInfo.StreamKind.General, 0, "Title");
        if (!miTitle.isEmpty()) {
          mediaFile.setTitle(miTitle);
        }

        // try getting some real file dates from MI
        // try {
        // @formatter:off
        //    Released_Date             : The date/year that the item was released.
        //    Original/Released_Date    : The date/year that the item was originaly released.
        //    Recorded_Date             : The time/date/year that the recording began.
        //    Encoded_Date              : The time/date/year that the encoding of this item was completed began.
        //    Tagged_Date               : The time/date/year that the tags were done for this item.
        //    Written_Date              : The time/date/year that the composition of the music/script began.
        //    Mastered_Date             : The time/date/year that the item was tranfered to a digitalmedium.
        //    File_Created_Date         : The time that the file was created on the file system
        //    File_Modified_Date        : The time that the file was modified on the file system
        // @formatter:on
        // String embeddedDate = getMediaInfo(StreamKind.General, 0, "Released_Date", "Original/Released_Date", "Recorded_Date", "Encoded_Date",
        // "Mastered_Date");
        // Date d = StrgUtils.parseDate(embeddedDate);
        // if (d.toInstant().toEpochMilli() < filedate) {
        // // so this is older than our file date - use it :)
        // filedate = d.toInstant().toEpochMilli();
        // }
        // }
        // catch (ParseException e) {
        // // could not parse MI date... ignore
        // }

        // Duration;Play time of the stream in ms
        // Duration/String;Play time in format : XXx YYy only, YYy omited if zero
        // Duration/String1;Play time in format : HHh MMmn SSs MMMms, XX om.if.z.
        // Duration/String2;Play time in format : XXx YYy only, YYy omited if zero
        // Duration/String3;Play time in format : HH:MM:SS.MMM

        mediaFile.setDuration(parseDuration(miSnapshot));

        break;

      default:
        break;
    }
  }

  public static int parseDuration(Map<MediaInfo.StreamKind, List<Map<String, String>>> miSnapshot) {
    String dur = getMediaInfoValue(miSnapshot, MediaInfo.StreamKind.General, 0, "Duration");
    if (StringUtils.isNoneBlank(dur)) {
      try {
        double ddur = Double.parseDouble(dur);
        if (ddur > 25000) {
          return (int) (ddur / 1000f);
        }
        else {
          return (int) ddur;
        }
      }
      catch (NumberFormatException ignored) {
        // nothing to do here
      }
    }
    return 0;
  }

  private static String parse3DFormat(MediaFile mediaFile, Map<MediaInfo.StreamKind, List<Map<String, String>>> miSnapshot) {
    int height = mediaFile.getVideoHeight();
    int width = mediaFile.getVideoWidth();

    String mvc = getMediaInfoValue(miSnapshot, MediaInfo.StreamKind.Video, 0, "MultiView_Count");
    String video3DFormat = "";
    if (!StringUtils.isEmpty(mvc) && mvc.equals("2")) {
      video3DFormat = MediaFileHelper.VIDEO_3D;
      String mvl = getMediaInfoValue(miSnapshot, MediaInfo.StreamKind.Video, 0, "MultiView_Layout").toLowerCase(Locale.ROOT);
      LOGGER.trace("3D detected :) - {}", mvl);
      if (!StringUtils.isEmpty(mvl) && mvl.contains("top") && mvl.contains("bottom")) {
        video3DFormat = MediaFileHelper.VIDEO_3D_HTAB; // assume HalfTAB as default
        if (height > width) {
          video3DFormat = MediaFileHelper.VIDEO_3D_TAB;// FullTAB eg 1920x2160
        }
      }
      if (!StringUtils.isEmpty(mvl) && mvl.contains("side")) {
        video3DFormat = MediaFileHelper.VIDEO_3D_HSBS;// assume HalfSBS as default
        if (mediaFile.getAspectRatio() > 3) {
          video3DFormat = MediaFileHelper.VIDEO_3D_SBS;// FullSBS eg 3840x1080
        }
      }
      if (!StringUtils.isEmpty(mvl) && mvl.contains("laced")) { // Both Eyes laced in one block
        video3DFormat = MediaFileHelper.VIDEO_3D_MVC;
      }
    }
    else {
      // not detected as 3D by MI - BUT: if we've got some known resolutions, we can at least find the "full" ones ;)
      if (width == 3840 && height <= 1080) {
        video3DFormat = MediaFileHelper.VIDEO_3D_SBS;
      }
      else if (width == 1920 && height == 2160) {
        video3DFormat = MediaFileHelper.VIDEO_3D_TAB;
      }
    }

    return video3DFormat;
  }

  private static void gatherMediaInformationFromDvdFile(MediaFile mediaFile, List<MediaInfoFile> mediaInfoFiles) {

    MediaInfoFile ifo = null;
    // FIXME: since we now have multiple files, each will overwrite the former :/
    // parse VOBs first
    int videoDur = 0;
    for (MediaInfoFile mif : mediaInfoFiles) {
      mif.gatherMediaInformation();
      if (mif.getFileExtension().equalsIgnoreCase("vob")) {
        gatherVideoInformation(mediaFile, mif.getSnapshot());
        gatherAudioInformation(mediaFile, mif.getSnapshot());

        // there is no exact overall bitrate for the whole DVD, so we just take the one from the biggest VOB
        String br = getMediaInfoValue(mif.getSnapshot(), MediaInfo.StreamKind.General, 0, "OverallBitRate");
        if (!br.isEmpty()) {
          try {
            mediaFile.setOverallBitRate(Integer.parseInt(br) / 1000); // in kbps
          }
          catch (NumberFormatException e) {
            mediaFile.setOverallBitRate(0);
          }
        }
        videoDur += mif.getDuration();
      }
      else if (mif.getFileExtension().equalsIgnoreCase("ifo")) {
        ifo = mif;
      }
    }
    mediaFile.setDuration(videoDur); // accumulated, maybe its right

    if (ifo == null) {
      return; // ;(
    }

    // do IFO last
    gatherSubtitleInformation(mediaFile, ifo.getSnapshot());
    // mix in language information
    for (int i = 0; i < getAudioStreamCount(ifo.getSnapshot()); i++) {
      String id = getMediaInfoValue(ifo.getSnapshot(), MediaInfo.StreamKind.Audio, i, "StreamKindPos");

      // look for the corresponding audio stream in the media file
      MediaFileAudioStream audioStream = null;
      for (MediaFileAudioStream stream : mediaFile.getAudioStreams()) {
        if (id.equals(stream.id)) {
          audioStream = stream;
          break;
        }
      }

      if (audioStream == null) {
        // we could not find the corresponding audio stream; the IFO has some more references to audio files where no one is in the VOB..
        continue;
      }

      String language = getMediaInfoValue(ifo.getSnapshot(), MediaInfo.StreamKind.Audio, i, "Language", "Language/String");
      if (language.isEmpty()) {
        if (!mediaFile.isDiscFile()) { // video_ts parsed 'ts' as Tsonga
          // try to parse from filename
          String shortname = mediaFile.getBasename().toLowerCase(Locale.ROOT);
          audioStream.setLanguage(parseLanguageFromString(shortname));
        }
      }
      else {
        audioStream.setLanguage(parseLanguageFromString(language));
      }
    }

    // vob resets wrong duration - take from ifo
    mediaFile.setDuration(ifo.getDuration());
  }

  private static void gatherMediaInformationFromBluRayFile(MediaFile mediaFile, List<MediaInfoFile> mediaInfoFiles) {
    // FIXME: since this method is called with getRelevantFiles(), we need to take them all!

    // find the M2TS/MPLS with longest duration
    MediaInfoFile m2ts = mediaInfoFiles.stream()
        .filter(mediaInfoFile -> mediaInfoFile.getFileExtension().equals("m2ts") || mediaInfoFile.getFileExtension().equals("mpls"))
        .max(Comparator.comparingInt(MediaInfoFile::getDuration))
        .orElse(null);

    if (m2ts == null) {
      LOGGER.debug("Could not find a valid M2TS file");
      return;
    }

    LOGGER.trace("Considering M2TS file: {}", m2ts.getFilename());

    // get base information from the m2ts file
    gatherMediaInformationFromFile(mediaFile, Collections.singletonList(m2ts));

    // get additional information of the clpi file
    MediaInfoFile clpi = mediaInfoFiles.stream()
        .filter(mediaInfoFile -> mediaInfoFile.getFileExtension().equals("clpi"))
        .max(Comparator.comparingInt(MediaInfoFile::getDuration))
        .orElse(null);
    if (clpi != null) {
      if (mediaFile.getDuration() == 0) {
        mediaFile.setDuration(parseDuration(clpi.getSnapshot()));
      }

      // mix in language information (audio)
      for (int i = 0; i < getAudioStreamCount(clpi.getSnapshot()); i++) {
        String id = getMediaInfoValue(clpi.getSnapshot(), MediaInfo.StreamKind.Audio, i, "StreamKindPos");

        // look for the corresponding audio stream in the media file
        MediaFileAudioStream audioStream = null;
        for (MediaFileAudioStream stream : mediaFile.getAudioStreams()) {
          if (id.equals(stream.id)) {
            audioStream = stream;
            break;
          }
        }

        if (audioStream == null) {
          // we could not find the corresponding audio stream; the IFO has some more references to audio files where no one is in the VOB..
          continue;
        }

        String language = getMediaInfoValue(clpi.getSnapshot(), MediaInfo.StreamKind.Audio, i, "Language", "Language/String");
        if (language.isEmpty()) {
          if (!mediaFile.isDiscFile()) { // video_ts parsed 'ts' as Tsonga
            // try to parse from filename
            String shortname = mediaFile.getBasename().toLowerCase(Locale.ROOT);
            audioStream.setLanguage(parseLanguageFromString(shortname));
          }
        }
        else {
          audioStream.setLanguage(parseLanguageFromString(language));
        }
      }

      // mix in language information (subtitle)
      for (int i = 0; i < getSubtitleStreamCount(clpi.getSnapshot()); i++) {
        String id = getMediaInfoValue(clpi.getSnapshot(), MediaInfo.StreamKind.Text, i, "StreamKindPos");

        // look for the corresponding subtitle stream in the media file
        MediaFileSubtitle subtitle = null;
        for (MediaFileSubtitle stream : mediaFile.getSubtitles()) {
          if (id.equals(stream.id)) {
            subtitle = stream;
            break;
          }
        }

        if (subtitle == null) {
          // we could not find the corresponding audio stream; the IFO has some more references to audio files where no one is in the VOB..
          continue;
        }

        String language = getMediaInfoValue(clpi.getSnapshot(), MediaInfo.StreamKind.Text, i, "Language", "Language/String");
        if (language.isEmpty()) {
          if (!mediaFile.isDiscFile()) { // video_ts parsed 'ts' as Tsonga
            // try to parse from filename
            String shortname = mediaFile.getBasename().toLowerCase(Locale.ROOT);
            subtitle.setLanguage(parseLanguageFromString(shortname));
          }
        }
        else {
          subtitle.setLanguage(parseLanguageFromString(language));
        }
      }
    }

    // get additional information of the ssif file
    MediaInfoFile ssif = mediaInfoFiles.stream()
        .filter(mediaInfoFile -> mediaInfoFile.getFileExtension().equals("ssif"))
        .max(Comparator.comparingInt(MediaInfoFile::getDuration))
        .orElse(null);
    if (ssif != null) {
      if (mediaFile.getDuration() == 0) {
        mediaFile.setDuration(parseDuration(ssif.getSnapshot()));
      }

      mediaFile.setVideo3DFormat(parse3DFormat(mediaFile, ssif.getSnapshot()));
    }
  }

  private static void gatherMediaInformationFromHdDvdFile(MediaFile mediaFile, List<MediaInfoFile> mediaInfoFiles) {
    // find the EVO with longest duration
    MediaInfoFile evo = mediaInfoFiles.stream()
        .filter(mediaInfoFile -> mediaInfoFile.getFileExtension().equals("evo"))
        .max(Comparator.comparingInt(MediaInfoFile::getDuration))
        .orElse(null);

    if (evo == null) {
      LOGGER.debug("Could not find a valid EVO file");
      return;
    }

    LOGGER.trace("Considering EVO file: {}", evo.getFilename());
    gatherMediaInformationFromFile(mediaFile, Collections.singletonList(evo));
  }

  /**
   * get the main video file for the given {@link MediaFile}. Handy if the {@link MediaFile} is a disc structure<br />
   * partly taken from detectRelevantDvdFiles, detectRelevantBlurayFiles and detectRelevantHdDvdFiles
   * 
   * @param mediaFile
   *          the {@link MediaFile} to check
   * @return the {@link Path} to the main video file
   */
  public static Path getMainVideoFile(MediaFile mediaFile) {
    // extracted DISC folder - no MFs inside TMM
    if (Files.isDirectory(mediaFile.getFileAsPath())) {
      // looks like a disc structure
      List<MediaInfoFile> mediaInfoFiles = new ArrayList<>();
      for (Path path : Utils.listFilesRecursive(mediaFile.getFileAsPath())) {
        try {
          mediaInfoFiles.add(new MediaInfoFile(path, Files.size(path)));
        }
        catch (Exception e) {
          LOGGER.debug("could not parse filesize of {} - {}", path, e.getMessage());
        }
      }
      mediaInfoFiles = detectRelevantFiles(mediaInfoFiles);

      if (!mediaInfoFiles.isEmpty()) {
        // take the first which is > 200 mb
        MediaInfoFile mediaInfoFile = mediaInfoFiles.stream().filter(file -> file.getFilesize() > 200000000).findFirst().orElse(null);
        if (mediaInfoFile == null) {
          mediaInfoFile = mediaInfoFiles.get(0);
        }
        Path path = Paths.get(mediaInfoFile.getPath(), mediaInfoFile.getFilename());
        if (Files.exists(path)) {
          return path;
        }
      }
    }

    return mediaFile.getFileAsPath();
  }

  /**
   * Try to parse the language out of the filename. This happens (like in Kodi) to chop the filename into different chunks and search in the chunks
   * for possible language tags.<br />
   * To make this work flawless we need to chop out the "main" filename part (movie/episode video filename) and look into the rest. For this we need
   * to pass the basename of the main video file to this method too.<br />
   * This is only usable for audio and subtitle files
   *
   * @param mediaFile
   *          the {@link MediaFile} to work with
   * @param commonPart
   *          the common part of the filename which is shared with the video file
   */
  public static void gatherLanguageInformation(MediaFile mediaFile, String commonPart) {
    if (mediaFile.getType() != MediaFileType.SUBTITLE && mediaFile.getType() != MediaFileType.AUDIO) {
      return;
    }

    String shortname = mediaFile.getBasename();

    shortname = shortname.replace(commonPart, "");

    String language = "";
    String title = "";
    List<Flags> flags = new ArrayList<>();

    // look with the whole term first
    String foundToken = LanguageUtils.findLanguageInString(shortname);
    if (StringUtils.isNotBlank(foundToken)) {
      // found trailing language code - just need to remove it from the title
      language = LanguageUtils.getIso3LanguageFromLocalizedString(foundToken);
      title = shortname.replaceAll("(?i).*" + Pattern.quote(foundToken) + "$", "");
    }
    else {
      // split the shortname into chunks and search from the end to the beginning for the language
      List<String> chunks = ParserUtils.splitByPunctuation(shortname);

      int languageIndex = 0;

      for (int i = chunks.size() - 1; i >= 0; i--) {
        language = LanguageUtils.parseLanguageFromString(chunks.get(i));
        if (StringUtils.isNotBlank(language)) {
          languageIndex = i;
          break;
        }
      }

      if (languageIndex < chunks.size() - 1) {
        // the language index was not the last chunk. Save the part between the language index and the last chunk as title
        title = String.join(" ", chunks.subList(languageIndex + 1, chunks.size()));
      }
    }
    if (title.contains("forced")) {
      flags.add(Flags.FLAG_FORCED);
      title = title.replaceAll("\\p{Punct}*forced", "");
    }
    if (title.contains("sdh")) {
      flags.add(Flags.FLAG_HEARING_IMPAIRED);
      title = title.replaceAll("\\p{Punct}*sdh", "");
    }
    else if (title.contains("cc")) { // basically the same as sdh
      flags.add(Flags.FLAG_HEARING_IMPAIRED);
      title = title.replaceAll("\\p{Punct}*cc", "");
    }

    title = title.strip();

    if (mediaFile.getType() == MediaFileType.SUBTITLE && !mediaFile.getSubtitles().isEmpty()) {
      MediaFileSubtitle sub = mediaFile.getSubtitles().get(0);
      if (StringUtils.isBlank(sub.getLanguage())) {
        sub.setLanguage(language);
      }
      sub.setTitle(title);
      sub.set(flags);
    }
    else if (mediaFile.getType() == MediaFileType.AUDIO && mediaFile.getAudioChannels().isEmpty()) {
      MediaFileAudioStream audio = mediaFile.getAudioStreams().get(0);
      if (StringUtils.isBlank(audio.getLanguage())) {
        audio.setLanguage(language);
      }
      if (StringUtils.isBlank(audio.getTitle())) {
        audio.setTitle(title);
      }
      audio.set(flags);
    }
  }
}<|MERGE_RESOLUTION|>--- conflicted
+++ resolved
@@ -2175,13 +2175,8 @@
       }
 
       // Title of audiostream
-<<<<<<< HEAD
-      String title = getMediaInfo(miSnapshot, MediaInfo.StreamKind.Audio, i, "Title");
+      String title = getMediaInfoValue(miSnapshot, MediaInfo.StreamKind.Audio, i, "Title");
       stream.setTitle(title);
-=======
-      String title = getMediaInfoValue(miSnapshot, MediaInfo.StreamKind.Audio, i, "Title");
-      stream.setAudioTitle(title);
->>>>>>> 39479c69
 
       audioStreams.add(stream);
     }
