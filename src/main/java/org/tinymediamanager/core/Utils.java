--- conflicted
+++ resolved
@@ -77,11 +77,8 @@
 import org.apache.commons.compress.archivers.ArchiveStreamFactory;
 import org.apache.commons.compress.archivers.zip.ZipArchiveEntry;
 import org.apache.commons.io.FileExistsException;
-<<<<<<< HEAD
-=======
 import org.apache.commons.io.FileUtils;
 import org.apache.commons.io.IOUtils;
->>>>>>> 75a1a3af
 import org.apache.commons.lang3.LocaleUtils;
 import org.apache.commons.lang3.StringUtils;
 import org.apache.commons.lang3.builder.ReflectionToStringBuilder;
@@ -1701,7 +1698,7 @@
 
   /**
    * unpack the given brotli archive ({code .tar.br}) to the given path
-   * 
+   *
    * @param archive
    *          the brotli archive
    * @param targetPath
