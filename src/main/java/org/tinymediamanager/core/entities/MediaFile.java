--- conflicted
+++ resolved
@@ -701,26 +701,30 @@
 
   /**
    * instantiates and gets new mediainfo object.
-   * 
-   * @return MediaInfo object
-   */
-  private MediaInfo getMediaInfo() {
+   */
+  private void getMediaInfo() {
     if (mediaInfo == null) {
       mediaInfo = new MediaInfo();
 
       try {
         if (!mediaInfo.open(this.getFileAsPath())) {
           LOGGER.error("Mediainfo could not open file: " + getFileAsPath());
-        }
-      }
+
+          // clear references
+          closeMediaInfo();
+        }
+        else {
+          miSnapshot = mediaInfo.snapshot();
+        }
+      }
+      // sometimes also an error is thrown
       catch (Exception | Error e) {
         LOGGER.error("Mediainfo could not open file: " + getFileAsPath() + "; " + e.getMessage());
-      }
-      // sometimes also an error is thrown
-
-      miSnapshot = mediaInfo.snapshot();
-    }
-    return mediaInfo;
+
+        // clear references
+        closeMediaInfo();
+      }
+    }
   }
 
   /**
@@ -750,29 +754,21 @@
     if (miSnapshot == null) {
       getMediaInfo(); // load snapshot
     }
-    for (String key : keys) {
-      List<Map<String, String>> stream = miSnapshot.get(streamKind);
-      if (stream != null) {
-        LinkedHashMap<String, String> info = (LinkedHashMap<String, String>) stream.get(streamNumber);
-        if (info != null) {
-          String value = info.get(key);
-          // System.out.println(" " + streamKind + " " + key + " = " + value);
-          if (value != null && value.length() > 0) {
-            return value;
-          }
-        }
-      }
-    }
-
-    // fallback to the "old" logic
-    // not needed anylonger, since we fixed the streamCount() in MI
-    // for (String key : keys) {
-    // String value = mediaInfo.get(streamKind, streamNumber, key);
-    // System.out.println("OLD " + streamKind + " " + key + " = " + value);
-    // if (value.length() > 0) {
-    // return value;
-    // }
-    // }
+    if (miSnapshot != null) {
+      for (String key : keys) {
+        List<Map<String, String>> stream = miSnapshot.get(streamKind);
+        if (stream != null) {
+          LinkedHashMap<String, String> info = (LinkedHashMap<String, String>) stream.get(streamNumber);
+          if (info != null) {
+            String value = info.get(key);
+            // System.out.println(" " + streamKind + " " + key + " = " + value);
+            if (value != null && value.length() > 0) {
+              return value;
+            }
+          }
+        }
+      }
+    }
 
     return "";
   }
@@ -1228,11 +1224,7 @@
       gatherSubtitleInformation();
     }
 
-<<<<<<< HEAD
-    mediaInfo = getMediaInfo();
-=======
     // file size and last modified
->>>>>>> 014bd7de
     try {
       setFilesize(Files.size(file));
       BasicFileAttributes attrs = Files.readAttributes(file, BasicFileAttributes.class);
@@ -1287,6 +1279,11 @@
         scanType = getMediaInfo(StreamKind.Video, 0, "ScanType");
         width = getMediaInfo(StreamKind.Video, 0, "Width");
         videoCodec = getMediaInfo(StreamKind.Video, 0, "CodecID/Hint", "Format");
+
+        // fix for Microsoft VC-1
+        if (StringUtils.containsIgnoreCase(videoCodec, "Microsoft")) {
+          videoCodec = getMediaInfo(StreamKind.Video, 0, "Format");
+        }
 
         // get audio streams
         // int streams = getMediaInfo().streamCount(StreamKind.Audio);
@@ -1580,13 +1577,8 @@
     String extension = FilenameUtils.getExtension(filename).toLowerCase();
 
     // check unsupported extensions
-<<<<<<< HEAD
-    if ("iso".equals(extension) || "bin".equals(extension) || "dat".equals(extension) || "iso".equals(extension) || "img".equals(extension)
-        || "nrg".equals(extension) || "disc".equals(extension)) {
-=======
     if ("iso".equals(extension) || "bin".equals(extension) || "dat".equals(extension) || "img".equals(extension) || "nrg".equals(extension)
         || "disc".equals(extension)) {
->>>>>>> 014bd7de
       return false;
     }
 
