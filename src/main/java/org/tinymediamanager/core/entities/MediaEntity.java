/*
 * Copyright 2012 - 2022 Manuel Laggner
 *
 * Licensed under the Apache License, Version 2.0 (the "License");
 * you may not use this file except in compliance with the License.
 * You may obtain a copy of the License at
 *
 *     http://www.apache.org/licenses/LICENSE-2.0
 *
 * Unless required by applicable law or agreed to in writing, software
 * distributed under the License is distributed on an "AS IS" BASIS,
 * WITHOUT WARRANTIES OR CONDITIONS OF ANY KIND, either express or implied.
 * See the License for the specific language governing permissions and
 * limitations under the License.
 */
package org.tinymediamanager.core.entities;

import static org.tinymediamanager.core.Constants.BANNER;
import static org.tinymediamanager.core.Constants.CHARACTERART;
import static org.tinymediamanager.core.Constants.CLEARART;
import static org.tinymediamanager.core.Constants.CLEARLOGO;
import static org.tinymediamanager.core.Constants.DATA_SOURCE;
import static org.tinymediamanager.core.Constants.DATE_ADDED;
import static org.tinymediamanager.core.Constants.DATE_ADDED_AS_STRING;
import static org.tinymediamanager.core.Constants.DISC;
import static org.tinymediamanager.core.Constants.FANART;
import static org.tinymediamanager.core.Constants.HAS_IMAGES;
import static org.tinymediamanager.core.Constants.KEYART;
import static org.tinymediamanager.core.Constants.LOCKED;
import static org.tinymediamanager.core.Constants.LOGO;
import static org.tinymediamanager.core.Constants.MEDIA_FILES;
import static org.tinymediamanager.core.Constants.MEDIA_INFORMATION;
import static org.tinymediamanager.core.Constants.NEWLY_ADDED;
import static org.tinymediamanager.core.Constants.ORIGINAL_FILENAME;
import static org.tinymediamanager.core.Constants.ORIGINAL_TITLE;
import static org.tinymediamanager.core.Constants.PATH;
import static org.tinymediamanager.core.Constants.PLOT;
import static org.tinymediamanager.core.Constants.POSTER;
import static org.tinymediamanager.core.Constants.PRODUCTION_COMPANY;
import static org.tinymediamanager.core.Constants.RATING;
import static org.tinymediamanager.core.Constants.SCRAPED;
import static org.tinymediamanager.core.Constants.TAGS;
import static org.tinymediamanager.core.Constants.TAGS_AS_STRING;
import static org.tinymediamanager.core.Constants.THUMB;
import static org.tinymediamanager.core.Constants.TITLE;
import static org.tinymediamanager.core.Constants.YEAR;

import java.awt.Dimension;
import java.io.IOException;
import java.nio.file.Files;
import java.nio.file.Path;
import java.nio.file.Paths;
import java.util.ArrayList;
import java.util.Collection;
import java.util.Collections;
import java.util.Comparator;
import java.util.Date;
import java.util.EnumMap;
import java.util.LinkedHashSet;
import java.util.List;
import java.util.Locale;
import java.util.Map;
import java.util.Map.Entry;
import java.util.Set;
import java.util.UUID;
import java.util.concurrent.ConcurrentHashMap;
import java.util.concurrent.CopyOnWriteArrayList;
import java.util.concurrent.locks.ReadWriteLock;
import java.util.concurrent.locks.ReentrantReadWriteLock;
import java.util.stream.Collectors;

import org.apache.commons.lang3.StringUtils;
import org.slf4j.Logger;
import org.slf4j.LoggerFactory;
import org.tinymediamanager.core.AbstractModelObject;
import org.tinymediamanager.core.Constants;
import org.tinymediamanager.core.ImageCache;
import org.tinymediamanager.core.MediaFileType;
import org.tinymediamanager.core.Settings;
import org.tinymediamanager.core.TmmDateFormat;
import org.tinymediamanager.core.Utils;
import org.tinymediamanager.core.tasks.ImageCacheTask;
import org.tinymediamanager.core.threading.TmmTaskManager;
import org.tinymediamanager.scraper.MediaMetadata;
import org.tinymediamanager.scraper.entities.MediaArtwork.MediaArtworkType;
import org.tinymediamanager.scraper.util.ListUtils;
import org.tinymediamanager.scraper.util.MediaIdUtil;
import org.tinymediamanager.scraper.util.ParserUtils;

import com.fasterxml.jackson.annotation.JsonProperty;
import com.fasterxml.jackson.annotation.JsonSetter;

/**
 * The Class MediaEntity. The base class for all entities
 * 
 * @author Manuel Laggner
 */
public abstract class MediaEntity extends AbstractModelObject {
  private static final Logger          LOGGER             = LoggerFactory.getLogger(MediaEntity.class);

  /** The id for the database. */
  protected UUID                       dbId               = UUID.randomUUID();

  @JsonProperty
  protected boolean                    locked             = false;

  @JsonProperty
  protected String                     dataSource         = "";

  /** The ids to store the ID from several metadataproviders. */
  @JsonProperty
  protected Map<String, Object>        ids                = new ConcurrentHashMap<>(0);

  @JsonProperty
  protected String                     title              = "";
  @JsonProperty
  protected String                     originalTitle      = "";
  @JsonProperty
  protected int                        year               = 0;
  @JsonProperty
  protected String                     plot               = "";
  @JsonProperty
  protected String                     path               = "";
  @JsonProperty
  protected Date                       dateAdded          = new Date();
  @JsonProperty
  protected String                     productionCompany  = "";
  @JsonProperty
  protected boolean                    scraped            = false;
  @JsonProperty
  protected String                     note               = "";

  @JsonProperty
  protected Map<String, MediaRating>   ratings            = new ConcurrentHashMap<>(0);
  @JsonProperty
  private final List<MediaFile>        mediaFiles         = new ArrayList<>();
  @JsonProperty
  protected final List<String>         tags               = new CopyOnWriteArrayList<>();
  @JsonProperty
  protected Map<MediaFileType, String> artworkUrlMap      = new EnumMap<>(MediaFileType.class);

  @JsonProperty
  protected String                     originalFilename   = "";
  @JsonProperty
  protected String                     lastScraperId      = "";
  @JsonProperty
  protected String                     lastScrapeLanguage = "";

  protected boolean                    newlyAdded         = false;
  protected boolean                    duplicate          = false;
  protected final ReadWriteLock        readWriteLock      = new ReentrantReadWriteLock();

  /**
   * get the main file for this entity
   * 
   * @return the main file
   */
  public abstract MediaFile getMainFile();

  /**
   * get the release date for this entity
   * 
   * @return the release/first aired date
   */
  public abstract Date getReleaseDate();

  /**
   * Overwrites all null/empty elements with "other" value (but might be empty also)<br>
   * For lists, check with 'contains' and add.<br>
   * Do NOT merge path, dateAdded, scraped, mediaFiles and other crucial properties!
   * 
   * @param other
   *          the media entity to merge in
   */
  public void merge(MediaEntity other) {
    merge(other, false);
  }

  /**
   * Overwrites all elements with "other" value<br>
   * Do NOT merge path, dateAdded, scraped, mediaFiles and other crucial properties!
   *
   * @param other
   *          the media entity to merge in
   */
  public void forceMerge(MediaEntity other) {
    merge(other, true);
  }

  protected void merge(MediaEntity other, boolean force) {
    if (locked || other == null) {
      return;
    }

    setTitle(StringUtils.isBlank(title) || force ? other.title : title);
    setOriginalTitle(StringUtils.isBlank(originalTitle) || force ? other.originalTitle : originalTitle);
    setYear(year == 0 || force ? other.year : year);
    setPlot(StringUtils.isBlank(plot) || force ? other.plot : plot);
    setProductionCompany(StringUtils.isBlank(productionCompany) || force ? other.productionCompany : productionCompany);
    setOriginalFilename(StringUtils.isBlank(originalFilename) || force ? other.originalFilename : originalFilename);
    setLastScraperId(StringUtils.isBlank(lastScraperId) || force ? other.lastScraperId : lastScraperId);
    setLastScrapeLanguage(StringUtils.isBlank(lastScrapeLanguage) || force ? other.lastScrapeLanguage : lastScrapeLanguage);

    // when force is set, clear the lists/maps and add all other values
    if (force) {
      ids.clear();
      ratings.clear();
      tags.clear();

      artworkUrlMap.clear();
    }

    setRatings(other.ratings);
    setTags(other.tags);

    for (String key : other.getIds().keySet()) {
      if (!ids.containsKey(key)) {
        ids.put(key, other.getId(key));
      }
    }
    for (MediaFileType key : other.getArtworkUrls().keySet()) {
      if (!artworkUrlMap.containsKey(key)) {
        artworkUrlMap.put(key, other.getArtworkUrl(key));
      }
    }

    setNote(StringUtils.isBlank(note) || force ? other.note : note);
  }

  /**
   * Initialize after loading from database.
   */
  public void initializeAfterLoading() {
    sortMediaFiles();

    // remove empty tag, null values and case insensitive duplicates
    Utils.removeEmptyStringsFromList(tags);
    Utils.removeDuplicateStringFromCollectionIgnoreCase(tags);
  }

  protected void sortMediaFiles() {
    Comparator<MediaFile> mediaFileComparator = getMediaFileComparator();
    if (mediaFileComparator != null) {
      mediaFiles.sort(mediaFileComparator);
    }
    else {
      Collections.sort(mediaFiles);
    }
  }

  /**
   * get the INTERNAL ID of this object. Do not confuse it with the IDs from the metadata provider!
   * 
   * @return internal id
   */
  public UUID getDbId() {
    return dbId;
  }

  public void setDbId(UUID id) {
    this.dbId = id;
  }

  /**
   * checks whether this {@link MediaEntity} is locked or not
   * 
   * @return true/false
   */
  public boolean isLocked() {
    return locked;
  }

  /**
   * set the locked status for this {@link MediaEntity}
   * 
   * @param newValue
   *          the locked status
   */
  public void setLocked(boolean newValue) {
    boolean oldValue = this.locked;
    this.locked = newValue;
    firePropertyChange(LOCKED, oldValue, newValue);
  }

  /**
   * Gets the data source.
   *
   * @return the data source
   */
  public String getDataSource() {
    return dataSource;
  }

  /**
   * Sets the data source.
   *
   * @param newValue
   *          the new data source
   */
  public void setDataSource(String newValue) {
    String oldValue = this.dataSource;
    this.dataSource = newValue;
    firePropertyChange(DATA_SOURCE, oldValue, newValue);
  }

  /**
   * get all ID for this object. These are the IDs from the various scraper
   * 
   * @return a map of all IDs
   */
  public Map<String, Object> getIds() {
    return Collections.unmodifiableMap(ids);
  }

  /**
   * get the title of this entity
   * 
   * @return the title or an empty string
   */
  public String getTitle() {
    return title;
  }

  /**
   * get the original title of this entity
   * 
   * @return the original title or an empty string
   */
  public String getOriginalTitle() {
    return originalTitle;
  }

  /**
   * get the plot of this entity
   * 
   * @return the plot or an empty string
   */
  public String getPlot() {
    return plot;
  }

  /**
   * needed as getter<br>
   * better use {@link #getPathNIO()}<br>
   * 
   * @return
   */
  public String getPath() {
    return this.path;
  }

  public String getOriginalFilename() {
    return this.originalFilename;
  }

  /**
   * @return filesystem path or NULL
   */
  public Path getPathNIO() {
    if (StringUtils.isBlank(path)) {
      return null;
    }
    return Paths.get(path).toAbsolutePath();
  }

  /**
   * get the parent relative to the data source as string
   *
   * @return a string which represents the parent relative to the data source
   */
  public String getParent() {
    Path pathNIO = getPathNIO();
    if (pathNIO == null) {
      return "";
    }

    Path parent = Paths.get(this.dataSource).toAbsolutePath().relativize(pathNIO.getParent());

    return parent.toString();
  }

  /**
   * Gets the dimension of the (first) artwork of the given type
   * 
   * @param type
   *          the artwork type
   * @return the dimension of the artwork or a zero dimension if no artwork has been found
   */
  public Dimension getArtworkDimension(MediaFileType type) {
    List<MediaFile> artworks = getMediaFiles(type);
    if (!artworks.isEmpty()) {
      MediaFile mediaFile = artworks.get(0);
      return new Dimension(mediaFile.getVideoWidth(), mediaFile.getVideoHeight());
    }
    return new Dimension(0, 0);
  }

  /**
   * Gets the file name of the (first) artwork of the given type
   * 
   * @param type
   *          the artwork type
   * @return the file name of the artwork or an empty string if nothing has been found
   */
  public String getArtworkFilename(MediaFileType type) {
    List<MediaFile> artworks = getMediaFiles(type);
    if (!artworks.isEmpty()) {
      return artworks.get(0).getFile().toString();
    }
    return "";
  }

  public Map<String, MediaRating> getRatings() {
    return ratings;
  }

  public MediaRating getRating(String id) {
    return ratings.getOrDefault(id, MediaMetadata.EMPTY_RATING);
  }

  /**
   * get the "main" rating
   * 
   * @return the main (preferred) rating
   */
  public abstract MediaRating getRating();

  public MediaRating getUserRating() {
    MediaRating mediaRating = ratings.get(MediaRating.USER);

    if (mediaRating == null) {
      mediaRating = MediaMetadata.EMPTY_RATING;
    }

    return mediaRating;

  }

  public int getYear() {
    return year;
  }

  /**
   * 1980s, 1990s, 2000s, 2010s, ...
   * 
   * @return
   */
  public String getDecadeShort() {
    String decade = "";
    if (year > 0) {
      int len = String.valueOf(year).length();
      String pre = String.valueOf(year).substring(0, len - 1);
      decade = pre + "0s";
    }
    return decade;
  }

  /**
   * 1980-1989, 1990-1999, 2000-2009, ...
   * 
   * @return
   */
  public String getDecadeLong() {
    String decade = "";
    if (year > 0) {
      int len = String.valueOf(year).length();
      String pre = String.valueOf(year).substring(0, len - 1);
      decade = pre + "0-" + pre + "9";
    }
    return decade;
  }

  public void setIds(Map<String, Object> ids) {
    for (Entry<String, Object> entry : ids.entrySet()) {
      if (StringUtils.isNotBlank(entry.getKey()) && entry.getValue() != null) {
        setId(entry.getKey(), entry.getValue());
      }
    }
  }

  public void setTitle(String newValue) {
    String oldValue = title;
    title = newValue == null ? "" : newValue.trim();
    firePropertyChange(TITLE, oldValue, newValue);
  }

  public void setOriginalTitle(String newValue) {
    String oldValue = originalTitle;
    originalTitle = newValue == null ? "" : newValue.trim();
    firePropertyChange(ORIGINAL_TITLE, oldValue, newValue);
  }

  public void setPlot(String newValue) {
    String oldValue = plot;
    plot = newValue == null ? "" : newValue.trim();
    firePropertyChange(PLOT, oldValue, newValue);
  }

  public void setPath(String newValue) {
    String oldValue = path;
    path = newValue;
    firePropertyChange(PATH, oldValue, newValue);
  }

  public void setOriginalFilename(String newValue) {
    String oldValue = originalFilename;
    originalFilename = newValue;
    firePropertyChange(ORIGINAL_FILENAME, oldValue, newValue);
  }

  public void removeRating(String id) {
    MediaRating removedMediaRating = ratings.remove(id);
    if (removedMediaRating != null) {
      firePropertyChange(RATING, null, ratings);
    }
  }

  public void clearRatings() {
    ratings.clear();
    firePropertyChange(RATING, null, ratings);
  }

  public void setRatings(Map<String, MediaRating> newRatings) {
    // preserve the user rating here
    MediaRating userMediaRating = ratings.get(MediaRating.USER);

    ratings.clear();
    for (Entry<String, MediaRating> entry : newRatings.entrySet()) {
      if (entry.getValue() != MediaMetadata.EMPTY_RATING && entry.getValue().getRating() >= 0) {
        setRating(entry.getValue());
      }
    }

    if (userMediaRating != null && !newRatings.containsKey(MediaRating.USER)) {
      setRating(userMediaRating);
    }
  }

  public void setRating(MediaRating mediaRating) {
    if (mediaRating != null && StringUtils.isNotBlank(mediaRating.getId()) && mediaRating.getRating() >= 0) {
      ratings.put(mediaRating.getId(), mediaRating);
      firePropertyChange(RATING, null, mediaRating);
    }
  }

  public void setYear(int newValue) {
    int oldValue = year;
    year = newValue;
    firePropertyChange(YEAR, oldValue, newValue);
  }

  public void setArtworkUrl(String url, MediaFileType type) {
    String oldValue = getArtworkUrl(type);

    switch (type) {
      case POSTER:
      case FANART:
      case BANNER:
      case THUMB:
      case CLEARART:
      case DISC:
      case LOGO:
      case CLEARLOGO:
      case CHARACTERART:
      case KEYART:
        if (StringUtils.isBlank(url)) {
          artworkUrlMap.remove(type);
        }
        else {
          artworkUrlMap.put(type, url);
        }
        break;

      default:
        return;
    }

    firePropertyChange(type.name().toLowerCase(Locale.ROOT) + "Url", oldValue, url);
  }

  /**
   * get the artwork url for the desired type
   * 
   * @param type
   *          the artwork type
   * @return the url to the artwork type or an empty string
   */
  public String getArtworkUrl(MediaFileType type) {
    String url = artworkUrlMap.get(type);
    return url == null ? "" : url;
  }

  /**
   * removed the artwork url for the desired type
   * 
   * @param type
   *          the artwork type
   */
  public void removeArtworkUrl(MediaFileType type) {
    artworkUrlMap.remove(type);
  }

  /**
   * get all artwork urls
   * 
   * @return a map containing all urls
   */
  public Map<MediaFileType, String> getArtworkUrls() {
    return artworkUrlMap;
  }

  public void setArtwork(Path file, MediaFileType type) {
    List<MediaFile> images = getMediaFiles(type);
    MediaFile mediaFile;
    if (!images.isEmpty()) {
      mediaFile = images.get(0);
      mediaFile.setFile(file);
      mediaFile.gatherMediaInformation(true);
    }
    else {
      mediaFile = new MediaFile(file, type);
      mediaFile.gatherMediaInformation();
      addToMediaFiles(mediaFile);
    }

    firePropertyChange(MEDIA_INFORMATION, false, true);
  }

  /**
   * Get a map of all primary artworks. If there are multiple media files for one artwork type, only the first is returned in the map
   * 
   * @return a map of all found artworks
   */
  public Map<MediaFileType, MediaFile> getArtworkMap() {
    Map<MediaFileType, MediaFile> artworkMap = new EnumMap<>(MediaFileType.class);
    List<MediaFile> mfs = getMediaFiles();
    for (MediaFile mf : mfs) {
      if (!mf.isGraphic()) {
        continue;
      }
      if (!artworkMap.containsKey(mf.getType())) {
        artworkMap.put(mf.getType(), mf);
      }
    }
    return artworkMap;
  }

  public Date getDateAdded() {
    return dateAdded;
  }

  public Date getDateAddedForUi() {
    Date date = null;

    switch (Settings.getInstance().getDateField()) {
      case FILE_CREATION_DATE:
        MediaFile mainMediaFile = getMainFile();
        if (mainMediaFile != null) {
          date = mainMediaFile.getDateCreated();
        }
        break;

      case FILE_LAST_MODIFIED_DATE:
        mainMediaFile = getMainFile();
        if (mainMediaFile != null) {
          date = mainMediaFile.getDateLastModified();
        }
        break;

      case RELEASE_DATE:
        date = getReleaseDate();
        break;

      default:
        date = dateAdded;
        break;

    }

    // sanity check - must not be null - fall back to date added otherwise
    if (date == null) {
      date = dateAdded;
    }

    return date;
  }

  public String getDateAddedAsString() {
    Date date = getDateAddedForUi();
    if (date == null) {
      return "";
    }

    return TmmDateFormat.MEDIUM_DATE_SHORT_TIME_FORMAT.format(dateAdded);
  }

  public void setDateAdded(Date newValue) {
    Date oldValue = this.dateAdded;
    this.dateAdded = newValue;
    firePropertyChange(DATE_ADDED, oldValue, newValue);
    firePropertyChange(DATE_ADDED_AS_STRING, oldValue, newValue);
  }

  public String getProductionCompany() {
    return productionCompany;
  }

  /**
   * Gets the productionCompany as array.
   *
   * @return the productionCompany as array.
   */
  public List<String> getProductionCompanyAsArray() {
    return ParserUtils.split(productionCompany);
  }

  public void setProductionCompany(String newValue) {
    String oldValue = this.productionCompany;
    this.productionCompany = newValue;

    firePropertyChange(PRODUCTION_COMPANY, oldValue, newValue);
  }

  protected void setScraped(boolean newValue) {
    this.scraped = newValue;
    firePropertyChange(SCRAPED, false, newValue);
  }

  public boolean isScraped() {
    return scraped;
  }

  public void setNote(String newValue) {
    String oldValue = this.note;
    this.note = newValue;
    firePropertyChange("note", oldValue, newValue);
  }

  public String getNote() {
    return this.note;
  }

  public String getLastScraperId() {
    return lastScraperId;
  }

  public void setLastScraperId(String newValue) {
    String oldValue = lastScraperId;
    lastScraperId = newValue;
    firePropertyChange("lastScraperId", oldValue, newValue);
  }

  public String getLastScrapeLanguage() {
    return lastScrapeLanguage;
  }

  public void setLastScrapeLanguage(String newValue) {
    String oldValue = lastScrapeLanguage;
    lastScrapeLanguage = newValue;
    firePropertyChange("lastScrapeLanguage", oldValue, newValue);
  }

  public void setDuplicate() {
    this.duplicate = true;
  }

  public void clearDuplicate() {
    this.duplicate = false;
  }

  public boolean isDuplicate() {
    return this.duplicate;
  }

  /**
   * set the given ID; if the value is zero/"" or null, the key is removed from the existing keys
   *
   * @param key
   *          the ID-key
   * @param value
   *          the ID-value
   */
  public void setId(String key, Object value) {
    // remove ID, if empty/0/null
    // if we only skipped it, the existing entry will stay although someone changed it to empty.
    String v = String.valueOf(value);
    if ("".equals(v) || "0".equals(v) || "null".equals(v)) {
      ids.remove(key);
    }
    else {
      // if the given ID is an imdb id but is not valid, then do not add
      if (Constants.IMDB.equals(key) && !MediaIdUtil.isValidImdbId(v)) {
        return;
      }

      ids.put(key, value);
    }
    firePropertyChange(key, null, value);

    // fire special events for our well known IDs
    if (Constants.TMDB.equals(key) || Constants.IMDB.equals(key) || Constants.TVDB.equals(key) || Constants.TRAKT.equals(key)) {
      firePropertyChange(key + "Id", null, value);
    }
  }

  /**
   * remove the given ID
   * 
   * @param key
   *          the ID-key
   */
  public void removeId(String key) {
    Object obj = ids.remove(key);
    if (obj != null) {
      firePropertyChange(key, obj, null);
    }
  }

  /**
   * remove all IDs
<<<<<<< HEAD
   *
=======
>>>>>>> e30ec4d6
   */
  public void removeAllIds() {
    new ArrayList<>(ids.keySet()).forEach(this::removeId);
  }

  /**
   * get the given id
   *
   * @param key
   *          the ID-key
   * @return
   */
  public Object getId(String key) {
    return ids.get(key);
  }

  /**
   * any ID as String or empty
   * 
   * @return the ID-value as String or an empty string
   */
  public String getIdAsString(String key) {
    return MediaIdUtil.getIdAsString(ids, key);
  }

  /**
   * any ID as int or 0
   * 
   * @return the ID-value as int or an empty string
   */
  public int getIdAsInt(String key) {
    return MediaIdUtil.getIdAsInt(ids, key);
  }

  public void addToMediaFiles(MediaFile mediaFile) {
    if (mediaFile == null) {
      return;
    }

    boolean changed = false;

    try {
      readWriteLock.writeLock().lock();
      // only store the MF if it is not in the list or if the type has been changed
      if (mediaFiles.contains(mediaFile)) {
        int i = mediaFiles.indexOf(mediaFile);
        if (i >= 0) {
          MediaFile oldMf = mediaFiles.get(i);
          if (oldMf.getType() != mediaFile.getType()) {
            mediaFiles.remove(i);
          }
        }
      }
      if (!mediaFiles.contains(mediaFile)) {
        mediaFiles.add(mediaFile);
        sortMediaFiles();
        changed = true;
      }
    }
    finally {
      readWriteLock.writeLock().unlock();
    }

    if (changed) {
      firePropertyChange(MEDIA_FILES, null, mediaFiles);
      fireAddedEventForMediaFile(mediaFile);
    }
  }

  public void addToMediaFiles(List<MediaFile> mediaFiles) {
    for (MediaFile mediaFile : ListUtils.nullSafe(mediaFiles)) {
      addToMediaFiles(mediaFile);
    }
  }

  protected void fireAddedEventForMediaFile(MediaFile mediaFile) {
    if (mediaFile == null) {
      return;
    }

    switch (mediaFile.getType()) {
      case FANART:
        firePropertyChange(FANART, null, mediaFile.getPath());
        firePropertyChange(HAS_IMAGES, false, true);
        break;

      case POSTER:
        firePropertyChange(POSTER, null, mediaFile.getPath());
        firePropertyChange(HAS_IMAGES, false, true);
        break;

      case BANNER:
        firePropertyChange(BANNER, null, mediaFile.getPath());
        firePropertyChange(HAS_IMAGES, false, true);
        break;

      case THUMB:
        firePropertyChange(THUMB, null, mediaFile.getPath());
        firePropertyChange(HAS_IMAGES, false, true);
        break;

      case CLEARART:
        firePropertyChange(CLEARART, null, mediaFile.getPath());
        firePropertyChange(HAS_IMAGES, false, true);
        break;

      case DISC:
        firePropertyChange(DISC, null, mediaFile.getPath());
        firePropertyChange(HAS_IMAGES, false, true);
        break;

      case LOGO:
        firePropertyChange(LOGO, null, mediaFile.getPath());
        firePropertyChange(HAS_IMAGES, false, true);
        break;

      case CLEARLOGO:
        firePropertyChange(CLEARLOGO, null, mediaFile.getPath());
        firePropertyChange(HAS_IMAGES, false, true);
        break;

      case CHARACTERART:
        firePropertyChange(CHARACTERART, null, mediaFile.getPath());
        firePropertyChange(HAS_IMAGES, false, true);
        break;

      case KEYART:
        firePropertyChange(KEYART, null, mediaFile.getPath());
        firePropertyChange(HAS_IMAGES, false, true);
        break;

      default:
        break;
    }
  }

  protected void fireRemoveEventForMediaFile(MediaFile mediaFile) {
    if (mediaFile == null) {
      return;
    }

    switch (mediaFile.getType()) {
      case FANART:
        firePropertyChange(FANART, null, "");
        firePropertyChange(HAS_IMAGES, true, false);
        break;

      case POSTER:
        firePropertyChange(POSTER, null, "");
        firePropertyChange(HAS_IMAGES, true, false);
        break;

      case BANNER:
        firePropertyChange(BANNER, null, "");
        firePropertyChange(HAS_IMAGES, true, false);
        break;

      case THUMB:
        firePropertyChange(THUMB, null, "");
        firePropertyChange(HAS_IMAGES, true, false);
        break;

      case CLEARART:
        firePropertyChange(CLEARART, null, "");
        firePropertyChange(HAS_IMAGES, false, true);
        break;

      case DISC:
        firePropertyChange(DISC, null, "");
        firePropertyChange(HAS_IMAGES, false, true);
        break;

      case LOGO:
        firePropertyChange(LOGO, null, "");
        firePropertyChange(HAS_IMAGES, false, true);
        break;

      case CLEARLOGO:
        firePropertyChange(CLEARLOGO, null, "");
        firePropertyChange(HAS_IMAGES, false, true);
        break;

      case CHARACTERART:
        firePropertyChange(CHARACTERART, null, "");
        firePropertyChange(HAS_IMAGES, false, true);
        break;

      case KEYART:
        firePropertyChange(KEYART, null, "");
        firePropertyChange(HAS_IMAGES, false, true);
        break;

      default:
        break;
    }
  }

  public List<MediaFile> getMediaFiles() {
    List<MediaFile> mf = new ArrayList<>();

    try {
      readWriteLock.readLock().lock();
      mf.addAll(mediaFiles);
    }
    finally {
      readWriteLock.readLock().unlock();
    }
    return mf;
  }

  public boolean hasMediaFiles() {
    return !mediaFiles.isEmpty();
  }

  /**
   * gets all MediaFiles from specific type<br>
   * <b>Can be one or multiple types!</b>
   * 
   * @param types
   *          1-N types
   * @return list of MF (may be empty, but never null)
   */
  public List<MediaFile> getMediaFiles(MediaFileType... types) {
    List<MediaFile> mf = new ArrayList<>();

    try {
      readWriteLock.readLock().lock();
      for (MediaFile mediaFile : mediaFiles) {
        boolean match = false;
        for (MediaFileType type : types) {
          if (mediaFile.getType().equals(type)) {
            match = true;
          }
        }
        if (match) {
          mf.add(mediaFile);
        }
      }
      return mf;
    }
    finally {
      readWriteLock.readLock().unlock();
    }
  }

  /**
   * gets the BIGGEST MediaFile of type(s)<br>
   * useful for getting the right MF for displaying mediaInformation
   * 
   * @return biggest MF
   */
  public MediaFile getBiggestMediaFile(MediaFileType... types) {
    MediaFile mf = null;

    try {
      readWriteLock.readLock().lock();
      for (MediaFile mediaFile : mediaFiles) {
        for (MediaFileType type : types) {
          if (mediaFile.getType().equals(type)) {
            if (mf == null || mediaFile.getFilesize() >= mf.getFilesize()) {
              mf = mediaFile;
            }
          }
        }
      }
      return mf;
    }
    finally {
      readWriteLock.readLock().unlock();
    }
  }

  public long getTotalFilesize() {
    try {
      readWriteLock.readLock().lock();
      return mediaFiles.stream().mapToLong(MediaFile::getFilesize).sum();
    }
    finally {
      readWriteLock.readLock().unlock();
    }
  }

  /**
   * From all MediaFiles of specified type, get the newest one (according to MI filedate)
   * 
   * @param types
   *          the MediaFileTypes to get the MediaFile for
   * @return NULL or MF
   */
  public MediaFile getNewestMediaFilesOfType(MediaFileType... types) {
    MediaFile mf = null;

    try {
      readWriteLock.readLock().lock();
      for (MediaFile mediaFile : mediaFiles) {
        for (MediaFileType type : types) {
          if (mediaFile.getType().equals(type)) {
            if (mf == null || mediaFile.getFiledate() >= mf.getFiledate()) {
              // get the latter one
              mf = new MediaFile(mediaFile);
            }
          }
        }
      }
      return mf;
    }
    finally {
      readWriteLock.readLock().unlock();
    }
  }

  /**
   * gets all MediaFiles EXCEPT from specific type<br>
   * <b>Can be one or multiple types!</b>
   * 
   * @param types
   *          1-N types
   * @return list of MF (may be empty, but never null)
   */
  public List<MediaFile> getMediaFilesExceptType(MediaFileType... types) {
    List<MediaFile> mf = new ArrayList<>();

    try {
      readWriteLock.readLock().lock();
      for (MediaFile mediaFile : mediaFiles) {
        boolean match = false;
        for (MediaFileType type : types) {
          if (mediaFile.getType().equals(type)) {
            match = true;
          }
        }
        if (!match) {
          mf.add(mediaFile);
        }
      }
      return mf;
    }
    finally {
      readWriteLock.readLock().unlock();
    }
  }

  public void removeAllMediaFiles() {
    List<MediaFile> changedMediafiles = new ArrayList<>(mediaFiles);

    try {
      readWriteLock.writeLock().lock();
      for (int i = mediaFiles.size() - 1; i >= 0; i--) {
        mediaFiles.remove(i);
      }
    }
    finally {
      readWriteLock.writeLock().unlock();
    }

    for (MediaFile mediaFile : changedMediafiles) {
      fireRemoveEventForMediaFile(mediaFile);
    }
  }

  public void removeFromMediaFiles(MediaFile mediaFile) {
    boolean changed = false;

    try {
      readWriteLock.writeLock().lock();
      changed = mediaFiles.remove(mediaFile);
    }
    finally {
      readWriteLock.writeLock().unlock();
    }

    if (changed) {
      firePropertyChange(MEDIA_FILES, null, mediaFiles);
      fireRemoveEventForMediaFile(mediaFile);
    }
  }

  public void removeAllMediaFilesExceptType(MediaFileType type) {
    List<MediaFile> changedMediafiles = new ArrayList<>();

    try {
      readWriteLock.writeLock().lock();
      for (int i = mediaFiles.size() - 1; i >= 0; i--) {
        MediaFile mediaFile = mediaFiles.get(i);
        if (!mediaFile.getType().equals(type)) {
          mediaFiles.remove(i);
          changedMediafiles.add(mediaFile);
        }
      }
    }
    finally {
      readWriteLock.writeLock().unlock();
    }

    if (!changedMediafiles.isEmpty()) {
      for (MediaFile mediaFile : changedMediafiles) {
        fireRemoveEventForMediaFile(mediaFile);
      }
      firePropertyChange(MEDIA_FILES, null, mediaFiles);
    }
  }

  public void removeAllMediaFiles(MediaFileType type) {
    List<MediaFile> changedMediafiles = new ArrayList<>();

    try {
      readWriteLock.writeLock().lock();
      for (int i = mediaFiles.size() - 1; i >= 0; i--) {
        MediaFile mediaFile = mediaFiles.get(i);
        if (mediaFile.getType().equals(type)) {
          mediaFiles.remove(i);
          changedMediafiles.add(mediaFile);
        }
      }
    }
    finally {
      readWriteLock.writeLock().unlock();
    }

    if (!changedMediafiles.isEmpty()) {
      for (MediaFile mediaFile : changedMediafiles) {
        fireRemoveEventForMediaFile(mediaFile);
      }
      firePropertyChange(MEDIA_FILES, null, mediaFiles);
    }
  }

  /**
   * <b>PHYSICALLY</b> deletes all {@link MediaFile}s of the given type
   *
   * @param type
   *          the {@link MediaFileType} for all {@link MediaFile}s to delete
   */
  public void deleteMediaFiles(MediaFileType type) {
    getMediaFiles(type).forEach(mediaFile -> {
      mediaFile.deleteSafely(getDataSource());
      removeFromMediaFiles(mediaFile);
    });
  }

  public void updateMediaFilePath(Path oldPath, Path newPath) {
    List<MediaFile> mfs = new ArrayList<>();

    try {
      readWriteLock.readLock().lock();
      mfs.addAll(this.mediaFiles);
    }
    finally {
      readWriteLock.readLock().unlock();
    }

    for (MediaFile mf : mfs) {
      // update the cached image by just MOVEing it around
      Path oldCache = ImageCache.getAbsolutePath(mf);
      mf.replacePathForRenamedFolder(oldPath, newPath);

      if (mf.isGraphic()) {
        if (Files.exists(oldCache)) {
          Path newCache = ImageCache.getAbsolutePath(mf);
          LOGGER.trace("updating imageCache {} -> {}", oldCache, newCache);
          // just use plain move here, since we do not need all the safety checks done in our method
          try {
            Files.move(oldCache, newCache);
          }
          catch (IOException e) {
            LOGGER.warn("Error moving cached file", e.getMessage());
          }
        }
      }
    }
  }

  public void cacheImages() {
    // re-build the image cache afterwards in an own thread
    List<MediaFile> imageFiles = getImagesToCache();
    if (!imageFiles.isEmpty()) {
      ImageCacheTask task = new ImageCacheTask(imageFiles);
      TmmTaskManager.getInstance().addUnnamedTask(task);
    }
  }

  public List<MediaFile> getImagesToCache() {
    if (!Settings.getInstance().isImageCache()) {
      return Collections.emptyList();
    }
    return getMediaFiles().stream().filter(MediaFile::isGraphic).collect(Collectors.toList());
  }

  public void gatherMediaFileInformation(boolean force) {
    List<MediaFile> mfs = new ArrayList<>();

    try {
      readWriteLock.readLock().lock();
      mfs.addAll(this.mediaFiles);
    }
    finally {
      readWriteLock.readLock().unlock();
    }

    for (MediaFile mediaFile : mfs) {
      mediaFile.gatherMediaInformation(force);
    }

    firePropertyChange(MEDIA_INFORMATION, false, true);
  }

  public void fireEventForChangedMediaInformation() {
    firePropertyChange(MEDIA_INFORMATION, false, true);
  }

  public boolean isNewlyAdded() {
    return this.newlyAdded;
  }

  public void setNewlyAdded(boolean newValue) {
    boolean oldValue = this.newlyAdded;
    this.newlyAdded = newValue;
    firePropertyChange(NEWLY_ADDED, oldValue, newValue);
  }

  /**
   * Adds the given {@link Collection} the to tags.
   *
   * @param newTags
   *          the new tags
   */
  public void addToTags(Collection<String> newTags) {
    Set<String> newItems = new LinkedHashSet<>();

    // do not accept duplicates or empty tags
    for (String tag : ListUtils.nullSafe(newTags)) {
      if (StringUtils.isBlank(tag) || tags.stream().anyMatch(tag::equalsIgnoreCase)) {
        continue;
      }
      newItems.add(tag);
    }

    if (newItems.isEmpty()) {
      return;
    }

    tags.addAll(newItems);
    firePropertyChange(TAGS, null, tags);
    firePropertyChange(TAGS_AS_STRING, null, tags);
  }

  /**
   * Removes the from tags.
   *
   * @param removeTag
   *          the remove tag
   */
  public void removeFromTags(String removeTag) {
    if (tags.remove(removeTag)) {
      firePropertyChange(TAGS, null, removeTag);
      firePropertyChange(TAGS_AS_STRING, null, removeTag);
    }
  }

  /**
   * Sets the tags.
   *
   * @param newTags
   *          the new tags
   */
  @JsonSetter
  public void setTags(List<String> newTags) {
    // two way sync of tags
    ListUtils.mergeLists(tags, newTags);
    Utils.removeEmptyStringsFromList(tags);
    Utils.removeDuplicateStringFromCollectionIgnoreCase(tags);

    firePropertyChange(TAGS, null, newTags);
    firePropertyChange(TAGS_AS_STRING, null, newTags);
  }

  /**
   * Gets the tag as string.
   *
   * @return the tag as string
   */
  public String getTagsAsString() {
    StringBuilder sb = new StringBuilder();
    for (String tag : tags) {
      if (!StringUtils.isBlank(sb)) {
        sb.append(", ");
      }
      sb.append(tag);
    }
    return sb.toString();
  }

  /**
   * Gets the tags.
   *
   * @return the tags
   */
  public List<String> getTags() {
    return this.tags;
  }

  /**
   * Remove all Tags from List
   */
  public void removeAllTags() {
    tags.clear();
    firePropertyChange(TAGS, null, tags);
    firePropertyChange(TAGS_AS_STRING, null, tags);
  }

  public void callbackForGatheredMediainformation(MediaFile mediaFile) {
    // empty - to be used in subclasses
  }

  public abstract void saveToDb();

  public abstract void callbackForWrittenArtwork(MediaArtworkType type);

  protected abstract Comparator<MediaFile> getMediaFileComparator();

  protected void mergePersons(List<Person> baseList, List<Person> newItems) {
    // if any of these lists is null, we cannot do anything here
    if (baseList == null || newItems == null) {
      return;
    }

    // add new ones in the right order
    for (int i = 0; i < newItems.size(); i++) {
      Person entry = newItems.get(i);
      if (!baseList.contains(entry)) {
        try {
          baseList.add(i, entry);
        }
        catch (IndexOutOfBoundsException e) {
          baseList.add(entry);
        }
      }
      else {
        // or update existing ones
        int indexOldList = baseList.indexOf(entry);

        // merge the entries (e.g. use thumb url/profile/ids from both)
        Person oldPerson = baseList.get(indexOldList);
        oldPerson.merge(entry);

        if (i != indexOldList) {
          Person oldEntry = baseList.remove(indexOldList); // NOSONAR
          try {
            baseList.add(i, oldEntry);
          }
          catch (IndexOutOfBoundsException e) {
            baseList.add(oldEntry);
          }
        }
      }
    }
  }
}<|MERGE_RESOLUTION|>--- conflicted
+++ resolved
@@ -159,7 +159,7 @@
 
   /**
    * get the release date for this entity
-   * 
+   *
    * @return the release/first aired date
    */
   public abstract Date getReleaseDate();
@@ -818,10 +818,6 @@
 
   /**
    * remove all IDs
-<<<<<<< HEAD
-   *
-=======
->>>>>>> e30ec4d6
    */
   public void removeAllIds() {
     new ArrayList<>(ids.keySet()).forEach(this::removeId);
@@ -1287,7 +1283,7 @@
             Files.move(oldCache, newCache);
           }
           catch (IOException e) {
-            LOGGER.warn("Error moving cached file", e.getMessage());
+            LOGGER.warn("Error moving cached file - '{}'", e.getMessage());
           }
         }
       }
