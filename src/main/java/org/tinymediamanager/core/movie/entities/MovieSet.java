/*
 * Copyright 2012 - 2015 Manuel Laggner
 *
 * Licensed under the Apache License, Version 2.0 (the "License");
 * you may not use this file except in compliance with the License.
 * You may obtain a copy of the License at
 *
 *     http://www.apache.org/licenses/LICENSE-2.0
 *
 * Unless required by applicable law or agreed to in writing, software
 * distributed under the License is distributed on an "AS IS" BASIS,
 * WITHOUT WARRANTIES OR CONDITIONS OF ANY KIND, either express or implied.
 * See the License for the specific language governing permissions and
 * limitations under the License.
 */
package org.tinymediamanager.core.movie.entities;

import static org.tinymediamanager.core.Constants.*;

import java.nio.file.Files;
import java.nio.file.Path;
import java.nio.file.Paths;
import java.text.Collator;
import java.util.ArrayList;
import java.util.Arrays;
import java.util.Collections;
import java.util.Comparator;
import java.util.List;
import java.util.UUID;

import org.apache.commons.lang3.StringUtils;
import org.tinymediamanager.core.ImageCache;
import org.tinymediamanager.core.MediaFileType;
import org.tinymediamanager.core.Utils;
import org.tinymediamanager.core.entities.MediaEntity;
import org.tinymediamanager.core.entities.MediaFile;
import org.tinymediamanager.core.movie.MovieList;
import org.tinymediamanager.core.movie.MovieMediaFileComparator;
import org.tinymediamanager.core.movie.MovieModuleManager;
import org.tinymediamanager.core.movie.MovieSetArtworkHelper;
import org.tinymediamanager.scraper.entities.MediaArtwork.MediaArtworkType;

import com.fasterxml.jackson.annotation.JsonProperty;

/**
 * The Class MovieSet. This class is used to represent a movie set (which means a "collection" of n movies)
 * 
 * @author Manuel Laggner
 */
public class MovieSet extends MediaEntity {
  private static final Comparator<Movie>     MOVIE_SET_COMPARATOR  = new MovieInMovieSetComparator();
  private static final Comparator<MediaFile> MEDIA_FILE_COMPARATOR = new MovieMediaFileComparator();

  @JsonProperty
  private List<UUID>                         movieIds              = new ArrayList<UUID>();

  private List<Movie>                        movies                = new ArrayList<Movie>(0);
  private String                             titleSortable         = "";

  /**
   * Instantiates a new movieset. To initialize the propertychangesupport after loading
   */
  public MovieSet() {
    // register for dirty flag listener
    super();
  }

  public MovieSet(String title) {
    this();
    setTitle(title);

    // search for artwork
    MovieSetArtworkHelper.updateArtwork(this);
  }

  @Override
  protected Comparator<MediaFile> getMediaFileComparator() {
    return MEDIA_FILE_COMPARATOR;
  }

  @Override
  public void initializeAfterLoading() {
    super.initializeAfterLoading();

    // link with movies
    for (UUID uuid : movieIds) {
      Movie movie = MovieList.getInstance().lookupMovie(uuid);
      if (movie != null) {
        movies.add(movie);
      }
    }
  }

  @Override
  public void setTitle(String newValue) {
    super.setTitle(newValue);

    synchronized (movies) {
      for (Movie movie : movies) {
        movie.movieSetTitleChanged();
      }
    }
  }

  /**
   * Returns the sortable variant of title<br>
   * eg "The Terminator Collection" -> "Terminator Collection, The".
   * 
   * @return the title in its sortable format
   */
  public String getTitleSortable() {
    if (StringUtils.isEmpty(titleSortable)) {
      titleSortable = Utils.getSortableName(this.getTitle());
    }
    return titleSortable;
  }

  public int getTmdbId() {
    int id;
    try {
      id = (Integer) ids.get(TMDB);
    }
    catch (Exception e) {
      return 0;
    }
    return id;
  }

  public void setTmdbId(int newValue) {
    int oldValue = getTmdbId();
    ids.put(TMDB, newValue);
    firePropertyChange(TMDB, oldValue, newValue);
  }

  @Override
  public void setArtworkUrl(String url, MediaFileType type) {
    super.setArtworkUrl(url, type);
    MovieSetArtworkHelper.downloadArtwork(this, type);
  }

  @Override
  public String getArtworkFilename(final MediaFileType type) {
    String artworkFilename = super.getArtworkFilename(type);

    // we did not find an image - get the cached file from the url
    if (StringUtils.isBlank(artworkFilename)) {
      final String artworkUrl = getArtworkUrl(type);
      if (StringUtils.isNotBlank(artworkUrl)) {
        Path artworkFile = ImageCache.getCacheDir().resolve(ImageCache.getMD5(artworkUrl));
        if (Files.exists(artworkFile)) {
          artworkFilename = artworkFile.toAbsolutePath().toString();
        }
      }
    }

    return artworkFilename;
  }

  /**
   * Adds the movie to the end of the list
   * 
   * @param movie
   *          the movie
   */
  public void addMovie(Movie movie) {
    synchronized (movies) {
      if (movies.contains(movie)) {
        return;
      }
      movies.add(movie);
      movieIds.add(movie.getDbId());

      // update artwork
      MovieSetArtworkHelper.updateArtwork(this);

      saveToDb();
    }

    // write images
    List<Movie> movies = new ArrayList<Movie>(1);
    movies.add(movie);
    if (MovieModuleManager.MOVIE_SETTINGS.isEnableMovieSetArtworkMovieFolder()) {
      MovieSetArtworkHelper.writeImagesToMovieFolder(this, movies);
    }

    firePropertyChange("addedMovie", null, movie);
    firePropertyChange("movies", null, movies);
  }

  /**
   * Inserts the movie into the right position of the list
   * 
   * @param movie
   */
  public void insertMovie(Movie movie) {
    synchronized (movies) {
      if (movies.contains(movie)) {
        return;
      }

      int index = Collections.binarySearch(movies, movie, MOVIE_SET_COMPARATOR);
      if (index < 0) {
        movies.add(-index - 1, movie);
        movieIds.add(-index - 1, movie.getDbId());
      }
      else if (index >= 0) {
        movies.add(index, movie);
        movieIds.add(index, movie.getDbId());
      }

      // update artwork
      MovieSetArtworkHelper.updateArtwork(this);

      saveToDb();
    }

    // write images
    List<Movie> movies = new ArrayList<Movie>(1);
    movies.add(movie);
    if (MovieModuleManager.MOVIE_SETTINGS.isEnableMovieSetArtworkMovieFolder()) {
      MovieSetArtworkHelper.writeImagesToMovieFolder(this, movies);
    }

    firePropertyChange("addedMovie", null, movie);
    firePropertyChange("movies", null, movies);
  }

  /**
   * Removes the movie from the list.
   * 
   * @param movie
   *          the movie
   */
  public void removeMovie(Movie movie) {
    // remove images from movie folder
    Path imageFile = movie.getPathNIO().resolve("movieset-fanart.jpg");
    if (Files.exists(imageFile)) {
      Utils.deleteFileSafely(imageFile);
    }
    imageFile = movie.getPathNIO().resolve("movieset-poster.jpg");
    if (Files.exists(imageFile)) {
      Utils.deleteFileSafely(imageFile);
    }
    if (movie.getMovieSet() != null) {
      movie.setMovieSet(null);
      movie.saveToDb();
    }

    synchronized (movies) {
      movies.remove(movie);
      movieIds.remove(movie.getDbId());

      // update artwork
      MovieSetArtworkHelper.updateArtwork(this);

      saveToDb();
    }

    firePropertyChange("movies", null, movies);
    firePropertyChange("removedMovie", null, movie);
  }

  public List<Movie> getMovies() {
    return movies;
  }

  /**
   * Sort movies inside this movie set by using either the sort title, release date or year.
   */
  public void sortMovies() {
    synchronized (movies) {
      Collections.sort(movies, MOVIE_SET_COMPARATOR);
      // rebuild the ID table the same way
      movieIds.clear();
      for (Movie movie : movies) {
        movieIds.add(movie.getDbId());
      }
    }
    firePropertyChange("movies", null, movies);
  }

  /**
   * Removes the all movies from this movie set.
   */
  public void removeAllMovies() {
    // store all old movies to remove the nodes in the tree
    List<Movie> oldValue = new ArrayList<Movie>(movies);
    // remove images from movie folder
    synchronized (movies) {
      for (Movie movie : movies) {
        Path imageFile = movie.getPathNIO().resolve("movieset-fanart.jpg");
        if (Files.exists(imageFile)) {
          Utils.deleteFileSafely(imageFile);
        }
        imageFile = movie.getPathNIO().resolve("movieset-poster.jpg");
        if (Files.exists(imageFile)) {
          Utils.deleteFileSafely(imageFile);
        }

        if (movie.getMovieSet() != null) {
          movie.setMovieSet(null);
          movie.writeNFO();
          movie.saveToDb();
        }
      }
      movies.clear();
      movieIds.clear();

      // update artwork
      MovieSetArtworkHelper.updateArtwork(this);

      saveToDb();
    }

    firePropertyChange("movies", null, movies);
    firePropertyChange("removedAllMovies", oldValue, movies);
  }

  /**
   * toString. used for JComboBox in movie editor
   * 
   * @return the string
   */
  @Override
  public String toString() {
    return getTitle();
  }

  public int getMovieIndex(Movie movie) {
    return movies.indexOf(movie);
  }

  public void rewriteAllImages() {
    List<MediaFileType> types = Arrays.asList(MediaFileType.POSTER, MediaFileType.FANART, MediaFileType.BANNER, MediaFileType.LOGO,
        MediaFileType.CLEARART);

    for (MediaFileType type : types) {
      MovieSetArtworkHelper.downloadArtwork(this, type);
    }
  }

  public Boolean getHasImages() {
    if (!StringUtils.isEmpty(getArtworkFilename(MediaFileType.POSTER)) && !StringUtils.isEmpty(getArtworkFilename(MediaFileType.FANART))) {
      return true;
    }
    return false;
  }

<<<<<<< HEAD
  public Boolean getHasMetadata() {
    if (StringUtils.isNotBlank(plot) && StringUtils.isNotBlank(title)) {
      return true;
    }
    return false;
  }

  public List<File> getImagesToCache() {
=======
  public List<Path> getImagesToCache() {
>>>>>>> ba66b14d
    // get files to cache
    List<Path> filesToCache = new ArrayList<Path>();

    if (StringUtils.isNotBlank(getArtworkFilename(MediaFileType.POSTER))) {
      filesToCache.add(Paths.get(getArtworkFilename(MediaFileType.POSTER)));
    }

    if (StringUtils.isNotBlank(getArtworkFilename(MediaFileType.FANART))) {
      filesToCache.add(Paths.get(getArtworkFilename(MediaFileType.FANART)));
    }

    return filesToCache;
  }

  @Override
  public synchronized void callbackForWrittenArtwork(MediaArtworkType type) {
  }

  @Override
  public void saveToDb() {
    MovieList.getInstance().persistMovieSet(this);
  }

  @Override
  public void deleteFromDb() {
    MovieList.getInstance().removeMovieSetFromDb(this);
  }

  /**
   * recalculate all movie sorttitles
   */
  public void updateMovieSorttitle() {
    for (Movie movie : new ArrayList<>(movies)) {
      movie.setSortTitleFromMovieSet();
      movie.writeNFO();
      movie.saveToDb();
    }
  }

  /**
   * clean movies from this movieset if there are any inconsistances
   */
  public void cleanMovieSet() {
    MovieList movieList = MovieList.getInstance();
    boolean dirty = false;

    for (Movie movie : new ArrayList<>(movies)) {
      if (!movieList.getMovies().contains(movie)) {
        movies.remove(movie);
        movieIds.remove(movie.getDbId());
        dirty = true;
      }
    }

    if (dirty) {
      saveToDb();
    }
  }

  /*******************************************************************************
   * helper classses
   *******************************************************************************/
  private static class MovieInMovieSetComparator implements Comparator<Movie> {
    @Override
    public int compare(Movie o1, Movie o2) {
      if (o1 == null || o2 == null) {
        return 0;
      }

      // sort with sorttitle if available
      if (StringUtils.isNotBlank(o1.getSortTitle()) && StringUtils.isNotBlank(o2.getSortTitle())) {
        Collator collator = Collator.getInstance();
        return collator.compare(o1.getSortTitle(), o2.getSortTitle());
      }

      // sort with release date if available
      if (o1.getReleaseDate() != null && o2.getReleaseDate() != null) {
        return o1.getReleaseDate().compareTo(o2.getReleaseDate());
      }

      // sort with year if available
      if (StringUtils.isNotBlank(o1.getYear()) && StringUtils.isNotBlank(o2.getYear())) {
        try {
          int year1 = Integer.parseInt(o1.getYear());
          int year2 = Integer.parseInt(o2.getYear());
          return year1 - year2;
        }
        catch (Exception ignored) {
        }
      }

      // fallback
      return 0;
    }
  }
}<|MERGE_RESOLUTION|>--- conflicted
+++ resolved
@@ -346,7 +346,6 @@
     return false;
   }
 
-<<<<<<< HEAD
   public Boolean getHasMetadata() {
     if (StringUtils.isNotBlank(plot) && StringUtils.isNotBlank(title)) {
       return true;
@@ -354,10 +353,7 @@
     return false;
   }
 
-  public List<File> getImagesToCache() {
-=======
   public List<Path> getImagesToCache() {
->>>>>>> ba66b14d
     // get files to cache
     List<Path> filesToCache = new ArrayList<Path>();
 
