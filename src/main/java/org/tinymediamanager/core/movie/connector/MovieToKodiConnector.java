--- conflicted
+++ resolved
@@ -45,11 +45,7 @@
  * @author Manuel Laggner
  */
 public class MovieToKodiConnector extends MovieGenericXmlConnector {
-<<<<<<< HEAD
-  private static final Logger LOGGER = LoggerFactory.getLogger(MovieToKodiConnector.class);
-=======
   private static final Logger  LOGGER                   = LoggerFactory.getLogger(MovieToKodiConnector.class);
->>>>>>> 75a1a3af
   private static final Pattern YOUTUBE_VIDEO_ID_PATTERN = Pattern.compile("https?://.*youtube..*/watch\\?v=([^&]+).*$");
   private static final Pattern HD_TRAILERS_PATTERN      = Pattern
       .compile("https?://.*(apple.com|yahoo-redir|yahoo.com|youtube.com|moviefone.com|ign.com|hd-trailers.net|aol.com).*");
@@ -94,7 +90,7 @@
 
   /**
    * the new thumb style<br />
-   * 
+   *
    * <thumb aspect="poster">xxx</thumb> <br />
    * <thumb aspect="banner">xxx</thumb> <br />
    * <thumb aspect="clearart">xxx</thumb> <br />
