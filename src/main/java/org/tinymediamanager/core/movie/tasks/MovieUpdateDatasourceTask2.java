/*
 * Copyright 2012 - 2016 Manuel Laggner
 *
 * Licensed under the Apache License, Version 2.0 (the "License");
 * you may not use this file except in compliance with the License.
 * You may obtain a copy of the License at
 *
 *     http://www.apache.org/licenses/LICENSE-2.0
 *
 * Unless required by applicable law or agreed to in writing, software
 * distributed under the License is distributed on an "AS IS" BASIS,
 * WITHOUT WARRANTIES OR CONDITIONS OF ANY KIND, either express or implied.
 * See the License for the specific language governing permissions and
 * limitations under the License.
 */
package org.tinymediamanager.core.movie.tasks;

import static java.nio.file.FileVisitResult.CONTINUE;
import static java.nio.file.FileVisitResult.SKIP_SUBTREE;
import static java.nio.file.FileVisitResult.TERMINATE;

import java.io.IOException;
import java.nio.file.DirectoryStream;
import java.nio.file.FileVisitOption;
import java.nio.file.FileVisitResult;
import java.nio.file.FileVisitor;
import java.nio.file.Files;
import java.nio.file.Path;
import java.nio.file.Paths;
import java.nio.file.SimpleFileVisitor;
import java.nio.file.attribute.BasicFileAttributes;
import java.util.ArrayList;
import java.util.Arrays;
import java.util.Collections;
import java.util.Comparator;
import java.util.Date;
import java.util.EnumSet;
import java.util.HashSet;
import java.util.List;
import java.util.Locale;
import java.util.ResourceBundle;
import java.util.concurrent.Callable;
import java.util.regex.Matcher;
import java.util.regex.Pattern;

import org.apache.commons.io.FilenameUtils;
import org.apache.commons.lang3.StringUtils;
import org.apache.commons.lang3.text.WordUtils;
import org.apache.commons.lang3.time.StopWatch;
import org.slf4j.Logger;
import org.slf4j.LoggerFactory;
import org.tinymediamanager.Globals;
import org.tinymediamanager.core.ImageCacheTask;
import org.tinymediamanager.core.MediaFileInformationFetcherTask;
import org.tinymediamanager.core.MediaFileType;
import org.tinymediamanager.core.MediaSource;
import org.tinymediamanager.core.Message;
import org.tinymediamanager.core.Message.MessageLevel;
import org.tinymediamanager.core.MessageManager;
import org.tinymediamanager.core.Utils;
import org.tinymediamanager.core.entities.MediaFile;
import org.tinymediamanager.core.movie.MovieEdition;
import org.tinymediamanager.core.movie.MovieList;
import org.tinymediamanager.core.movie.MovieModuleManager;
import org.tinymediamanager.core.movie.connector.MovieToKodiNfoConnector;
import org.tinymediamanager.core.movie.connector.MovieToMpNfoConnector;
import org.tinymediamanager.core.movie.connector.MovieToXbmcNfoConnector;
import org.tinymediamanager.core.movie.entities.Movie;
import org.tinymediamanager.core.movie.entities.MovieTrailer;
import org.tinymediamanager.core.threading.TmmTask;
import org.tinymediamanager.core.threading.TmmTaskManager;
import org.tinymediamanager.core.threading.TmmThreadPool;
import org.tinymediamanager.scraper.trakttv.SyncTraktTvTask;
import org.tinymediamanager.scraper.util.ParserUtils;
import org.tinymediamanager.scraper.util.StrgUtils;
import org.tinymediamanager.ui.UTF8Control;

import com.sun.jna.Platform;

/**
 * The Class UpdateDataSourcesTask.
 * 
 * @author Myron Boyle
 */
public class MovieUpdateDatasourceTask2 extends TmmThreadPool {
  private static final Logger         LOGGER         = LoggerFactory.getLogger(MovieUpdateDatasourceTask2.class);
  private static final ResourceBundle BUNDLE         = ResourceBundle.getBundle("messages", new UTF8Control());                                  //$NON-NLS-1$

  private static long                 preDir         = 0;
  private static long                 postDir        = 0;
  private static long                 visFile        = 0;
  private static long                 preDir2        = 0;
  private static long                 postDir2       = 0;
  private static long                 visFile2       = 0;

  // skip well-known, but unneeded folders (UPPERCASE)
  private static final List<String>   skipFolders    = Arrays.asList(".", "..", "CERTIFICATE", "BACKUP", "PLAYLIST", "CLPINF", "SSIF", "AUXDATA",
      "AUDIO_TS", "JAR", "$RECYCLE.BIN", "RECYCLER", "SYSTEM VOLUME INFORMATION", "@EADIR");

  // skip folders starting with a SINGLE "." or "._"
  private static final String         skipRegex      = "^[.][\\w@]+.*";
  private static Pattern              video3DPattern = Pattern.compile("(?i)[ ._\\(\\[-]3D[ ._\\)\\]-]?");

  private List<String>                dataSources;
  private MovieList                   movieList;
  private HashSet<Path>               filesFound     = new HashSet<>();

  public MovieUpdateDatasourceTask2() {
    super(BUNDLE.getString("update.datasource"));
    movieList = MovieList.getInstance();
    dataSources = new ArrayList<>(MovieModuleManager.SETTINGS.getMovieDataSource());
  }

  public MovieUpdateDatasourceTask2(String datasource) {
    super(BUNDLE.getString("update.datasource") + " (" + datasource + ")");
    movieList = MovieList.getInstance();
    dataSources = new ArrayList<>(1);
    dataSources.add(datasource);
  }

  @Override
  public void doInBackground() {
    // check if there is at least one DS to update
    Utils.removeEmptyStringsFromList(dataSources);
    if (dataSources.isEmpty()) {
      LOGGER.info("no datasource to update");
      MessageManager.instance.pushMessage(new Message(MessageLevel.ERROR, "update.datasource", "update.datasource.nonespecified"));
      return;
    }

    // get existing movie folders
    List<Path> existing = new ArrayList<>();
    for (Movie movie : movieList.getMovies()) {
      existing.add(movie.getPathNIO());
    }

    try {
      StopWatch stopWatch = new StopWatch();
      stopWatch.start();
      List<Path> imageFiles = new ArrayList<>();

      for (String ds : dataSources) {
        initThreadPool(3, "update");
        setTaskName(BUNDLE.getString("update.datasource") + " '" + ds + "'");
        publishState();

        Path dsAsPath = Paths.get(ds);

        // first of all check if the DS is available; we can take the
        // Files.exist here:
        // if the DS exists (and we have access to read it): Files.exist = true
        if (!Files.exists(dsAsPath)) {
          // error - continue with next datasource
          MessageManager.instance
              .pushMessage(new Message(MessageLevel.ERROR, "update.datasource", "update.datasource.unavailable", new String[] { ds }));
          continue;
        }

        // just check datasource folder, parse NEW folders first
        List<Path> newMovieDirs = new ArrayList<>();
        List<Path> existingMovieDirs = new ArrayList<>();
        List<Path> rootList = listFilesAndDirs(dsAsPath);

        // when there is _nothing_ found in the ds root, it might be offline -
        // skip further processing;
        // not in Windows since that won't happen there
        if (rootList.isEmpty() && !Platform.isWindows()) {
          // error - continue with next datasource
          MessageManager.instance
              .pushMessage(new Message(MessageLevel.ERROR, "update.datasource", "update.datasource.unavailable", new String[] { ds }));
          continue;
        }

        List<Path> rootFiles = new ArrayList<>();
        for (Path path : rootList) {
          if (Files.isDirectory(path)) {
            if (existing.contains(path)) {
              existingMovieDirs.add(path);
            }
            else {
              newMovieDirs.add(path);
            }
          }
          else {
            rootFiles.add(path);
          }
        }
        rootList.clear();
        for (Path path : newMovieDirs) {
          searchAndParse(dsAsPath.toAbsolutePath(), path, Integer.MAX_VALUE);
        }
        for (Path path : existingMovieDirs) {
          searchAndParse(dsAsPath.toAbsolutePath(), path, Integer.MAX_VALUE);
        }
        if (rootFiles.size() > 0) {
          submitTask(new parseMultiMovieDirTask(dsAsPath.toAbsolutePath(), dsAsPath.toAbsolutePath(), rootFiles));
        }

        waitForCompletionOrCancel();
        newMovieDirs.clear();
        existingMovieDirs.clear();
        rootFiles.clear();

        if (cancel) {
          break;
        }

        // cleanup
        cleanup(ds);

        // mediainfo
        gatherMediainfo(ds);

        if (cancel) {
          break;
        }

        // build image cache on import
        if (MovieModuleManager.SETTINGS.isBuildImageCacheOnImport()) {
          for (Movie movie : movieList.getMovies()) {
            if (!dsAsPath.equals(Paths.get(movie.getDataSource()))) {
              // check only movies matching datasource
              continue;
            }
            imageFiles.addAll(movie.getImagesToCache());
          }
        }
      } // END datasource loop

      if (imageFiles.size() > 0) {
        ImageCacheTask task = new ImageCacheTask(imageFiles);
        TmmTaskManager.getInstance().addUnnamedTask(task);
      }

      if (MovieModuleManager.SETTINGS.getSyncTrakt()) {
        TmmTask task = new SyncTraktTvTask(true, true, false, false);
        TmmTaskManager.getInstance().addUnnamedTask(task);
      }

      stopWatch.stop();
      LOGGER.info("Done updating datasource :) - took " + stopWatch);

      LOGGER.debug("FilesFound " + filesFound.size());
      LOGGER.debug("moviesFound " + movieList.getMovieCount());
      LOGGER.debug("PreDir " + preDir);
      LOGGER.debug("PostDir " + postDir);
      LOGGER.debug("VisFile " + visFile);
      LOGGER.debug("PreDir2 " + preDir2);
      LOGGER.debug("PostDir2 " + postDir2);
      LOGGER.debug("VisFile2 " + visFile2);
    }
    catch (Exception e) {
      LOGGER.error("Thread crashed", e);
      MessageManager.instance.pushMessage(new Message(MessageLevel.ERROR, "update.datasource", "message.update.threadcrashed"));
    }
  }

  /**
   * ThreadpoolWorker to work off ONE possible movie from root datasource directory
   * 
   * @author Myron Boyle
   * @version 1.0
   */
  private class FindMovieTask implements Callable<Object> {

    private Path subdir     = null;
    private Path datasource = null;

    public FindMovieTask(Path subdir, Path datasource) {
      this.subdir = subdir;
      this.datasource = datasource;
    }

    @Override
    public String call() {
      parseMovieDirectory(subdir, datasource);
      return subdir.toString();
    }
  }

  /**
   * ThreadpoolWorker just for spawning a MultiMovieDir parser directly
   * 
   * @author Myron Boyle
   * @version 1.0
   */
  private class parseMultiMovieDirTask implements Callable<Object> {

    private Path       movieDir   = null;
    private Path       datasource = null;
    private List<Path> allFiles   = null;

    public parseMultiMovieDirTask(Path dataSource, Path movieDir, List<Path> allFiles) {
      this.datasource = dataSource;
      this.movieDir = movieDir;
      this.allFiles = allFiles;
    }

    @Override
    public String call() {
      createMultiMovieFromDir(datasource, movieDir, allFiles);
      return movieDir.toString();
    }
  }

  private void parseMovieDirectory(Path movieDir, Path dataSource) {
    List<Path> movieDirList = listFilesAndDirs(movieDir);
    ArrayList<Path> files = new ArrayList<>();
    ArrayList<Path> dirs = new ArrayList<>(); // FIXME: what for....?
    HashSet<String> normalizedVideoFiles = new HashSet<>(); // just for
                                                            // identifying MMD

    boolean isDiscFolder = false;
    boolean isMultiMovieDir = false;
    boolean videoFileFound = false;
    Path movieRoot = movieDir; // root set to current dir - might be adjusted by
                               // disc folders

    for (Path path : movieDirList) {
      if (Utils.isRegularFile(path)) {
        files.add(path.toAbsolutePath());

        // do not construct a fully MF yet
        // just minimal to get the type out of filename
        MediaFile mf = new MediaFile();
        mf.setPath(path.getParent().toString());
        mf.setFilename(path.getFileName().toString());
        mf.setType(mf.parseType());

        // System.out.println("************ " + mf);
        if (mf.getType() == MediaFileType.VIDEO) {
          videoFileFound = true;
          if (mf.isDiscFile()) {
            isDiscFolder = true;
            break; // step out - this is all we need to know
          }
          else {
            // detect unique basename, without stacking etc
            String[] ty = ParserUtils.detectCleanMovienameAndYear(FilenameUtils.getBaseName(Utils.cleanStackingMarkers(mf.getFilename())));
            normalizedVideoFiles.add(ty[0] + ty[1]);
          }
        }
      }
      else if (Files.isDirectory(path)) {
        dirs.add(path.toAbsolutePath());
      }
    }

    if (!videoFileFound) {
      // hmm... we never found a video file (but maybe others, trailers) so NO
      // need to parse THIS folder
      return;
    }

    if (isDiscFolder) {
      // if inside own DiscFolder, walk backwards till movieRoot folder
      Path relative = dataSource.relativize(movieDir);
      while (relative.toString().toUpperCase(Locale.ROOT).contains("VIDEO_TS") || relative.toString().toUpperCase(Locale.ROOT).contains("BDMV")) {
        movieDir = movieDir.getParent();
        relative = dataSource.relativize(movieDir);
      }
      movieRoot = movieDir;
    }
    else {
      // no VIDEO files in this dir - skip this folder
      if (normalizedVideoFiles.size() == 0) {
        return;
      }
      // more than one (unstacked) movie file in directory (or DS root) -> must
      // parsed as multiMovieDir
      if (normalizedVideoFiles.size() > 1 || movieDir.equals(dataSource)) {
        isMultiMovieDir = true;
      }
    }

    if (cancel) {
      return;
    }
    // ok, we're ready to parse :)
    if (isMultiMovieDir) {
      createMultiMovieFromDir(dataSource, movieRoot, files);
    }
    else {
      createSingleMovieFromDir(dataSource, movieRoot, isDiscFolder);
    }

  }

  /**
   * for SingleMovie or DiscFolders
   *
   * @param dataSource
   *          the data source
   * @param movieDir
   *          the movie folder
   * @param isDiscFolder
   *          is the movie in a disc folder?
   */
  private void createSingleMovieFromDir(Path dataSource, Path movieDir, boolean isDiscFolder) {
    LOGGER.info("Parsing single movie directory: " + movieDir + " (are we a disc folder? " + isDiscFolder + ")");

    Path relative = dataSource.relativize(movieDir);
    // STACKED FOLDERS - go up ONE level (only when the stacked folder ==
    // stacking marker)
    // movie/CD1/ & /movie/CD2 -> go up
    // movie CD1/ & /movie CD2 -> NO - there could be other files/folders there

    // if (!Utils.getFolderStackingMarker(relative.toString()).isEmpty() &&
    // level > 1) {
    if (!Utils.getFolderStackingMarker(relative.toString()).isEmpty()
        && Utils.getFolderStackingMarker(relative.toString()).equals(movieDir.getFileName().toString())) {
      movieDir = movieDir.getParent();
    }

    Movie movie = movieList.getMovieByPath(movieDir);
    HashSet<Path> allFiles = getAllFilesRecursive(movieDir, 3); // need 3 (was
                                                                // 2) because
                                                                // extracted BD
    filesFound.add(movieDir.toAbsolutePath()); // our global cache
    filesFound.addAll(allFiles); // our global cache

    // convert to MFs (we need it anyways at the end)
    ArrayList<MediaFile> mfs = new ArrayList<>();
    for (Path file : allFiles) {
      mfs.add(new MediaFile(file));
    }
    allFiles.clear();

    if (movie == null) {
      LOGGER.debug("| movie not found; looking for NFOs");
      movie = new Movie();
      String bdinfoTitle = ""; // title parsed out of BDInfo
      String videoName = ""; // title from file

      // ***************************************************************
      // first round - try to parse NFO(s) first
      // ***************************************************************
      // TODO: add movie.addMissingMetaData(otherMovie) to get merged movie from
      // multiple NFOs ;)
      for (MediaFile mf : mfs) {

        if (mf.getType().equals(MediaFileType.NFO)) {
          // PathMatcher matcher =
          // FileSystems.getDefault().getPathMatcher("glob:*.[nN][fF][oO]");
          LOGGER.info("| parsing NFO " + mf.getFileAsPath());
          Movie nfo = null;
          switch (MovieModuleManager.SETTINGS.getMovieConnector()) {
            case XBMC:
              nfo = MovieToXbmcNfoConnector.getData(mf.getFileAsPath());
              if (nfo == null) {
                // try the other
                nfo = MovieToKodiNfoConnector.getData(mf.getFileAsPath());
              }
              if (nfo == null) {
                // try the other
                nfo = MovieToMpNfoConnector.getData(mf.getFileAsPath());
              }
              break;

            case KODI:
              nfo = MovieToKodiNfoConnector.getData(mf.getFileAsPath());
              // not needed at the moment since kodi is downwards compatible
              // if (nfo == null) {
              // // try the other
              // nfo = MovieToXbmcNfoConnector.getData(mf.getFileAsPath());
              // }
              if (nfo == null) {
                // try the other
                nfo = MovieToMpNfoConnector.getData(mf.getFileAsPath());
              }
              break;

            case MP:
              nfo = MovieToMpNfoConnector.getData(mf.getFileAsPath());
              if (nfo == null) {
                // try the other
                nfo = MovieToKodiNfoConnector.getData(mf.getFileAsPath());
              }
              // not needed at the moment since kodi is downwards compatible
              // if (nfo == null) {
              // // try the other
              // nfo = MovieToXbmcNfoConnector.getData(mf.getFileAsPath());
              // }
              break;
          }
          if (nfo != null) {
            movie = nfo;
          }
          // was NFO, but parsing exception. try to find at least imdb id within
          if (movie.getImdbId().isEmpty()) {
            try {
              String imdb = Utils.readFileToString(mf.getFileAsPath());
              imdb = ParserUtils.detectImdbId(imdb);
              if (!imdb.isEmpty()) {
                LOGGER.debug("| Found IMDB id: " + imdb);
                movie.setImdbId(imdb);
              }
            }
            catch (IOException e) {
              LOGGER.warn("| couldn't read NFO " + mf);
            }
          }

        } // end NFO
        else if (mf.getType().equals(MediaFileType.TEXT)) {
          try {
            String txtFile = Utils.readFileToString(mf.getFileAsPath());

            String bdinfo = StrgUtils.substr(txtFile, ".*Disc Title:\\s+(.*?)[\\n\\r]");
            if (!bdinfo.isEmpty()) {
              LOGGER.debug("| Found Disc Title in BDInfo.txt: " + bdinfo);
              bdinfoTitle = WordUtils.capitalizeFully(bdinfo);
            }

            String imdb = ParserUtils.detectImdbId(txtFile);
            if (!imdb.isEmpty()) {
              LOGGER.debug("| Found IMDB id: " + imdb);
              movie.setImdbId(imdb);
            }
          }
          catch (Exception e) {
            LOGGER.warn("| couldn't read TXT " + mf.getFilename());
          }
        }
        else if (mf.getType().equals(MediaFileType.VIDEO)) {
          videoName = mf.getBasename();
        }
      } // end NFO MF loop
      movie.setNewlyAdded(true);
      movie.setDateAdded(new Date());
    } // end first round - we might have a filled movie

    if (movie.getTitle().isEmpty()) {
      // get the "cleaner" name/year combo
      // ParserUtils.ParserInfo video = ParserUtils.getCleanerString(new
      // String[] { videoName, movieDir.getName(), bdinfoTitle });
      // does not work reliable yet - user folder name
      String[] video = ParserUtils.detectCleanMovienameAndYear(movieDir.getFileName().toString());
      movie.setTitle(video[0]);
      if (!video[1].isEmpty()) {
        movie.setYear(video[1]);
      }
    }

    // if the String 3D is in the movie dir, assume it is a 3D movie
    Matcher matcher = video3DPattern.matcher(movieDir.getFileName().toString());
    if (matcher.find()) {
      movie.setVideoIn3D(true);
    }
    // get edition from name
    movie.setEdition(MovieEdition.getMovieEditionFromString(movieDir.getFileName().toString()));

    movie.setPath(movieDir.toAbsolutePath().toString());
    movie.setDataSource(dataSource.toString());

    // movie.findActorImages(); // TODO: find as MediaFiles
    LOGGER.debug("| store movie into DB as: " + movie.getTitle());

    movieList.addMovie(movie);

    if (movie.getMovieSet() != null) {
      LOGGER.debug("| movie is part of a movieset");
      // movie.getMovieSet().addMovie(movie);
      movie.getMovieSet().insertMovie(movie);
      movieList.sortMoviesInMovieSet(movie.getMovieSet());
      movie.getMovieSet().saveToDb();
    }

    // ***************************************************************
    // second round - now add all the other known files
    // ***************************************************************
    addMediafilesToMovie(movie, mfs);

    // ***************************************************************
    // third round - try to match unknown graphics like title.ext or
    // filename.ext as poster
    // ***************************************************************
    if (movie.getArtworkFilename(MediaFileType.POSTER).isEmpty()) {
      for (MediaFile mf : mfs) {
        if (mf.getType().equals(MediaFileType.GRAPHIC)) {
          LOGGER.debug("| parsing unknown graphic " + mf.getFilename());
          List<MediaFile> vid = movie.getMediaFiles(MediaFileType.VIDEO);
          if (vid != null && !vid.isEmpty()) {
            String vfilename = vid.get(0).getFilename();
            if (FilenameUtils.getBaseName(vfilename).equals(FilenameUtils.getBaseName(mf.getFilename())) // basename
                                                                                                         // match
                || FilenameUtils.getBaseName(Utils.cleanStackingMarkers(vfilename)).trim().equals(FilenameUtils.getBaseName(mf.getFilename())) // basename
                                                                                                                                               // w/o
                                                                                                                                               // stacking
                || movie.getTitle().equals(FilenameUtils.getBaseName(mf.getFilename()))) { // title
                                                                                           // match
              mf.setType(MediaFileType.POSTER);
              movie.addToMediaFiles(mf);
            }
          }
        }
      }
    }

    // ***************************************************************
    // check if that movie is an offline movie
    // ***************************************************************
    boolean isOffline = false;
    for (MediaFile mf : movie.getMediaFiles(MediaFileType.VIDEO)) {
      if ("disc".equalsIgnoreCase(mf.getExtension())) {
        isOffline = true;
      }
    }
    movie.setOffline(isOffline);

    movie.reEvaluateStacking();
    movie.saveToDb();
  }

  /**
   * more than one movie in dir? Then use that!
   * 
   * @param dataSource
   *          the data source
   * @param movieDir
   *          the movie folder
   */
  private void createMultiMovieFromDir(Path dataSource, Path movieDir) {
    List<Path> allFiles = listFilesOnly(movieDir);
    createMultiMovieFromDir(dataSource, movieDir, allFiles);
  }

  /**
   * more than one movie in dir? Then use that with already known files
   * 
   * @param dataSource
   *          the data source
   * @param movieDir
   *          the movie folder
   * @param allFiles
   *          just use this files, do not list again
   */
  private void createMultiMovieFromDir(Path dataSource, Path movieDir, List<Path> allFiles) {
    LOGGER.info("Parsing multi  movie directory: " + movieDir); // double space
                                                                // is for log
                                                                // alignment ;)

    List<Movie> movies = movieList.getMoviesByPath(movieDir);

    filesFound.add(movieDir); // our global cache
    filesFound.addAll(allFiles); // our global cache

    // convert to MFs
    ArrayList<MediaFile> mfs = new ArrayList<>();
    for (Path file : allFiles) {
      mfs.add(new MediaFile(file));
    }
    // allFiles.clear(); // might come handy

    // just compare filename length, start with longest b/c of overlapping names
    Collections.sort(mfs, new Comparator<MediaFile>() {
      @Override
      public int compare(MediaFile file1, MediaFile file2) {
        return file2.getFileAsPath().getFileName().toString().length() - file1.getFileAsPath().getFileName().toString().length();
      }
    });

    for (MediaFile mf : getMediaFiles(mfs, MediaFileType.VIDEO)) {

      Movie movie = null;
      String basename = FilenameUtils.getBaseName(Utils.cleanStackingMarkers(mf.getFilename()));

      // 1) check if MF is already assigned to a movie within path
      for (Movie m : movies) {
        if (m.getMediaFiles(MediaFileType.VIDEO).contains(mf)) {
          // ok, our MF is already in an movie
          LOGGER.debug("| found movie '" + m.getTitle() + "' from MediaFile " + mf);
          movie = m;
          break;
        }
        for (MediaFile mfile : m.getMediaFiles(MediaFileType.VIDEO)) {
          // try to match like if we would create a new movie
          String[] mfileTY = ParserUtils.detectCleanMovienameAndYear(FilenameUtils.getBaseName(Utils.cleanStackingMarkers(mfile.getFilename())));
          String[] mfTY = ParserUtils.detectCleanMovienameAndYear(FilenameUtils.getBaseName(Utils.cleanStackingMarkers(mf.getFilename())));
          if (mfileTY[0].equals(mfTY[0]) && mfileTY[1].equals(mfTY[1])) { // title
                                                                          // AND
                                                                          // year
                                                                          // (even
                                                                          // empty)
                                                                          // match
            LOGGER.debug("| found possible movie '" + m.getTitle() + "' from filename " + mf);
            movie = m;
            break;
          }
        }
      }
      if (movie == null) {
        // 2) create if not found
        // check for NFO
        Path nfoFile = movieDir.resolve(basename + ".nfo");
        if (allFiles.contains(nfoFile)) {
          MediaFile nfo = new MediaFile(nfoFile, MediaFileType.NFO);
          // from NFO?
          LOGGER.debug("| found NFO '" + nfo + "' - try to parse");
          switch (MovieModuleManager.SETTINGS.getMovieConnector()) {
            case XBMC:
              movie = MovieToXbmcNfoConnector.getData(nfo.getFileAsPath());
              if (movie == null) {
                // try the other
                movie = MovieToKodiNfoConnector.getData(nfo.getFileAsPath());
              }
              if (movie == null) {
                // try the other
                movie = MovieToMpNfoConnector.getData(nfo.getFileAsPath());
              }
              break;

            case KODI:
              movie = MovieToKodiNfoConnector.getData(nfo.getFileAsPath());
              // not needed at the moment since kodi is downwards compatible
              // if (movie == null) {
              // // try the other
              // movie = MovieToXbmcNfoConnector.getData(nfo.getFileAsPath());
              // }
              if (movie == null) {
                // try the other
                movie = MovieToMpNfoConnector.getData(nfo.getFileAsPath());
              }
              break;

            case MP:
              movie = MovieToMpNfoConnector.getData(nfo.getFileAsPath());
              if (movie == null) {
                // try the other
                movie = MovieToKodiNfoConnector.getData(nfo.getFileAsPath());
              }
              // not needed at the moment since kodi is downwards compatible
              // if (movie == null) {
              // // try the other
              // movie = MovieToXbmcNfoConnector.getData(nfo.getFileAsPath());
              // }
              break;
          }
          if (movie != null) {
            // valid NFO found, so add itself as MF
            LOGGER.debug("| NFO valid - add it");
            movie.addToMediaFiles(nfo);
          }
        }
        if (movie == null) {
          // still NULL, create new movie movie from file
          LOGGER.debug("| Create new movie from file: " + mf);
          movie = new Movie();
          String[] ty = ParserUtils.detectCleanMovienameAndYear(basename);
          movie.setTitle(ty[0]);
          if (!ty[1].isEmpty()) {
            movie.setYear(ty[1]);
          }
          // get edition from name
          movie.setEdition(MovieEdition.getMovieEditionFromString(basename));

          // if the String 3D is in the movie file name, assume it is a 3D movie
          Matcher matcher = video3DPattern.matcher(basename);
          if (matcher.find()) {
            movie.setVideoIn3D(true);
          }
          movie.setDateAdded(new Date());
        }
        movie.setDataSource(dataSource.toString());
        movie.setNewlyAdded(true);
        movie.setPath(mf.getPath());

        movieList.addMovie(movie);
        movies.add(movie); // add to our cached copy
      }

      if (!Utils.isValidImdbId(movie.getImdbId())) {
        movie.setImdbId(ParserUtils.detectImdbId(mf.getFileAsPath().toString()));
      }
      if (movie.getMediaSource() == MediaSource.UNKNOWN) {
        movie.setMediaSource(MediaSource.parseMediaSource(mf.getFile().getAbsolutePath()));
      }
      LOGGER.debug("| parsing video file " + mf.getFilename());
      movie.addToMediaFiles(mf);
      movie.setDateAddedFromMediaFile(mf);
      movie.setMultiMovieDir(true);

      // 3) find additional files, which start with videoFileName
      List<MediaFile> existingMediaFiles = new ArrayList<>(movie.getMediaFiles());
      List<MediaFile> foundMediaFiles = new ArrayList<>();
      for (int i = allFiles.size() - 1; i >= 0; i--) {
        Path fileInDir = allFiles.get(i);
        if (fileInDir.getFileName().toString().startsWith(basename)) { // need
                                                                       // toString
                                                                       // b/c of
                                                                       // possible
                                                                       // spaces!!
          MediaFile mediaFile = new MediaFile(fileInDir);
          if (!existingMediaFiles.contains(mediaFile)) {
            if (mediaFile.getType() == MediaFileType.GRAPHIC) {
              // same named graphics (unknown, not detected without postfix)
              // treated as posters
              mediaFile.setType(MediaFileType.POSTER);
            }
            foundMediaFiles.add(mediaFile);
          }
          // started with basename, so remove it for others
          allFiles.remove(i);
        }
      }
      addMediafilesToMovie(movie, foundMediaFiles);

      // check if that movie is an offline movie
      boolean isOffline = false;
      for (MediaFile mediaFiles : movie.getMediaFiles(MediaFileType.VIDEO)) {
        if ("disc".equalsIgnoreCase(mediaFiles.getExtension())) {
          isOffline = true;
        }
      }
      movie.setOffline(isOffline);

      if (movie.getMovieSet() != null) {
        LOGGER.debug("| movie is part of a movieset");
        // movie.getMovieSet().addMovie(movie);
        movie.getMovieSet().insertMovie(movie);
        movieList.sortMoviesInMovieSet(movie.getMovieSet());
        movie.getMovieSet().saveToDb();
      }

      movie.saveToDb();
    } // end foreach MF

    // check stacking on all movie from this dir (it might have changed!)
    for (Movie m : movieList.getMoviesByPath(movieDir)) {
      m.reEvaluateStacking();
      m.saveToDb();
    }
  }

  private void addMediafilesToMovie(Movie movie, List<MediaFile> mediaFiles) {
    List<MediaFile> current = new ArrayList<>(movie.getMediaFiles());

    for (MediaFile mf : mediaFiles) {
      if (!current.contains(mf)) { // a new mediafile was found!
        if (mf.getPath().toUpperCase(Locale.ROOT).contains("BDMV") || mf.getPath().toUpperCase(Locale.ROOT).contains("VIDEO_TS") || mf.isDiscFile()) {
          movie.setDisc(true);
          if (movie.getMediaSource() == MediaSource.UNKNOWN) {
            movie.setMediaSource(MediaSource.parseMediaSource(mf.getPath()));
          }
        }

        if (!Utils.isValidImdbId(movie.getImdbId())) {
          movie.setImdbId(ParserUtils.detectImdbId(mf.getFileAsPath().toString()));
        }

        LOGGER.debug("| parsing " + mf.getType().name() + " " + mf.getFilename());
        switch (mf.getType()) {
          case VIDEO:
            movie.addToMediaFiles(mf);
            movie.setDateAddedFromMediaFile(mf);
            if (movie.getMediaSource() == MediaSource.UNKNOWN) {
              movie.setMediaSource(MediaSource.parseMediaSource(mf.getFile().getAbsolutePath()));
            }
            break;

          case TRAILER:
            mf.gatherMediaInformation(); // do this exceptionally here, to set
                                         // quality in one rush
            MovieTrailer mt = new MovieTrailer();
            mt.setName(mf.getFilename());
            mt.setProvider("downloaded");
            mt.setQuality(mf.getVideoFormat());
            mt.setInNfo(false);
            mt.setUrl(mf.getFileAsPath().toUri().toString());
            movie.addTrailer(mt);
            movie.addToMediaFiles(mf);
            break;

          case SUBTITLE:
            if (!mf.isPacked()) {
              movie.setSubtitles(true);
              movie.addToMediaFiles(mf);
            }
            break;

          case FANART:
            if (mf.getPath().toLowerCase(Locale.ROOT).contains("extrafanart")) {
              // there shouldn't be any files here
              LOGGER.warn("problem: detected media file type FANART in extrafanart folder: " + mf.getPath());
              continue;
            }
            movie.addToMediaFiles(mf);
            break;

          case THUMB:
            if (mf.getPath().toLowerCase(Locale.ROOT).contains("extrathumbs")) { //
              // there shouldn't be any files here
              LOGGER.warn("| problem: detected media file type THUMB in extrathumbs folder: " + mf.getPath());
              continue;
            }
            movie.addToMediaFiles(mf);
            break;

          case VIDEO_EXTRA:
          case SAMPLE:
          case NFO:
          case TEXT:
          case POSTER:
          case SEASON_POSTER:
          case EXTRAFANART:
          case EXTRATHUMB:
          case AUDIO:
          case DISCART:
          case BANNER:
          case CLEARART:
          case LOGO:
          case CLEARLOGO:
            movie.addToMediaFiles(mf);
            break;

          case GRAPHIC:
          case UNKNOWN:
          default:
            LOGGER.debug("| NOT adding unknown media file type: " + mf.getFilename());
            // movie.addToMediaFiles(mf); // DO NOT ADD UNKNOWN
            break;
        } // end switch type

        // debug
        if (mf.getType() != MediaFileType.GRAPHIC && mf.getType() != MediaFileType.UNKNOWN && mf.getType() != MediaFileType.NFO
            && !movie.getMediaFiles().contains(mf)) {
          LOGGER.error("| Movie not added mf: " + mf.getFileAsPath());
        }

      } // end new MF found
    } // end MF loop
  }

  /*
   * cleanup database - remove orphaned movies/files
   */
  private void cleanup(String datasource) {
    setTaskName(BUNDLE.getString("update.cleanup"));
    setTaskDescription(null);
    setProgressDone(0);
    setWorkUnits(0);
    publishState();

    LOGGER.info("removing orphaned movies/files...");
    List<Movie> moviesToRemove = new ArrayList<>();
    for (int i = movieList.getMovies().size() - 1; i >= 0; i--) {
      if (cancel) {
        break;
      }
      Movie movie = movieList.getMovies().get(i);

      // check only movies matching datasource
      if (!Paths.get(datasource).equals(Paths.get(movie.getDataSource()))) {
        continue;
      }

      Path movieDir = movie.getPathNIO();
      if (!filesFound.contains(movieDir)) {
        // dir is not in hashset - check with exists to be sure it is not here
        if (!Files.exists(movieDir)) {
          LOGGER.debug("movie directory '" + movieDir + "' not found, removing from DB...");
          moviesToRemove.add(movie);
        }
        else {
          LOGGER.warn("dir " + movieDir + " not in hashset, but on hdd!"); // can
                                                                           // be;
                                                                           // MMD
                                                                           // and/or
                                                                           // dir=DS
                                                                           // root
        }
      }

      // have a look if that movie has just been added -> so we don't need any
      // cleanup
      if (!movie.isNewlyAdded()) {
        // check and delete all not found MediaFiles
        List<MediaFile> mediaFiles = new ArrayList<>(movie.getMediaFiles());
        for (MediaFile mf : mediaFiles) {
          if (!filesFound.contains(mf.getFileAsPath())) {
            if (!mf.exists()) {
              LOGGER.debug("removing orphaned file from DB: " + mf.getFileAsPath());
              movie.removeFromMediaFiles(mf);
            }
            else {
              LOGGER.warn("file " + mf.getFileAsPath() + " not in hashset, but on hdd!"); // hmm...
                                                                                          // this
                                                                                          // should
                                                                                          // not
                                                                                          // happen
            }
          }
        }
        if (movie.getMediaFiles(MediaFileType.VIDEO).isEmpty()) {
          LOGGER.debug("Movie (" + movie.getTitle() + ") without VIDEO files detected, removing from DB...");
          moviesToRemove.add(movie);
        }
        else {
          movie.saveToDb();
        }
      }
      else {
        LOGGER.info("Movie (" + movie.getTitle() + ") is new - no need for cleanup");
      }
    }
    movieList.removeMovies(moviesToRemove);
  }

  /*
   * gather mediainfo for ungathered movies
   */
  private void gatherMediainfo(String datasource) {
    // start MI
    setTaskName(BUNDLE.getString("update.mediainfo"));
    publishState();

    initThreadPool(1, "mediainfo");

    LOGGER.info("getting Mediainfo...");
    for (int i = movieList.getMovies().size() - 1; i >= 0; i--) {
      if (cancel) {
        break;
      }
      Movie movie = movieList.getMovies().get(i);

      // check only movies matching datasource
      if (!Paths.get(datasource).equals(Paths.get(movie.getDataSource()))) {
        continue;
      }

      for (MediaFile mf : new ArrayList<>(movie.getMediaFiles())) {
        if (StringUtils.isBlank(mf.getContainerFormat())) {
          submitTask(new MediaFileInformationFetcherTask(mf, movie, false));
        }
      }
    }
    waitForCompletionOrCancel();
  }

  /**
   * gets mediaFile of specific type
   * 
   * @param mfs
   *          the MF list to search
   * @param types
   *          the MediaFileTypes
   * @return MF or NULL
   */
  private MediaFile getMediaFile(List<MediaFile> mfs, MediaFileType... types) {
    MediaFile mf = null;
    for (MediaFile mediaFile : mfs) {
      boolean match = false;
      for (MediaFileType type : types) {
        if (mediaFile.getType().equals(type)) {
          match = true;
        }
      }
      if (match) {
        mf = new MediaFile(mediaFile);
      }
    }
    return mf;
  }

  /**
   * gets all mediaFiles of specific type
   * 
   * @param mfs
   *          the MF list to search
   * @param types
   *          the MediaFileTypes
   * @return list of matching MFs
   */
  private List<MediaFile> getMediaFiles(List<MediaFile> mfs, MediaFileType... types) {
    List<MediaFile> mf = new ArrayList<>();
    for (MediaFile mediaFile : mfs) {
      boolean match = false;
      for (MediaFileType type : types) {
        if (mediaFile.getType().equals(type)) {
          match = true;
        }
      }
      if (match) {
        mf.add(new MediaFile(mediaFile));
      }
    }
    return mf;
  }

  @Override
  public void callback(Object obj) {
    // do not publish task description here, because with different workers the
    // text is never right
    publishState(progressDone);
  }

  /**
   * simple NIO File.listFiles() replacement<br>
   * returns ONLY regular files (NO folders, NO hidden) in specified dir, filtering against our badwords (NOT recursive)
   * 
   * @param directory
   *          the folder to list the files for
   * @return list of files&folders
   */
  public static List<Path> listFilesOnly(Path directory) {
    List<Path> fileNames = new ArrayList<>();
    try (DirectoryStream<Path> directoryStream = Files.newDirectoryStream(directory)) {
      for (Path path : directoryStream) {
        if (Utils.isRegularFile(path)) {
          String fn = path.getFileName().toString().toUpperCase(Locale.ROOT);
          if (!skipFolders.contains(fn) && !fn.matches(skipRegex)
              && !MovieModuleManager.SETTINGS.getMovieSkipFolders().contains(path.toFile().getAbsolutePath())) {
            fileNames.add(path.toAbsolutePath());
          }
          else {
            LOGGER.debug("Skipping: " + path);
          }
        }
      }
    }
    catch (IOException ex) {
    }
    return fileNames;
  }

  /**
   * simple NIO File.listFiles() replacement<br>
   * returns all files & folders in specified dir, filtering against our skip folders (NOT recursive)
   * 
   * @param directory
   *          the folder to list the items for
   * @return list of files&folders
   */
  public static List<Path> listFilesAndDirs(Path directory) {
    List<Path> fileNames = new ArrayList<>();
    try (DirectoryStream<Path> directoryStream = Files.newDirectoryStream(directory)) {
      for (Path path : directoryStream) {
        String fn = path.getFileName().toString().toUpperCase(Locale.ROOT);
        if (!skipFolders.contains(fn) && !fn.matches(skipRegex)
            && !MovieModuleManager.SETTINGS.getMovieSkipFolders().contains(path.toFile().getAbsolutePath())) {
          fileNames.add(path.toAbsolutePath());
        }
        else {
          LOGGER.debug("Skipping: " + path);
        }
      }
    }
    catch (IOException ex) {
    }
    return fileNames;
  }

  // **************************************
  // gets all files recursive,
  // **************************************
  public static HashSet<Path> getAllFilesRecursive(Path folder, int deep) {
    folder = folder.toAbsolutePath();
    AllFilesRecursive visitor = new AllFilesRecursive();
    try {
      Files.walkFileTree(folder, EnumSet.of(FileVisitOption.FOLLOW_LINKS), deep, visitor);
    }
    catch (IOException e) {
      // can not happen, since we overrided visitFileFailed, which throws no
      // exception ;)
    }
    return visitor.fFound;
  }

  private static class AllFilesRecursive extends SimpleFileVisitor<Path> {
    private HashSet<Path> fFound = new HashSet<>();

    @Override
    public FileVisitResult visitFile(Path file, BasicFileAttributes attr) {
      visFile2++;
      if (Utils.isRegularFile(attr) && !file.getFileName().toString().matches(skipRegex)) {
        fFound.add(file.toAbsolutePath());
      }
      // System.out.println("(" + attr.size() + "bytes)");
      // System.out.println("(" + attr.creationTime() + " date)");
      return CONTINUE;
    }

    @Override
    public FileVisitResult preVisitDirectory(Path dir, BasicFileAttributes attrs) throws IOException {
      preDir2++;
      // getFilename returns null on DS root!
      if (dir.getFileName() != null
          && (Files.exists(dir.resolve(".tmmignore")) || Files.exists(dir.resolve("tmmignore")) || Files.exists(dir.resolve(".nomedia"))
<<<<<<< HEAD
              || skipFolders.contains(dir.getFileName().toString().toUpperCase()) || dir.getFileName().toString().matches(skipRegex))
          || MovieModuleManager.SETTINGS.getMovieSkipFolders().contains(dir.toFile().getAbsolutePath())) {
=======
              || skipFolders.contains(dir.getFileName().toString().toUpperCase(Locale.ROOT)) || dir.getFileName().toString().matches(skipRegex))
          || MovieModuleManager.MOVIE_SETTINGS.getMovieSkipFolders().contains(dir.toFile().getAbsolutePath())) {
>>>>>>> 37e49b70
        LOGGER.debug("Skipping dir: " + dir);
        return SKIP_SUBTREE;
      }
      return CONTINUE;
    }

    @Override
    public FileVisitResult postVisitDirectory(Path dir, IOException exc) {
      postDir2++;
      return CONTINUE;
    }

    // If there is some error accessing the file, let the user know.
    // If you don't override this method and an error occurs, an IOException is
    // thrown.
    @Override
    public FileVisitResult visitFileFailed(Path file, IOException exc) {
      LOGGER.error("" + exc);
      return CONTINUE;
    }
  }

  // **************************************
  // gets all files recursive,
  // detects movieRootDir (in case of stacked/disc folder)
  // and starts parsing directory immediately
  // **************************************
  public void searchAndParse(Path datasource, Path folder, int deep) {
    folder = folder.toAbsolutePath();
    SearchAndParseVisitor visitor = new SearchAndParseVisitor(datasource);
    try {
      Files.walkFileTree(folder, EnumSet.of(FileVisitOption.FOLLOW_LINKS), deep, visitor);
    }
    catch (IOException e) {
      // can not happen, since we override visitFileFailed, which throws no
      // exception ;)
    }
  }

  private class SearchAndParseVisitor implements FileVisitor<Path> {
    private Path              datasource;
    private ArrayList<String> unstackedRoot = new ArrayList<>(); // only for
                                                                 // folder
                                                                 // stacking
    private HashSet<Path>     videofolders  = new HashSet<>();   // all found
                                                                 // video
                                                                 // folders

    protected SearchAndParseVisitor(Path datasource) {
      this.datasource = datasource;
    }

    @Override
    public FileVisitResult visitFile(Path file, BasicFileAttributes attr) {
      visFile++;
      if (Utils.isRegularFile(attr) && !file.getFileName().toString().matches(skipRegex)) {
        // check for video?
        if (Globals.settings.getVideoFileType().contains("." + FilenameUtils.getExtension(file.toString()).toLowerCase(Locale.ROOT))) {
          if (file.getParent().getFileName().toString().equals("STREAM")) {
            return CONTINUE; // BD folder has an additional parent video folder
                             // - ignore it here
          }
          videofolders.add(file.getParent());
        }
      }
      return CONTINUE;
    }

    @Override
    public FileVisitResult preVisitDirectory(Path dir, BasicFileAttributes attrs) throws IOException {
      preDir++;
      String fn = dir.getFileName().toString().toUpperCase(Locale.ROOT);
      if (skipFolders.contains(fn) || fn.matches(skipRegex) || Files.exists(dir.resolve(".tmmignore")) || Files.exists(dir.resolve("tmmignore"))
          || Files.exists(dir.resolve(".nomedia"))
          || MovieModuleManager.SETTINGS.getMovieSkipFolders().contains(dir.toFile().getAbsolutePath())) {
        LOGGER.debug("Skipping dir: " + dir);
        return SKIP_SUBTREE;
      }
      return CONTINUE;
    }

    @Override
    public FileVisitResult postVisitDirectory(Path dir, IOException exc) {
      postDir++;
      if (cancel) {
        return TERMINATE;
      }

      if (this.videofolders.contains(dir)) {
        boolean update = true;
        // quick fix for folder stacking
        // name = stacking marker & parent has already been processed - skip
        Path relative = datasource.relativize(dir);
        if (!Utils.getFolderStackingMarker(relative.toString()).isEmpty()
            && Utils.getFolderStackingMarker(relative.toString()).equals(dir.getFileName().toString())) {
          if (unstackedRoot.contains(dir.getParent().toString())) {
            update = false;
          }
          else {
            unstackedRoot.add(dir.getParent().toString());
          }
        }
        if (update) {
          // this.videofolders.remove(dir);
          submitTask(new FindMovieTask(dir, datasource));
        }
      }
      return CONTINUE;
    }

    // If there is some error accessing the file, let the user know.
    // If you don't override this method and an error occurs, an IOException is
    // thrown.
    @Override
    public FileVisitResult visitFileFailed(Path file, IOException exc) {
      LOGGER.error("" + exc);
      return CONTINUE;
    }
  }
}<|MERGE_RESOLUTION|>--- conflicted
+++ resolved
@@ -1186,13 +1186,8 @@
       // getFilename returns null on DS root!
       if (dir.getFileName() != null
           && (Files.exists(dir.resolve(".tmmignore")) || Files.exists(dir.resolve("tmmignore")) || Files.exists(dir.resolve(".nomedia"))
-<<<<<<< HEAD
-              || skipFolders.contains(dir.getFileName().toString().toUpperCase()) || dir.getFileName().toString().matches(skipRegex))
+              || skipFolders.contains(dir.getFileName().toString().toUpperCase(Locale.ROOT)) || dir.getFileName().toString().matches(skipRegex))
           || MovieModuleManager.SETTINGS.getMovieSkipFolders().contains(dir.toFile().getAbsolutePath())) {
-=======
-              || skipFolders.contains(dir.getFileName().toString().toUpperCase(Locale.ROOT)) || dir.getFileName().toString().matches(skipRegex))
-          || MovieModuleManager.MOVIE_SETTINGS.getMovieSkipFolders().contains(dir.toFile().getAbsolutePath())) {
->>>>>>> 37e49b70
         LOGGER.debug("Skipping dir: " + dir);
         return SKIP_SUBTREE;
       }
