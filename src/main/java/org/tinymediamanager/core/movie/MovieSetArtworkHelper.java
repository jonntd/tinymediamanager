--- conflicted
+++ resolved
@@ -727,15 +727,10 @@
       return;
     }
 
-<<<<<<< HEAD
-    try {
-      Utils.deleteEmptyDirectoryRecursive(Paths.get(MovieModuleManager.getInstance().getSettings().getMovieSetDataFolder()));
-=======
-    Path movieSetArtworkFolder = Paths.get(MovieModuleManager.SETTINGS.getMovieSetArtworkFolder());
+    Path movieSetArtworkFolder = Paths.get(MovieModuleManager.getInstance().getSettings().getMovieSetDataFolder());
     List<Path> subfolders;
     try (Stream<Path> stream = Files.walk(movieSetArtworkFolder, 1)) {
       subfolders = stream.filter(Files::isDirectory).collect(Collectors.toList());
->>>>>>> 3f3feb07
     }
     catch (Exception e) {
       LOGGER.warn("could not clean movie set artwork subfolders - '{}'", e.getMessage());
