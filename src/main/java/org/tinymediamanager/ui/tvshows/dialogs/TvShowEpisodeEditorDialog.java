/*
 * Copyright 2012 - 2016 Manuel Laggner
 *
 * Licensed under the Apache License, Version 2.0 (the "License");
 * you may not use this file except in compliance with the License.
 * You may obtain a copy of the License at
 *
 *     http://www.apache.org/licenses/LICENSE-2.0
 *
 * Unless required by applicable law or agreed to in writing, software
 * distributed under the License is distributed on an "AS IS" BASIS,
 * WITHOUT WARRANTIES OR CONDITIONS OF ANY KIND, either express or implied.
 * See the License for the specific language governing permissions and
 * limitations under the License.
 */
package org.tinymediamanager.ui.tvshows.dialogs;

import java.awt.BorderLayout;
import java.awt.Cursor;
import java.awt.Dimension;
import java.awt.Font;
import java.awt.Insets;
import java.awt.event.ActionEvent;
import java.awt.event.ActionListener;
import java.awt.event.MouseAdapter;
import java.awt.event.MouseEvent;
import java.nio.file.Path;
import java.util.ArrayList;
import java.util.Date;
import java.util.List;
import java.util.ResourceBundle;
import java.util.Map.Entry;

import javax.swing.AbstractAction;
import javax.swing.JButton;
import javax.swing.JCheckBox;
import javax.swing.JComboBox;
import javax.swing.JLabel;
import javax.swing.JList;
import javax.swing.JOptionPane;
import javax.swing.JPanel;
import javax.swing.JScrollPane;
import javax.swing.JSpinner;
import javax.swing.JTabbedPane;
import javax.swing.JTable;
import javax.swing.JTextArea;
import javax.swing.JTextField;
import javax.swing.SpinnerDateModel;
import javax.swing.SpinnerNumberModel;
import javax.swing.SwingWorker;
import javax.swing.event.ChangeEvent;
import javax.swing.event.ChangeListener;

import org.apache.commons.lang3.LocaleUtils;
import org.apache.commons.lang3.StringUtils;
import org.jdesktop.beansbinding.BeanProperty;
import org.jdesktop.beansbinding.AutoBinding.UpdateStrategy;
import org.jdesktop.observablecollections.ObservableCollections;
import org.jdesktop.swingbinding.JListBinding;
import org.jdesktop.swingbinding.JTableBinding;
import org.jdesktop.swingbinding.SwingBindings;
import org.slf4j.Logger;
import org.slf4j.LoggerFactory;
import org.tinymediamanager.Globals;
import org.tinymediamanager.core.MediaFileType;
import org.tinymediamanager.core.MediaSource;
import org.tinymediamanager.core.Utils;
import org.tinymediamanager.core.entities.MediaFile;
import org.tinymediamanager.core.tvshow.TvShowList;
import org.tinymediamanager.core.tvshow.entities.TvShowActor;
import org.tinymediamanager.core.tvshow.entities.TvShowEpisode;
import org.tinymediamanager.scraper.MediaMetadata;
import org.tinymediamanager.scraper.MediaScrapeOptions;
import org.tinymediamanager.scraper.MediaScraper;
import org.tinymediamanager.scraper.entities.MediaArtwork;
import org.tinymediamanager.scraper.entities.MediaCastMember;
import org.tinymediamanager.scraper.entities.MediaEpisode;
import org.tinymediamanager.scraper.entities.MediaType;
import org.tinymediamanager.scraper.entities.MediaArtwork.MediaArtworkType;
import org.tinymediamanager.scraper.mediaprovider.ITvShowMetadataProvider;
import org.tinymediamanager.ui.EqualsLayout;
import org.tinymediamanager.ui.IconManager;
import org.tinymediamanager.ui.TmmFontHelper;
import org.tinymediamanager.ui.TmmUIHelper;
import org.tinymediamanager.ui.UTF8Control;
import org.tinymediamanager.ui.components.ImageLabel;
<<<<<<< HEAD
import org.tinymediamanager.ui.components.combobox.AutocompleteComboBox;
import org.tinymediamanager.ui.components.combobox.MediaScraperComboBox;
=======
import org.tinymediamanager.ui.components.MediaScraperComboBox;
import org.tinymediamanager.ui.components.datepicker.DatePicker;
>>>>>>> 9587f9b7
import org.tinymediamanager.ui.dialogs.TmmDialog;
import org.tinymediamanager.ui.panels.MediaFileEditorPanel;

import com.jgoodies.forms.factories.FormFactory;
import com.jgoodies.forms.layout.ColumnSpec;
import com.jgoodies.forms.layout.FormLayout;
import com.jgoodies.forms.layout.FormSpecs;
import com.jgoodies.forms.layout.RowSpec;

/**
 * The Class TvShowEpisodeScrapeDialog.
 * 
 * @author Manuel Laggner
 */
public class TvShowEpisodeEditorDialog extends TmmDialog implements ActionListener {
  private static final long                                     serialVersionUID = 7702248909791283043L;
  /**
   * @wbp.nls.resourceBundle messages
   */
  private static final ResourceBundle                           BUNDLE           = ResourceBundle.getBundle("messages", new UTF8Control());           //$NON-NLS-1$
  private static final Logger                                   LOGGER           = LoggerFactory.getLogger(TvShowEpisodeEditorDialog.class);
  private static final Date                                     INITIAL_DATE     = new Date(0);

  private TvShowList                                            tvShowList       = TvShowList.getInstance();
  private TvShowEpisode                                         episodeToEdit;
  private List<TvShowActor>                                     cast             = ObservableCollections.observableList(new ArrayList<TvShowActor>());
  private List<String>                                          tags             = ObservableCollections.observableList(new ArrayList<String>());
  private List<MediaFile>                                       mediaFiles       = new ArrayList<>();
  private boolean                                               continueQueue    = true;
  private int                                                   voteCount        = 0;

  private JTextField                                            tfTitle;
  private JLabel                                                lblFilename;
  private JSpinner                                              spEpisode;
  private JSpinner                                              spSeason;
  private JSpinner                                              spRating;
  private JSpinner                                              spDvdSeason;
  private JSpinner                                              spDvdEpisode;
  private JCheckBox                                             cbDvdOrder;
  private JSpinner                                              spDisplaySeason;
  private JSpinner                                              spDisplayEpisode;
  private DatePicker                                            dpFirstAired;
  private JSpinner                                              spDateAdded;
  private JCheckBox                                             chckbxWatched;
  private ImageLabel                                            lblThumb;
  private JTextArea                                             taPlot;
  private JTextField                                            tfDirector;
  private JTextField                                            tfWriter;
  private JTable                                                tableGuests;
  private JComboBox                                             cbTags;
  private JList                                                 listTags;
  private JComboBox<MediaSource>                                cbMediaSource;
  private MediaFileEditorPanel                                  mediaFilesPanel;

  private JTableBinding<TvShowActor, List<TvShowActor>, JTable> jTableBinding;
  private JListBinding<String, List<String>, JList>             jListBinding;

  /**
   * Instantiates a new tv show episode scrape dialog.
   * 
   * @param episode
   *          the episode
   * @param inQueue
   *          the in queue
   */
  public TvShowEpisodeEditorDialog(TvShowEpisode episode, boolean inQueue) {
    super(BUNDLE.getString("tvshowepisode.scrape"), "tvShowEpisodeScraper"); //$NON-NLS-1$
    setBounds(5, 5, 964, 632);

    for (MediaFile mf : episode.getMediaFiles()) {
      mediaFiles.add(new MediaFile(mf));
    }

    this.episodeToEdit = episode;
    getContentPane().setLayout(new BorderLayout());

    {
      JPanel panelFilename = new JPanel();
      getContentPane().add(panelFilename, BorderLayout.NORTH);
      panelFilename.setLayout(new FormLayout(
          new ColumnSpec[] { FormFactory.RELATED_GAP_COLSPEC, FormFactory.DEFAULT_COLSPEC, FormFactory.DEFAULT_COLSPEC,
              FormFactory.RELATED_GAP_COLSPEC, FormFactory.DEFAULT_COLSPEC, FormFactory.RELATED_GAP_COLSPEC, },
          new RowSpec[] { FormFactory.LINE_GAP_ROWSPEC, RowSpec.decode("15px"), FormFactory.RELATED_GAP_ROWSPEC, }));

      JLabel lblFilenameT = new JLabel(BUNDLE.getString("metatag.path")); //$NON-NLS-1$
      panelFilename.add(lblFilenameT, "2, 2, left, top");

      lblFilename = new JLabel("");
      TmmFontHelper.changeFont(lblFilename, 1.166, Font.BOLD);
      panelFilename.add(lblFilename, "5, 2, left, top");
    }

    JTabbedPane tabbedPane = new JTabbedPane(JTabbedPane.NORTH);
    getContentPane().add(tabbedPane, BorderLayout.CENTER);

    /**
     * DetailsPanel
     */
    {
      JPanel detailsPanel = new JPanel();
      tabbedPane.addTab(BUNDLE.getString("metatag.details"), detailsPanel); //$NON-NLS-1$
      detailsPanel.setLayout(new FormLayout(
          new ColumnSpec[] { FormSpecs.LABEL_COMPONENT_GAP_COLSPEC, FormSpecs.DEFAULT_COLSPEC, FormSpecs.RELATED_GAP_COLSPEC,
              ColumnSpec.decode("40dlu:grow"), FormSpecs.RELATED_GAP_COLSPEC, ColumnSpec.decode("7dlu:grow"), FormSpecs.RELATED_GAP_COLSPEC,
              FormSpecs.DEFAULT_COLSPEC, FormSpecs.RELATED_GAP_COLSPEC, ColumnSpec.decode("20dlu"), FormSpecs.RELATED_GAP_COLSPEC,
              ColumnSpec.decode("30dlu:grow"), FormSpecs.RELATED_GAP_COLSPEC, FormSpecs.DEFAULT_COLSPEC, FormSpecs.RELATED_GAP_COLSPEC,
              FormSpecs.DEFAULT_COLSPEC, FormSpecs.RELATED_GAP_COLSPEC, ColumnSpec.decode("7dlu:grow"), FormSpecs.RELATED_GAP_COLSPEC,
              FormSpecs.DEFAULT_COLSPEC, FormSpecs.RELATED_GAP_COLSPEC, ColumnSpec.decode("100dlu:grow"), FormSpecs.LABEL_COMPONENT_GAP_COLSPEC, },
          new RowSpec[] { FormSpecs.LINE_GAP_ROWSPEC, FormSpecs.DEFAULT_ROWSPEC, FormSpecs.RELATED_GAP_ROWSPEC, FormSpecs.DEFAULT_ROWSPEC,
              FormSpecs.RELATED_GAP_ROWSPEC, FormSpecs.DEFAULT_ROWSPEC, FormSpecs.RELATED_GAP_ROWSPEC, FormSpecs.DEFAULT_ROWSPEC,
              FormSpecs.RELATED_GAP_ROWSPEC, FormSpecs.DEFAULT_ROWSPEC, FormSpecs.RELATED_GAP_ROWSPEC, FormSpecs.DEFAULT_ROWSPEC,
              FormSpecs.RELATED_GAP_ROWSPEC, FormSpecs.DEFAULT_ROWSPEC, FormSpecs.RELATED_GAP_ROWSPEC, FormSpecs.DEFAULT_ROWSPEC,
              FormSpecs.RELATED_GAP_ROWSPEC, RowSpec.decode("35dlu:grow"), FormSpecs.RELATED_GAP_ROWSPEC, FormSpecs.DEFAULT_ROWSPEC,
              FormSpecs.RELATED_GAP_ROWSPEC, FormSpecs.DEFAULT_ROWSPEC, FormSpecs.RELATED_GAP_ROWSPEC, FormSpecs.DEFAULT_ROWSPEC,
              FormSpecs.RELATED_GAP_ROWSPEC, FormSpecs.DEFAULT_ROWSPEC, FormSpecs.RELATED_GAP_ROWSPEC, RowSpec.decode("default:grow"),
              FormSpecs.RELATED_GAP_ROWSPEC, FormSpecs.DEFAULT_ROWSPEC, FormSpecs.RELATED_GAP_ROWSPEC, }));

      JLabel lblTitle = new JLabel(BUNDLE.getString("metatag.title")); //$NON-NLS-1$
      detailsPanel.add(lblTitle, "2, 4, right, default");

      tfTitle = new JTextField();
      detailsPanel.add(tfTitle, "4, 4, 19, 1");
      tfTitle.setColumns(10);

      JLabel lblSeason = new JLabel(BUNDLE.getString("metatag.season")); //$NON-NLS-1$
      detailsPanel.add(lblSeason, "2, 6, right, default");

      spSeason = new JSpinner();
      detailsPanel.add(spSeason, "4, 6");

      JLabel lblEpisode = new JLabel(BUNDLE.getString("metatag.episode")); //$NON-NLS-1$
      detailsPanel.add(lblEpisode, "8, 6, right, default");

      spEpisode = new JSpinner();
      detailsPanel.add(spEpisode, "10, 6");

      JLabel lblDvdSeason = new JLabel(BUNDLE.getString("metatag.dvdseason")); //$NON-NLS-1$
      detailsPanel.add(lblDvdSeason, "2, 8, right, default");

      spDvdSeason = new JSpinner();
      detailsPanel.add(spDvdSeason, "4, 8");

      JLabel lblDvdEpisode = new JLabel(BUNDLE.getString("metatag.dvdepisode")); //$NON-NLS-1$
      detailsPanel.add(lblDvdEpisode, "8, 8, right, default");

      spDvdEpisode = new JSpinner();
      detailsPanel.add(spDvdEpisode, "10, 8");

      JLabel lblDvdOrder = new JLabel(BUNDLE.getString("metatag.dvdorder")); //$NON-NLS-1$
      detailsPanel.add(lblDvdOrder, "14, 8, right, default");

      cbDvdOrder = new JCheckBox("");
      detailsPanel.add(cbDvdOrder, "16, 8");
      cbDvdOrder.setSelected(episodeToEdit.isDvdOrder());

      JLabel lblDisplaySeason = new JLabel(BUNDLE.getString("metatag.displayseason")); //$NON-NLS-1$
      detailsPanel.add(lblDisplaySeason, "2, 10, right, default");

      spDisplaySeason = new JSpinner();
      detailsPanel.add(spDisplaySeason, "4, 10");

      JLabel lblDisplayEpisode = new JLabel(BUNDLE.getString("metatag.displayepisode")); //$NON-NLS-1$
      detailsPanel.add(lblDisplayEpisode, "8, 10, right, default");

      spDisplayEpisode = new JSpinner();
      detailsPanel.add(spDisplayEpisode, "10, 10");

      JLabel lblRating = new JLabel(BUNDLE.getString("metatag.rating")); //$NON-NLS-1$
      detailsPanel.add(lblRating, "2, 12, right, default");

      spRating = new JSpinner();
      detailsPanel.add(spRating, "4, 12");

      JLabel lblFirstAired = new JLabel(BUNDLE.getString("metatag.aired")); //$NON-NLS-1$
      detailsPanel.add(lblFirstAired, "8, 12, right, default");

      dpFirstAired = new DatePicker(episode.getFirstAired());
      detailsPanel.add(dpFirstAired, "10, 12, 3, 1, fill, default");

      JLabel lblWatched = new JLabel(BUNDLE.getString("metatag.watched")); //$NON-NLS-1$
      detailsPanel.add(lblWatched, "2, 14, right, default");

      chckbxWatched = new JCheckBox("");
      detailsPanel.add(chckbxWatched, "4, 14");

      JLabel lblDateAdded = new JLabel(BUNDLE.getString("metatag.dateadded")); //$NON-NLS-1$
      detailsPanel.add(lblDateAdded, "8, 14, right, default");

      spDateAdded = new JSpinner(new SpinnerDateModel());
      detailsPanel.add(spDateAdded, "10, 14, 3, 1, fill, default");

      JLabel lblMediasource = new JLabel(BUNDLE.getString("metatag.source")); //$NON-NLS-1$
      detailsPanel.add(lblMediasource, "2, 16, right, default");

<<<<<<< HEAD
      cbMediaSource = new JComboBox<>();
      for (MediaSource source : MediaSource.values()) {
        cbMediaSource.addItem(source);
      }
=======
      cbMediaSource = new JComboBox(MediaSource.values());
>>>>>>> 9587f9b7
      detailsPanel.add(cbMediaSource, "4, 16, 4, 1, fill, default");

      JLabel lblPlot = new JLabel(BUNDLE.getString("metatag.plot")); //$NON-NLS-1$
      detailsPanel.add(lblPlot, "2, 18, right, top");

      JScrollPane scrollPane = new JScrollPane();
      detailsPanel.add(scrollPane, "4, 18, 13, 1, fill, fill");

      taPlot = new JTextArea();
      taPlot.setLineWrap(true);
      taPlot.setWrapStyleWord(true);
      scrollPane.setViewportView(taPlot);

      lblThumb = new ImageLabel();
      lblThumb.setAlternativeText(BUNDLE.getString("image.notfound.thumb")); //$NON-NLS-1$
      lblThumb.addMouseListener(new MouseAdapter() {
        @Override
        public void mouseClicked(MouseEvent e) {
          Path file = TmmUIHelper.selectFile(BUNDLE.getString("image.choose")); //$NON-NLS-1$
          if (file != null && Utils.isRegularFile(file)) {
            String fileName = file.toAbsolutePath().toString();
            lblThumb.setImageUrl("file:/" + fileName);
          }
        }
      });
      lblThumb.setCursor(Cursor.getPredefinedCursor(Cursor.HAND_CURSOR));
      detailsPanel.add(lblThumb, "20, 6, 3, 13");

      JLabel lblDirector = new JLabel(BUNDLE.getString("metatag.director")); //$NON-NLS-1$
      detailsPanel.add(lblDirector, "2, 20, right, default");

      tfDirector = new JTextField();
      tfDirector.setText((String) null);
      tfDirector.setColumns(10);
      detailsPanel.add(tfDirector, "4, 20, 13, 1, fill, default");

      JLabel lblWriter = new JLabel(BUNDLE.getString("metatag.writer")); //$NON-NLS-1$
      detailsPanel.add(lblWriter, "2, 22, right, default");

      tfWriter = new JTextField();
      tfWriter.setText((String) null);
      tfWriter.setColumns(10);
      detailsPanel.add(tfWriter, "4, 22, 13, 1, fill, default");

      JLabel lblGuests = new JLabel(BUNDLE.getString("metatag.guests")); //$NON-NLS-1$
      detailsPanel.add(lblGuests, "2, 24, right, top");

      JScrollPane scrollPaneGuests = new JScrollPane();
      detailsPanel.add(scrollPaneGuests, "4, 24, 13, 7, fill, fill");

      tableGuests = new JTable();
      tableGuests.putClientProperty("terminateEditOnFocusLost", Boolean.TRUE);
      scrollPaneGuests.setViewportView(tableGuests);

      JLabel lblTags = new JLabel(BUNDLE.getString("metatag.tags")); //$NON-NLS-1$
      detailsPanel.add(lblTags, "20, 24, default, top");

      JScrollPane scrollPaneTags = new JScrollPane();
      detailsPanel.add(scrollPaneTags, "22, 24, 1, 5, fill, fill");

      listTags = new JList();
      scrollPaneTags.setViewportView(listTags);

      JButton btnAddActor = new JButton("");
      btnAddActor.setMargin(new Insets(2, 2, 2, 2));
      btnAddActor.setAction(new AddActorAction());
      btnAddActor.setIcon(IconManager.ADD_INV);
      detailsPanel.add(btnAddActor, "2, 26, right, top");

      JButton btnAddTag = new JButton("");
      btnAddTag.setMargin(new Insets(2, 2, 2, 2));
      btnAddTag.setAction(new AddTagAction());
      btnAddTag.setIcon(IconManager.ADD_INV);
      detailsPanel.add(btnAddTag, "20, 26, right, top");

      JButton btnRemoveActor = new JButton("");
      btnRemoveActor.setMargin(new Insets(2, 2, 2, 2));
      btnRemoveActor.setAction(new RemoveActorAction());
      btnRemoveActor.setIcon(IconManager.REMOVE_INV);
      detailsPanel.add(btnRemoveActor, "2, 28, right, top");

      JButton btnRemoveTag = new JButton("");
      btnRemoveTag.setMargin(new Insets(2, 2, 2, 2));
      btnRemoveTag.setAction(new RemoveTagAction());
      btnRemoveTag.setIcon(IconManager.REMOVE_INV);
      detailsPanel.add(btnRemoveTag, "20, 28, right, top");

      cbTags = new AutocompleteComboBox(tvShowList.getTagsInEpisodes().toArray());
      cbTags.setEditable(true);
      detailsPanel.add(cbTags, "22, 30, fill, default");
    }

    /**
     * Media Files panel
     */
    {
      mediaFilesPanel = new MediaFileEditorPanel(mediaFiles);
      tabbedPane.addTab(BUNDLE.getString("metatag.mediafiles"), null, mediaFilesPanel, null); //$NON-NLS-1$
    }

    {
      JPanel bottomPanel = new JPanel();
      getContentPane().add(bottomPanel, BorderLayout.SOUTH);

      bottomPanel.setLayout(new FormLayout(
          new ColumnSpec[] { FormFactory.LABEL_COMPONENT_GAP_COLSPEC, FormFactory.DEFAULT_COLSPEC, FormFactory.RELATED_GAP_COLSPEC,
              FormFactory.DEFAULT_COLSPEC, FormFactory.RELATED_GAP_COLSPEC, ColumnSpec.decode("default:grow"), FormFactory.RELATED_GAP_COLSPEC,
              FormFactory.DEFAULT_COLSPEC, FormFactory.RELATED_GAP_COLSPEC, },
          new RowSpec[] { FormFactory.LINE_GAP_ROWSPEC, RowSpec.decode("25px"), FormFactory.RELATED_GAP_ROWSPEC, }));

      MediaScraperComboBox cbScraper = new MediaScraperComboBox(tvShowList.getAvailableMediaScrapers());
      MediaScraper defaultScraper = tvShowList.getDefaultMediaScraper();
      cbScraper.setSelectedItem(defaultScraper);
      bottomPanel.add(cbScraper, "2, 2, fill, default");

      JButton btnScrape = new JButton(BUNDLE.getString("Button.scrape")); //$NON-NLS-1$
      btnScrape.setPreferredSize(new Dimension(100, 23));
      btnScrape.setMaximumSize(new Dimension(0, 0));
      btnScrape.setMinimumSize(new Dimension(100, 23));
      btnScrape.setActionCommand("Scrape");
      btnScrape.addActionListener(this);
      bottomPanel.add(btnScrape, "4, 2, left, fill");

      JButton btnSearch = new JButton(BUNDLE.getString("tvshowepisodechooser.search")); //$NON-NLS-1$
      btnSearch.setActionCommand("Search");
      btnSearch.addActionListener(this);
      btnSearch.setIcon(IconManager.SEARCH);
      bottomPanel.add(btnSearch, "6, 2, left, fill");
      {
        JPanel buttonPane = new JPanel();
        bottomPanel.add(buttonPane, "8, 2, fill, fill");
        EqualsLayout layout = new EqualsLayout(5);
        layout.setMinWidth(100);
        buttonPane.setLayout(layout);
        JButton okButton = new JButton(BUNDLE.getString("Button.ok")); //$NON-NLS-1$
        okButton.setToolTipText(BUNDLE.getString("tvshow.change"));
        okButton.setIcon(IconManager.APPLY_INV);
        buttonPane.add(okButton);
        okButton.setActionCommand("OK");
        okButton.addActionListener(this);

        JButton cancelButton = new JButton(BUNDLE.getString("Button.cancel")); //$NON-NLS-1$
        cancelButton.setToolTipText(BUNDLE.getString("edit.discard"));
        cancelButton.setIcon(IconManager.CANCEL_INV);
        buttonPane.add(cancelButton);
        cancelButton.setActionCommand("Cancel");
        cancelButton.addActionListener(this);

        if (inQueue) {
          JButton abortButton = new JButton(BUNDLE.getString("Button.abortqueue")); //$NON-NLS-1$
          abortButton.setToolTipText(BUNDLE.getString("tvshow.edit.abortqueue.desc")); //$NON-NLS-1$
          abortButton.setIcon(IconManager.PROCESS_STOP);
          buttonPane.add(abortButton);
          abortButton.setActionCommand("Abort");
          abortButton.addActionListener(this);
        }
      }
    }

    initDataBindings();

    // fill data
    {
      MediaFile mediaFile = episodeToEdit.getMediaFiles().get(0);
      lblFilename.setText(mediaFile.getFileAsPath().toString());
      tfTitle.setText(episodeToEdit.getTitle());

      spSeason.setModel(new SpinnerNumberModel(episodeToEdit.getAiredSeason(), -1, Integer.MAX_VALUE, 1));
      spEpisode.setModel(new SpinnerNumberModel(episodeToEdit.getAiredEpisode(), -1, Integer.MAX_VALUE, 1));
      spDvdSeason.setModel(new SpinnerNumberModel(episodeToEdit.getDvdSeason(), -1, Integer.MAX_VALUE, 1));
      spDvdEpisode.setModel(new SpinnerNumberModel(episodeToEdit.getDvdEpisode(), -1, Integer.MAX_VALUE, 1));
      spDisplaySeason.setModel(new SpinnerNumberModel(episodeToEdit.getDisplaySeason(), -1, Integer.MAX_VALUE, 1));
      spDisplayEpisode.setModel(new SpinnerNumberModel(episodeToEdit.getDisplayEpisode(), -1, Integer.MAX_VALUE, 1));
      spDateAdded.setValue(episodeToEdit.getDateAdded());

      lblThumb.setImagePath(episodeToEdit.getArtworkFilename(MediaFileType.THUMB));
      spRating.setModel(new SpinnerNumberModel(episodeToEdit.getRating(), 0.0, 10.0, 0.1));
      spRating.addChangeListener(new ChangeListener() {
        @Override
        public void stateChanged(ChangeEvent e) {
          voteCount = 1;
        }
      });
      voteCount = episodeToEdit.getVotes();
      chckbxWatched.setSelected(episodeToEdit.isWatched());
      taPlot.setText(episodeToEdit.getPlot());
      taPlot.setCaretPosition(0);
      tfDirector.setText(episodeToEdit.getDirector());
      tfWriter.setText(episodeToEdit.getWriter());
      cbMediaSource.setSelectedItem(episodeToEdit.getMediaSource());

      for (TvShowActor origCast : episodeToEdit.getGuests()) {
        TvShowActor actor = new TvShowActor();
        actor.setName(origCast.getName());
        actor.setCharacter(origCast.getCharacter());
        actor.setThumb(origCast.getThumb());
        cast.add(actor);
      }

      for (String tag : episodeToEdit.getTags()) {
        tags.add(tag);
      }
    }

    // adjust table columns
    tableGuests.getColumnModel().getColumn(0).setHeaderValue(BUNDLE.getString("metatag.name")); //$NON-NLS-1$
    tableGuests.getColumnModel().getColumn(1).setHeaderValue(BUNDLE.getString("metatag.role")); //$NON-NLS-1$

  }

  /**
   * Shows the dialog and returns whether the work on the queue should be continued.
   * 
   * @return true, if successful
   */
  public boolean showDialog() {
    setVisible(true);
    return continueQueue;
  }

  @Override
  public void actionPerformed(ActionEvent e) {
    // assign scraped data
    if ("OK".equals(e.getActionCommand())) {
      episodeToEdit.setTitle(tfTitle.getText());
      episodeToEdit.setDvdOrder(cbDvdOrder.isSelected());
      episodeToEdit.setAiredSeason((Integer) spSeason.getValue());
      episodeToEdit.setAiredEpisode((Integer) spEpisode.getValue());
      episodeToEdit.setDvdSeason((Integer) spDvdSeason.getValue());
      episodeToEdit.setDvdEpisode((Integer) spDvdEpisode.getValue());
      episodeToEdit.setDisplaySeason((Integer) spDisplaySeason.getValue());
      episodeToEdit.setDisplayEpisode((Integer) spDisplayEpisode.getValue());
      episodeToEdit.setMediaSource((MediaSource) cbMediaSource.getSelectedItem());
      episodeToEdit.setPlot(taPlot.getText());

      // sync media files with the media file editor and fire the mediaFiles event
      MediaFileEditorPanel.syncMediaFiles(mediaFiles, episodeToEdit.getMediaFiles());
      episodeToEdit.fireEventForChangedMediaInformation();

      double tempRating = (Double) spRating.getValue();
      float rating = (float) tempRating;
      if (episodeToEdit.getRating() != rating) {
        episodeToEdit.setRating(rating);
        episodeToEdit.setVotes(voteCount);
      }

      episodeToEdit.setDateAdded((Date) spDateAdded.getValue());
      episodeToEdit.setFirstAired(dpFirstAired.getDate());

      episodeToEdit.setWatched(chckbxWatched.isSelected());
      episodeToEdit.setDirector(tfDirector.getText());
      episodeToEdit.setWriter(tfWriter.getText());
      episodeToEdit.setActors(cast);

      if (StringUtils.isNotEmpty(lblThumb.getImageUrl()) && (!lblThumb.getImageUrl().equals(episodeToEdit.getArtworkUrl(MediaFileType.THUMB))
          || StringUtils.isBlank(episodeToEdit.getArtworkUrl(MediaFileType.THUMB)))) {
        episodeToEdit.setArtworkUrl(lblThumb.getImageUrl(), MediaFileType.THUMB);
        episodeToEdit.writeThumbImage();
      }

      episodeToEdit.setTags(tags);
      episodeToEdit.writeNFO();
      episodeToEdit.saveToDb();

      setVisible(false);
    }

    // cancel
    if ("Cancel".equals(e.getActionCommand())) {
      setVisible(false);
    }

    // Abort queue
    if ("Abort".equals(e.getActionCommand())) {
      continueQueue = false;
      setVisible(false);
    }

    // scrape
    if ("Scrape".equals(e.getActionCommand())) {
      ScrapeTask task = new ScrapeTask(TvShowList.getInstance().getDefaultMediaScraper());
      task.execute();
    }

    // search
    if ("Search".equals(e.getActionCommand())) {
      TvShowEpisodeChooserDialog dialog = new TvShowEpisodeChooserDialog(episodeToEdit, TvShowList.getInstance().getDefaultMediaScraper());
      dialog.setLocationRelativeTo(this);
      dialog.setVisible(true);
      MediaEpisode metadata = dialog.getMetadata();
      if (metadata != null && StringUtils.isNotBlank(metadata.title)) {
        tfTitle.setText(metadata.title);
        taPlot.setText(metadata.plot);
        spEpisode.setValue(metadata.episode);
        spSeason.setValue(metadata.season);
        for (MediaArtwork ma : metadata.artwork) {
          if (ma.getType() == MediaArtworkType.THUMB) {
            lblThumb.setImageUrl(ma.getDefaultUrl());
            break;
          }
        }
      }
    }
  }

  private class ScrapeTask extends SwingWorker<Void, Void> {
    MediaScraper mediaScraper;

    public ScrapeTask(MediaScraper mediaScraper) {
      this.mediaScraper = mediaScraper;
    }

    @Override
    protected Void doInBackground() throws Exception {
      setCursor(Cursor.getPredefinedCursor(Cursor.WAIT_CURSOR));
      MediaScrapeOptions options = new MediaScrapeOptions(MediaType.TV_EPISODE);
      options.setLanguage(LocaleUtils.toLocale(Globals.settings.getTvShowSettings().getScraperLanguage().name()));
      options.setCountry(Globals.settings.getTvShowSettings().getCertificationCountry());
      for (Entry<String, Object> entry : episodeToEdit.getTvShow().getIds().entrySet()) {
        options.setId(entry.getKey(), entry.getValue().toString());
      }

      options.setId(MediaMetadata.SEASON_NR, spSeason.getValue().toString());
      options.setId(MediaMetadata.EPISODE_NR, spEpisode.getValue().toString());

      options.setId(MediaMetadata.SEASON_NR_DVD, spDvdSeason.getValue().toString());
      options.setId(MediaMetadata.EPISODE_NR_DVD, spDvdEpisode.getValue().toString());
      try {
        LOGGER.info("=====================================================");
        LOGGER.info("Scraper metadata with scraper: " + mediaScraper.getMediaProvider().getProviderInfo().getId() + ", "
            + mediaScraper.getMediaProvider().getProviderInfo().getVersion());
        LOGGER.info(options.toString());
        LOGGER.info("=====================================================");
        MediaMetadata metadata = ((ITvShowMetadataProvider) mediaScraper.getMediaProvider()).getMetadata(options);

        // if nothing has been found -> open the search box
        if (metadata == null || StringUtils.isBlank(metadata.getTitle())) {
          // message
          JOptionPane.showMessageDialog(TvShowEpisodeEditorDialog.this, BUNDLE.getString("message.scrape.tvshowepisodefailed")); //$NON-NLS-1$
        }
        else {
          tfTitle.setText(metadata.getTitle());
          taPlot.setText(metadata.getPlot());
          dpFirstAired.setDate(metadata.getReleaseDate());
          spRating.setValue(new Double(metadata.getRating()));
          // buffer votes not visible
          voteCount = metadata.getVoteCount();

          // set aired or dvd ep/season
          spSeason.setValue(metadata.getSeasonNumber());
          spEpisode.setValue(metadata.getEpisodeNumber());
          spDvdSeason.setValue(metadata.getDvdSeasonNumber());
          spDvdEpisode.setValue(metadata.getDvdEpisodeNumber());
          spDisplayEpisode.setValue(metadata.getDisplayEpisodeNumber());
          spDisplaySeason.setValue(metadata.getDisplaySeasonNumber());

          // cast
          List<TvShowActor> actors = new ArrayList<>();
          String director = "";
          String writer = "";
          for (MediaCastMember member : metadata.getCastMembers()) {
            switch (member.getType()) {
              case ACTOR:
                TvShowActor actor = new TvShowActor();
                actor.setName(member.getName());
                actor.setCharacter(member.getCharacter());
                actor.setThumb(member.getImageUrl());
                actors.add(actor);
                break;

              case DIRECTOR:
                if (!StringUtils.isEmpty(director)) {
                  director += ", ";
                }
                director += member.getName();
                break;

              case WRITER:
                if (!StringUtils.isEmpty(writer)) {
                  writer += ", ";
                }
                writer += member.getName();
                break;

              default:
                break;
            }
          }
          cast.clear();
          cast.addAll(actors);
          tfDirector.setText(director);
          tfWriter.setText(writer);

          // artwork
          for (MediaArtwork ma : metadata.getFanart()) {
            if (ma.getType() == MediaArtworkType.THUMB) {
              lblThumb.setImageUrl(ma.getDefaultUrl());
              break;
            }
          }
        }
      }
      catch (Exception e) {
        LOGGER.warn("Error getting metadata " + e.getMessage());
      }

      setCursor(Cursor.getPredefinedCursor(Cursor.DEFAULT_CURSOR));
      return null;
    }
  }

  protected void initDataBindings() {
    jTableBinding = SwingBindings.createJTableBinding(UpdateStrategy.READ, cast, tableGuests);
    //
    BeanProperty<TvShowActor, String> movieCastBeanProperty = BeanProperty.create("name");
    jTableBinding.addColumnBinding(movieCastBeanProperty);
    //
    BeanProperty<TvShowActor, String> movieCastBeanProperty_1 = BeanProperty.create("character");
    jTableBinding.addColumnBinding(movieCastBeanProperty_1);
    //
    jTableBinding.bind();
    //
    jListBinding = SwingBindings.createJListBinding(UpdateStrategy.READ, tags, listTags);
    jListBinding.bind();
    //
  }

  @Override
  public void dispose() {
    super.dispose();
    if (jTableBinding.isBound()) {
      jTableBinding.unbind();
    }
    if (jListBinding.isBound()) {
      jListBinding.unbind();
    }

    mediaFilesPanel.unbindBindings();
    dpFirstAired.cleanup();
  }

  @Override
  public void pack() {
    // do not let it pack - it looks weird
  }

  private class AddTagAction extends AbstractAction {
    private static final long serialVersionUID = 5968029647764173330L;

    public AddTagAction() {
      putValue(SHORT_DESCRIPTION, BUNDLE.getString("tag.add")); //$NON-NLS-1$
    }

    @Override
    public void actionPerformed(ActionEvent e) {
      String newTag = (String) cbTags.getSelectedItem();
      if (StringUtils.isBlank(newTag)) {
        return;
      }

      boolean tagFound = false;

      // search if this tag already has been added
      for (String tag : tags) {
        if (tag.equals(newTag)) {
          tagFound = true;
          break;
        }
      }

      // add tag
      if (!tagFound) {
        tags.add(newTag);
      }
    }
  }

  private class RemoveTagAction extends AbstractAction {
    private static final long serialVersionUID = -4799506776650330500L;

    public RemoveTagAction() {
      putValue(SHORT_DESCRIPTION, BUNDLE.getString("tag.remove")); //$NON-NLS-1$
    }

    @Override
    public void actionPerformed(ActionEvent e) {
      String tag = (String) listTags.getSelectedValue();
      tags.remove(tag);
    }
  }

  private class AddActorAction extends AbstractAction {
    private static final long serialVersionUID = -5879601617842300526L;

    public AddActorAction() {
      putValue(SHORT_DESCRIPTION, BUNDLE.getString("cast.actor.add")); //$NON-NLS-1$
    }

    @Override
    public void actionPerformed(ActionEvent e) {
      TvShowActor actor = new TvShowActor(BUNDLE.getString("cast.actor.unknown"), BUNDLE.getString("cast.role.unknown")); //$NON-NLS-1$
      cast.add(0, actor);
    }
  }

  private class RemoveActorAction extends AbstractAction {
    private static final long serialVersionUID = 6970920169867315771L;

    public RemoveActorAction() {
      putValue(SHORT_DESCRIPTION, BUNDLE.getString("cast.actor.remove")); //$NON-NLS-1$
    }

    @Override
    public void actionPerformed(ActionEvent e) {
      int row = tableGuests.getSelectedRow();
      if (row > -1) {
        row = tableGuests.convertRowIndexToModel(row);
        cast.remove(row);
      }
    }
  }
}<|MERGE_RESOLUTION|>--- conflicted
+++ resolved
@@ -84,13 +84,9 @@
 import org.tinymediamanager.ui.TmmUIHelper;
 import org.tinymediamanager.ui.UTF8Control;
 import org.tinymediamanager.ui.components.ImageLabel;
-<<<<<<< HEAD
 import org.tinymediamanager.ui.components.combobox.AutocompleteComboBox;
 import org.tinymediamanager.ui.components.combobox.MediaScraperComboBox;
-=======
-import org.tinymediamanager.ui.components.MediaScraperComboBox;
 import org.tinymediamanager.ui.components.datepicker.DatePicker;
->>>>>>> 9587f9b7
 import org.tinymediamanager.ui.dialogs.TmmDialog;
 import org.tinymediamanager.ui.panels.MediaFileEditorPanel;
 
@@ -285,14 +281,7 @@
       JLabel lblMediasource = new JLabel(BUNDLE.getString("metatag.source")); //$NON-NLS-1$
       detailsPanel.add(lblMediasource, "2, 16, right, default");
 
-<<<<<<< HEAD
-      cbMediaSource = new JComboBox<>();
-      for (MediaSource source : MediaSource.values()) {
-        cbMediaSource.addItem(source);
-      }
-=======
       cbMediaSource = new JComboBox(MediaSource.values());
->>>>>>> 9587f9b7
       detailsPanel.add(cbMediaSource, "4, 16, 4, 1, fill, default");
 
       JLabel lblPlot = new JLabel(BUNDLE.getString("metatag.plot")); //$NON-NLS-1$
