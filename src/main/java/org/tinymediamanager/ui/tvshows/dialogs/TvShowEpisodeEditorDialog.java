/*
 * Copyright 2012 - 2017 Manuel Laggner
 *
 * Licensed under the Apache License, Version 2.0 (the "License");
 * you may not use this file except in compliance with the License.
 * You may obtain a copy of the License at
 *
 *     http://www.apache.org/licenses/LICENSE-2.0
 *
 * Unless required by applicable law or agreed to in writing, software
 * distributed under the License is distributed on an "AS IS" BASIS,
 * WITHOUT WARRANTIES OR CONDITIONS OF ANY KIND, either express or implied.
 * See the License for the specific language governing permissions and
 * limitations under the License.
 */
package org.tinymediamanager.ui.tvshows.dialogs;

import static org.tinymediamanager.core.entities.Person.Type.ACTOR;

import java.awt.BorderLayout;
import java.awt.Component;
import java.awt.Cursor;
import java.awt.Dimension;
import java.awt.Font;
import java.awt.Insets;
import java.awt.event.ActionEvent;
import java.awt.event.ActionListener;
import java.awt.event.KeyEvent;
import java.awt.event.MouseAdapter;
import java.awt.event.MouseEvent;
import java.nio.file.Path;
import java.util.ArrayList;
import java.util.Date;
import java.util.List;
import java.util.Map.Entry;
import java.util.ResourceBundle;

import javax.swing.AbstractAction;
import javax.swing.InputMap;
import javax.swing.JButton;
import javax.swing.JCheckBox;
import javax.swing.JComboBox;
import javax.swing.JComponent;
import javax.swing.JLabel;
import javax.swing.JList;
import javax.swing.JOptionPane;
import javax.swing.JPanel;
import javax.swing.JScrollPane;
import javax.swing.JSpinner;
import javax.swing.JTabbedPane;
import javax.swing.JTable;
import javax.swing.JTextArea;
import javax.swing.JTextField;
import javax.swing.KeyStroke;
import javax.swing.SpinnerDateModel;
import javax.swing.SpinnerNumberModel;
import javax.swing.SwingConstants;
import javax.swing.SwingWorker;
import javax.swing.event.ChangeEvent;
import javax.swing.event.ChangeListener;

import org.apache.commons.lang3.LocaleUtils;
import org.apache.commons.lang3.StringUtils;
import org.jdesktop.beansbinding.AutoBinding.UpdateStrategy;
import org.jdesktop.beansbinding.BeanProperty;
import org.jdesktop.observablecollections.ObservableCollections;
import org.jdesktop.swingbinding.JListBinding;
import org.jdesktop.swingbinding.JTableBinding;
import org.jdesktop.swingbinding.SwingBindings;
import org.slf4j.Logger;
import org.slf4j.LoggerFactory;
import org.tinymediamanager.core.MediaFileType;
import org.tinymediamanager.core.MediaSource;
import org.tinymediamanager.core.TmmProperties;
import org.tinymediamanager.core.Utils;
import org.tinymediamanager.core.entities.MediaFile;
import org.tinymediamanager.core.entities.Person;
import org.tinymediamanager.core.tvshow.TvShowList;
import org.tinymediamanager.core.tvshow.TvShowModuleManager;
import org.tinymediamanager.core.tvshow.entities.TvShowEpisode;
import org.tinymediamanager.scraper.MediaMetadata;
import org.tinymediamanager.scraper.MediaScrapeOptions;
import org.tinymediamanager.scraper.MediaScraper;
import org.tinymediamanager.scraper.entities.MediaArtwork;
import org.tinymediamanager.scraper.entities.MediaArtwork.MediaArtworkType;
import org.tinymediamanager.scraper.entities.MediaCastMember;
import org.tinymediamanager.scraper.entities.MediaEpisode;
import org.tinymediamanager.scraper.entities.MediaType;
import org.tinymediamanager.scraper.mediaprovider.ITvShowMetadataProvider;
import org.tinymediamanager.ui.EqualsLayout;
import org.tinymediamanager.ui.IconManager;
import org.tinymediamanager.ui.TmmFontHelper;
import org.tinymediamanager.ui.TmmUIHelper;
import org.tinymediamanager.ui.UTF8Control;
import org.tinymediamanager.ui.components.ImageLabel;
import org.tinymediamanager.ui.components.combobox.AutocompleteComboBox;
import org.tinymediamanager.ui.components.combobox.MediaScraperComboBox;
import org.tinymediamanager.ui.components.datepicker.DatePicker;
import org.tinymediamanager.ui.dialogs.TmmDialog;
import org.tinymediamanager.ui.panels.MediaFileEditorPanel;

import com.jgoodies.forms.factories.FormFactory;
import com.jgoodies.forms.layout.ColumnSpec;
import com.jgoodies.forms.layout.FormLayout;
import com.jgoodies.forms.layout.FormSpecs;
import com.jgoodies.forms.layout.RowSpec;

import ca.odell.glazedlists.swing.AutoCompleteSupport;

/**
 * The Class TvShowEpisodeScrapeDialog.
 * 
 * @author Manuel Laggner
 */
public class TvShowEpisodeEditorDialog extends TmmDialog implements ActionListener {
<<<<<<< HEAD
  private static final long            serialVersionUID = 7702248909791283043L;
  /**
   * @wbp.nls.resourceBundle messages
   */
  private static final ResourceBundle  BUNDLE           = ResourceBundle.getBundle("messages", new UTF8Control());      //$NON-NLS-1$
  private static final Logger          LOGGER           = LoggerFactory.getLogger(TvShowEpisodeEditorDialog.class);
  private static final Date            INITIAL_DATE     = new Date(0);

  private TvShowList                   tvShowList       = TvShowList.getInstance();
  private TvShowEpisode                episodeToEdit;
  private List<Person>                 cast             = ObservableCollections.observableList(new ArrayList<Person>());
  private List<String>                 tags             = ObservableCollections.observableList(new ArrayList<String>());
  private List<MediaFile>              mediaFiles       = new ArrayList<>();
  private boolean                      continueQueue    = true;
  private int                          voteCount        = 0;

  private JTextField                   tfTitle;
  private JLabel                       lblFilename;
  private JSpinner                     spEpisode;
  private JSpinner                     spSeason;
  private JSpinner                     spRating;
  private JSpinner                     spDvdSeason;
  private JSpinner                     spDvdEpisode;
  private JCheckBox                    cbDvdOrder;
  private JSpinner                     spDisplaySeason;
  private JSpinner                     spDisplayEpisode;
  private DatePicker                   dpFirstAired;
  private JSpinner                     spDateAdded;
  private JCheckBox                    chckbxWatched;
  private ImageLabel                   lblThumb;
  private JTextArea                    taPlot;
  private JTextField                   tfDirector;
  private JTextField                   tfWriter;
  private JTable                       tableGuests;
  private AutocompleteComboBox<String> cbTags;
  private AutoCompleteSupport<String>  cbTagsAutoCompleteSupport;
  private JList<String>                listTags;
  private JComboBox<MediaSource>       cbMediaSource;
  private MediaFileEditorPanel         mediaFilesPanel;
  private MediaScraperComboBox         cbScraper;
=======
  private static final long                                     serialVersionUID = 7702248909791283043L;
  /** @wbp.nls.resourceBundle messages */
  private static final ResourceBundle                           BUNDLE           = ResourceBundle.getBundle("messages", new UTF8Control());           //$NON-NLS-1$
  private static final Logger                                   LOGGER           = LoggerFactory.getLogger(TvShowEpisodeEditorDialog.class);
  private static final Date                                     INITIAL_DATE     = new Date(0);

  private static final String                                   DIALOG_ID        = "tvShowEpisodeScraper";

  private TvShowList                                            tvShowList       = TvShowList.getInstance();
  private TvShowEpisode                                         episodeToEdit;
  private List<TvShowActor>                                     cast             = ObservableCollections.observableList(new ArrayList<TvShowActor>());
  private List<String>                                          tags             = ObservableCollections.observableList(new ArrayList<String>());
  private List<MediaFile>                                       mediaFiles       = new ArrayList<>();
  private boolean                                               continueQueue    = true;
  private int                                                   voteCount        = 0;

  private JTextField                                            tfTitle;
  private JLabel                                                lblFilename;
  private JSpinner                                              spEpisode;
  private JSpinner                                              spSeason;
  private JSpinner                                              spRating;
  private JSpinner                                              spDvdSeason;
  private JSpinner                                              spDvdEpisode;
  private JCheckBox                                             cbDvdOrder;
  private JSpinner                                              spDisplaySeason;
  private JSpinner                                              spDisplayEpisode;
  private DatePicker                                            dpFirstAired;
  private JSpinner                                              spDateAdded;
  private JCheckBox                                             chckbxWatched;
  private ImageLabel                                            lblThumb;
  private JTextArea                                             taPlot;
  private JTextField                                            tfDirector;
  private JTextField                                            tfWriter;
  private JTable                                                tableGuests;
  private AutocompleteComboBox<String>                          cbTags;
  private AutoCompleteSupport<String>                           cbTagsAutoCompleteSupport;
  private JList<String>                                         listTags;
  private JComboBox<MediaSource>                                cbMediaSource;
  private MediaFileEditorPanel                                  mediaFilesPanel;
  private MediaScraperComboBox                                  cbScraper;

  private JTableBinding<TvShowActor, List<TvShowActor>, JTable> jTableBinding;
  private JListBinding<String, List<String>, JList>             jListBinding;
>>>>>>> d22b2fb0

  /**
   * Instantiates a new tv show episode scrape dialog.
   * 
   * @param episode
   *          the episode
   * @param inQueue
   *          the in queue
   */
  public TvShowEpisodeEditorDialog(TvShowEpisode episode, boolean inQueue) {
    super(BUNDLE.getString("tvshowepisode.scrape"), DIALOG_ID); //$NON-NLS-1$
    setBounds(5, 5, 964, 632);

    for (MediaFile mf : episode.getMediaFiles()) {
      mediaFiles.add(new MediaFile(mf));
    }

    this.episodeToEdit = episode;
    getContentPane().setLayout(new BorderLayout());

    {
      JPanel panelFilename = new JPanel();
      getContentPane().add(panelFilename, BorderLayout.NORTH);
      panelFilename.setLayout(new FormLayout(
          new ColumnSpec[] { FormFactory.RELATED_GAP_COLSPEC, FormFactory.DEFAULT_COLSPEC, FormFactory.DEFAULT_COLSPEC,
              FormFactory.RELATED_GAP_COLSPEC, FormFactory.DEFAULT_COLSPEC, FormFactory.RELATED_GAP_COLSPEC, },
          new RowSpec[] { FormFactory.LINE_GAP_ROWSPEC, RowSpec.decode("15px"), FormFactory.RELATED_GAP_ROWSPEC, }));

      JLabel lblFilenameT = new JLabel(BUNDLE.getString("metatag.path")); //$NON-NLS-1$
      panelFilename.add(lblFilenameT, "2, 2, left, top");

      lblFilename = new JLabel("");
      lblFilename.putClientProperty("clipPosition", SwingConstants.LEFT);
      lblFilename.updateUI();
      TmmFontHelper.changeFont(lblFilename, 1.166, Font.BOLD);
      panelFilename.add(lblFilename, "5, 2, left, top");
    }

    JTabbedPane tabbedPane = new JTabbedPane(JTabbedPane.NORTH);
    getContentPane().add(tabbedPane, BorderLayout.CENTER);

    /**
     * DetailsPanel
     */
    {
      JPanel detailsPanel = new JPanel();
      tabbedPane.addTab(BUNDLE.getString("metatag.details"), detailsPanel); //$NON-NLS-1$
      detailsPanel.setLayout(new FormLayout(
          new ColumnSpec[] { FormSpecs.LABEL_COMPONENT_GAP_COLSPEC, FormSpecs.DEFAULT_COLSPEC, FormSpecs.RELATED_GAP_COLSPEC,
              ColumnSpec.decode("40dlu:grow"), FormSpecs.RELATED_GAP_COLSPEC, ColumnSpec.decode("7dlu:grow"), FormSpecs.RELATED_GAP_COLSPEC,
              FormSpecs.DEFAULT_COLSPEC, FormSpecs.RELATED_GAP_COLSPEC, ColumnSpec.decode("20dlu"), FormSpecs.RELATED_GAP_COLSPEC,
              ColumnSpec.decode("30dlu:grow"), FormSpecs.RELATED_GAP_COLSPEC, FormSpecs.DEFAULT_COLSPEC, FormSpecs.RELATED_GAP_COLSPEC,
              FormSpecs.DEFAULT_COLSPEC, FormSpecs.RELATED_GAP_COLSPEC, ColumnSpec.decode("7dlu:grow"), FormSpecs.RELATED_GAP_COLSPEC,
              FormSpecs.DEFAULT_COLSPEC, FormSpecs.RELATED_GAP_COLSPEC, ColumnSpec.decode("100dlu:grow"), FormSpecs.LABEL_COMPONENT_GAP_COLSPEC, },
          new RowSpec[] { FormSpecs.LINE_GAP_ROWSPEC, FormSpecs.DEFAULT_ROWSPEC, FormSpecs.RELATED_GAP_ROWSPEC, FormSpecs.DEFAULT_ROWSPEC,
              FormSpecs.RELATED_GAP_ROWSPEC, FormSpecs.DEFAULT_ROWSPEC, FormSpecs.RELATED_GAP_ROWSPEC, FormSpecs.DEFAULT_ROWSPEC,
              FormSpecs.RELATED_GAP_ROWSPEC, FormSpecs.DEFAULT_ROWSPEC, FormSpecs.RELATED_GAP_ROWSPEC, FormSpecs.DEFAULT_ROWSPEC,
              FormSpecs.RELATED_GAP_ROWSPEC, FormSpecs.DEFAULT_ROWSPEC, FormSpecs.RELATED_GAP_ROWSPEC, FormSpecs.DEFAULT_ROWSPEC,
              FormSpecs.RELATED_GAP_ROWSPEC, RowSpec.decode("35dlu:grow"), FormSpecs.RELATED_GAP_ROWSPEC, FormSpecs.DEFAULT_ROWSPEC,
              FormSpecs.RELATED_GAP_ROWSPEC, FormSpecs.DEFAULT_ROWSPEC, FormSpecs.RELATED_GAP_ROWSPEC, FormSpecs.DEFAULT_ROWSPEC,
              FormSpecs.RELATED_GAP_ROWSPEC, FormSpecs.DEFAULT_ROWSPEC, FormSpecs.RELATED_GAP_ROWSPEC, RowSpec.decode("default:grow"),
              FormSpecs.RELATED_GAP_ROWSPEC, FormSpecs.DEFAULT_ROWSPEC, FormSpecs.RELATED_GAP_ROWSPEC, }));

      JLabel lblTitle = new JLabel(BUNDLE.getString("metatag.title")); //$NON-NLS-1$
      detailsPanel.add(lblTitle, "2, 4, right, default");

      tfTitle = new JTextField();
      detailsPanel.add(tfTitle, "4, 4, 19, 1");
      tfTitle.setColumns(10);

      JLabel lblSeason = new JLabel(BUNDLE.getString("metatag.season")); //$NON-NLS-1$
      detailsPanel.add(lblSeason, "2, 6, right, default");

      spSeason = new JSpinner();
      detailsPanel.add(spSeason, "4, 6");

      JLabel lblEpisode = new JLabel(BUNDLE.getString("metatag.episode")); //$NON-NLS-1$
      detailsPanel.add(lblEpisode, "8, 6, right, default");

      spEpisode = new JSpinner();
      detailsPanel.add(spEpisode, "10, 6");

      JLabel lblDvdSeason = new JLabel(BUNDLE.getString("metatag.dvdseason")); //$NON-NLS-1$
      detailsPanel.add(lblDvdSeason, "2, 8, right, default");

      spDvdSeason = new JSpinner();
      detailsPanel.add(spDvdSeason, "4, 8");

      JLabel lblDvdEpisode = new JLabel(BUNDLE.getString("metatag.dvdepisode")); //$NON-NLS-1$
      detailsPanel.add(lblDvdEpisode, "8, 8, right, default");

      spDvdEpisode = new JSpinner();
      detailsPanel.add(spDvdEpisode, "10, 8");

      JLabel lblDvdOrder = new JLabel(BUNDLE.getString("metatag.dvdorder")); //$NON-NLS-1$
      detailsPanel.add(lblDvdOrder, "14, 8, right, default");

      cbDvdOrder = new JCheckBox("");
      detailsPanel.add(cbDvdOrder, "16, 8");
      cbDvdOrder.setSelected(episodeToEdit.isDvdOrder());

      JLabel lblDisplaySeason = new JLabel(BUNDLE.getString("metatag.displayseason")); //$NON-NLS-1$
      detailsPanel.add(lblDisplaySeason, "2, 10, right, default");

      spDisplaySeason = new JSpinner();
      detailsPanel.add(spDisplaySeason, "4, 10");

      JLabel lblDisplayEpisode = new JLabel(BUNDLE.getString("metatag.displayepisode")); //$NON-NLS-1$
      detailsPanel.add(lblDisplayEpisode, "8, 10, right, default");

      spDisplayEpisode = new JSpinner();
      detailsPanel.add(spDisplayEpisode, "10, 10");

      JLabel lblRating = new JLabel(BUNDLE.getString("metatag.rating")); //$NON-NLS-1$
      detailsPanel.add(lblRating, "2, 12, right, default");

      spRating = new JSpinner();
      detailsPanel.add(spRating, "4, 12");

      JLabel lblFirstAired = new JLabel(BUNDLE.getString("metatag.aired")); //$NON-NLS-1$
      detailsPanel.add(lblFirstAired, "8, 12, right, default");

      dpFirstAired = new DatePicker(episode.getFirstAired());
      detailsPanel.add(dpFirstAired, "10, 12, 3, 1, fill, default");

      JLabel lblWatched = new JLabel(BUNDLE.getString("metatag.watched")); //$NON-NLS-1$
      detailsPanel.add(lblWatched, "2, 14, right, default");

      chckbxWatched = new JCheckBox("");
      detailsPanel.add(chckbxWatched, "4, 14");

      JLabel lblDateAdded = new JLabel(BUNDLE.getString("metatag.dateadded")); //$NON-NLS-1$
      detailsPanel.add(lblDateAdded, "8, 14, right, default");

      spDateAdded = new JSpinner(new SpinnerDateModel());
      detailsPanel.add(spDateAdded, "10, 14, 3, 1, fill, default");

      JLabel lblMediasource = new JLabel(BUNDLE.getString("metatag.source")); //$NON-NLS-1$
      detailsPanel.add(lblMediasource, "2, 16, right, default");

      cbMediaSource = new JComboBox(MediaSource.values());
      detailsPanel.add(cbMediaSource, "4, 16, 4, 1, fill, default");

      JLabel lblPlot = new JLabel(BUNDLE.getString("metatag.plot")); //$NON-NLS-1$
      detailsPanel.add(lblPlot, "2, 18, right, top");

      JScrollPane scrollPane = new JScrollPane();
      detailsPanel.add(scrollPane, "4, 18, 13, 1, fill, fill");

      taPlot = new JTextArea();
      taPlot.setLineWrap(true);
      taPlot.setWrapStyleWord(true);
      scrollPane.setViewportView(taPlot);

      lblThumb = new ImageLabel();
      lblThumb.addMouseListener(new MouseAdapter() {
        @Override
        public void mouseClicked(MouseEvent e) {
          String path = TmmProperties.getInstance().getProperty(DIALOG_ID + ".path");
          Path file = TmmUIHelper.selectFile(BUNDLE.getString("image.choose"), path); //$NON-NLS-1$
          if (file != null && Utils.isRegularFile(file)) {
            String fileName = file.toAbsolutePath().toString();
            lblThumb.setImageUrl("file:/" + fileName);
            TmmProperties.getInstance().putProperty(DIALOG_ID + ".path", fileName);
          }
        }
      });
      lblThumb.setCursor(Cursor.getPredefinedCursor(Cursor.HAND_CURSOR));
      detailsPanel.add(lblThumb, "20, 6, 3, 13");

      JLabel lblDirector = new JLabel(BUNDLE.getString("metatag.director")); //$NON-NLS-1$
      detailsPanel.add(lblDirector, "2, 20, right, default");

      tfDirector = new JTextField();
      tfDirector.setText((String) null);
      tfDirector.setColumns(10);
      detailsPanel.add(tfDirector, "4, 20, 13, 1, fill, default");

      JLabel lblWriter = new JLabel(BUNDLE.getString("metatag.writer")); //$NON-NLS-1$
      detailsPanel.add(lblWriter, "2, 22, right, default");

      tfWriter = new JTextField();
      tfWriter.setText((String) null);
      tfWriter.setColumns(10);
      detailsPanel.add(tfWriter, "4, 22, 13, 1, fill, default");

      JLabel lblGuests = new JLabel(BUNDLE.getString("metatag.guests")); //$NON-NLS-1$
      detailsPanel.add(lblGuests, "2, 24, right, top");

      JScrollPane scrollPaneGuests = new JScrollPane();
      detailsPanel.add(scrollPaneGuests, "4, 24, 13, 7, fill, fill");

      tableGuests = new JTable();
      tableGuests.putClientProperty("terminateEditOnFocusLost", Boolean.TRUE);
      scrollPaneGuests.setViewportView(tableGuests);

      JLabel lblTags = new JLabel(BUNDLE.getString("metatag.tags")); //$NON-NLS-1$
      detailsPanel.add(lblTags, "20, 24, default, top");

      JScrollPane scrollPaneTags = new JScrollPane();
      detailsPanel.add(scrollPaneTags, "22, 24, 1, 5, fill, fill");

      listTags = new JList();
      scrollPaneTags.setViewportView(listTags);

      JButton btnAddActor = new JButton("");
      btnAddActor.setMargin(new Insets(2, 2, 2, 2));
      btnAddActor.setAction(new AddActorAction());
      btnAddActor.setIcon(IconManager.ADD_INV);
      detailsPanel.add(btnAddActor, "2, 26, right, top");

      JButton btnAddTag = new JButton("");
      btnAddTag.setMargin(new Insets(2, 2, 2, 2));
      btnAddTag.setAction(new AddTagAction());
      btnAddTag.setIcon(IconManager.ADD_INV);
      detailsPanel.add(btnAddTag, "20, 26, right, top");

      JButton btnRemoveActor = new JButton("");
      btnRemoveActor.setMargin(new Insets(2, 2, 2, 2));
      btnRemoveActor.setAction(new RemoveActorAction());
      btnRemoveActor.setIcon(IconManager.REMOVE_INV);
      detailsPanel.add(btnRemoveActor, "2, 28, right, top");

      JButton btnRemoveTag = new JButton("");
      btnRemoveTag.setMargin(new Insets(2, 2, 2, 2));
      btnRemoveTag.setAction(new RemoveTagAction());
      btnRemoveTag.setIcon(IconManager.REMOVE_INV);
      detailsPanel.add(btnRemoveTag, "20, 28, right, top");

      cbTags = new AutocompleteComboBox<String>(tvShowList.getTagsInEpisodes());
      cbTags.setEditable(true);
      cbTagsAutoCompleteSupport = cbTags.getAutoCompleteSupport();
      InputMap im = cbTags.getInputMap(JComponent.WHEN_ANCESTOR_OF_FOCUSED_COMPONENT);
      Object enterAction = im.get(KeyStroke.getKeyStroke(KeyEvent.VK_ENTER, 0));
      cbTags.getActionMap().put(enterAction, new AddTagAction());
      detailsPanel.add(cbTags, "22, 30, fill, default");
    }

    /**
     * Media Files panel
     */
    {
      mediaFilesPanel = new MediaFileEditorPanel(mediaFiles);
      tabbedPane.addTab(BUNDLE.getString("metatag.mediafiles"), null, mediaFilesPanel, null); //$NON-NLS-1$
    }

    {
      JPanel bottomPanel = new JPanel();
      getContentPane().add(bottomPanel, BorderLayout.SOUTH);

      bottomPanel.setLayout(new FormLayout(
          new ColumnSpec[] { FormFactory.LABEL_COMPONENT_GAP_COLSPEC, FormFactory.DEFAULT_COLSPEC, FormFactory.RELATED_GAP_COLSPEC,
              FormFactory.DEFAULT_COLSPEC, FormFactory.RELATED_GAP_COLSPEC, ColumnSpec.decode("default:grow"), FormFactory.RELATED_GAP_COLSPEC,
              FormFactory.DEFAULT_COLSPEC, FormFactory.RELATED_GAP_COLSPEC, },
          new RowSpec[] { FormFactory.LINE_GAP_ROWSPEC, RowSpec.decode("25px"), FormFactory.RELATED_GAP_ROWSPEC, }));

      cbScraper = new MediaScraperComboBox(tvShowList.getAvailableMediaScrapers());
      MediaScraper defaultScraper = tvShowList.getDefaultMediaScraper();
      cbScraper.setSelectedItem(defaultScraper);
      bottomPanel.add(cbScraper, "2, 2, fill, default");

      JButton btnScrape = new JButton(BUNDLE.getString("Button.scrape")); //$NON-NLS-1$
      btnScrape.setPreferredSize(new Dimension(100, 23));
      btnScrape.setMaximumSize(new Dimension(0, 0));
      btnScrape.setMinimumSize(new Dimension(100, 23));
      btnScrape.setActionCommand("Scrape");
      btnScrape.addActionListener(this);
      bottomPanel.add(btnScrape, "4, 2, left, fill");

      JButton btnSearch = new JButton(BUNDLE.getString("tvshowepisodechooser.search")); //$NON-NLS-1$
      btnSearch.setActionCommand("Search");
      btnSearch.addActionListener(this);
      btnSearch.setIcon(IconManager.SEARCH);
      bottomPanel.add(btnSearch, "6, 2, left, fill");
      {
        JPanel buttonPane = new JPanel();
        bottomPanel.add(buttonPane, "8, 2, fill, fill");
        EqualsLayout layout = new EqualsLayout(5);
        layout.setMinWidth(100);
        buttonPane.setLayout(layout);
        JButton okButton = new JButton(BUNDLE.getString("Button.ok")); //$NON-NLS-1$
        okButton.setToolTipText(BUNDLE.getString("tvshow.change"));
        okButton.setIcon(IconManager.APPLY_INV);
        buttonPane.add(okButton);
        okButton.setActionCommand("OK");
        okButton.addActionListener(this);

        JButton cancelButton = new JButton(BUNDLE.getString("Button.cancel")); //$NON-NLS-1$
        cancelButton.setToolTipText(BUNDLE.getString("edit.discard"));
        cancelButton.setIcon(IconManager.CANCEL_INV);
        buttonPane.add(cancelButton);
        cancelButton.setActionCommand("Cancel");
        cancelButton.addActionListener(this);

        if (inQueue) {
          JButton abortButton = new JButton(BUNDLE.getString("Button.abortqueue")); //$NON-NLS-1$
          abortButton.setToolTipText(BUNDLE.getString("tvshow.edit.abortqueue.desc")); //$NON-NLS-1$
          abortButton.setIcon(IconManager.PROCESS_STOP);
          buttonPane.add(abortButton);
          abortButton.setActionCommand("Abort");
          abortButton.addActionListener(this);
        }
      }
    }

    initDataBindings();

    // fill data
    {
      MediaFile mediaFile = episodeToEdit.getMediaFiles().get(0);
      lblFilename.setText(mediaFile.getFileAsPath().toString());
      tfTitle.setText(episodeToEdit.getTitle());

      spSeason.setModel(new SpinnerNumberModel(episodeToEdit.getAiredSeason(), -1, Integer.MAX_VALUE, 1));
      spEpisode.setModel(new SpinnerNumberModel(episodeToEdit.getAiredEpisode(), -1, Integer.MAX_VALUE, 1));
      spDvdSeason.setModel(new SpinnerNumberModel(episodeToEdit.getDvdSeason(), -1, Integer.MAX_VALUE, 1));
      spDvdEpisode.setModel(new SpinnerNumberModel(episodeToEdit.getDvdEpisode(), -1, Integer.MAX_VALUE, 1));
      spDisplaySeason.setModel(new SpinnerNumberModel(episodeToEdit.getDisplaySeason(), -1, Integer.MAX_VALUE, 1));
      spDisplayEpisode.setModel(new SpinnerNumberModel(episodeToEdit.getDisplayEpisode(), -1, Integer.MAX_VALUE, 1));
      spDateAdded.setValue(episodeToEdit.getDateAdded());

      lblThumb.setImagePath(episodeToEdit.getArtworkFilename(MediaFileType.THUMB));
      spRating.setModel(new SpinnerNumberModel(episodeToEdit.getRating(), 0.0, 10.0, 0.1));
      spRating.addChangeListener(new ChangeListener() {
        @Override
        public void stateChanged(ChangeEvent e) {
          voteCount = 1;
        }
      });
      voteCount = episodeToEdit.getVotes();
      chckbxWatched.setSelected(episodeToEdit.isWatched());
      taPlot.setText(episodeToEdit.getPlot());
      taPlot.setCaretPosition(0);
      // tfDirector.setText(episodeToEdit.getDirector());
      // tfWriter.setText(episodeToEdit.getWriter());
      cbMediaSource.setSelectedItem(episodeToEdit.getMediaSource());

      for (Person origCast : episodeToEdit.getGuests()) {
        Person actor = new Person(ACTOR, origCast.getName(), origCast.getRole());
        actor.setThumbUrl(origCast.getThumbUrl());
        cast.add(actor);
      }

      for (String tag : episodeToEdit.getTags()) {
        tags.add(tag);
      }
    }

    // adjust table columns
    tableGuests.getColumnModel().getColumn(0).setHeaderValue(BUNDLE.getString("metatag.name")); //$NON-NLS-1$
    tableGuests.getColumnModel().getColumn(1).setHeaderValue(BUNDLE.getString("metatag.role")); //$NON-NLS-1$

  }

  /**
   * Shows the dialog and returns whether the work on the queue should be continued.
   * 
   * @return true, if successful
   */
  public boolean showDialog() {
    setVisible(true);
    return continueQueue;
  }

  @Override
  public void actionPerformed(ActionEvent e) {
    // assign scraped data
    if ("OK".equals(e.getActionCommand())) {
      episodeToEdit.setTitle(tfTitle.getText());
      episodeToEdit.setDvdOrder(cbDvdOrder.isSelected());
      episodeToEdit.setAiredSeason((Integer) spSeason.getValue());
      episodeToEdit.setAiredEpisode((Integer) spEpisode.getValue());
      episodeToEdit.setDvdSeason((Integer) spDvdSeason.getValue());
      episodeToEdit.setDvdEpisode((Integer) spDvdEpisode.getValue());
      episodeToEdit.setDisplaySeason((Integer) spDisplaySeason.getValue());
      episodeToEdit.setDisplayEpisode((Integer) spDisplayEpisode.getValue());
      episodeToEdit.setMediaSource((MediaSource) cbMediaSource.getSelectedItem());
      episodeToEdit.setPlot(taPlot.getText());

      // sync media files with the media file editor and fire the mediaFiles event
      MediaFileEditorPanel.syncMediaFiles(mediaFiles, episodeToEdit.getMediaFiles());
      episodeToEdit.fireEventForChangedMediaInformation();

      double tempRating = (Double) spRating.getValue();
      float rating = (float) tempRating;
      if (episodeToEdit.getRating() != rating) {
        episodeToEdit.setRating(rating);
        episodeToEdit.setVotes(voteCount);
      }

      episodeToEdit.setDateAdded((Date) spDateAdded.getValue());
      episodeToEdit.setFirstAired(dpFirstAired.getDate());

      episodeToEdit.setWatched(chckbxWatched.isSelected());
      // episodeToEdit.setDirector(tfDirector.getText());
      // episodeToEdit.setWriter(tfWriter.getText());
      episodeToEdit.setActors(cast);

      if (StringUtils.isNotEmpty(lblThumb.getImageUrl()) && (!lblThumb.getImageUrl().equals(episodeToEdit.getArtworkUrl(MediaFileType.THUMB))
          || StringUtils.isBlank(episodeToEdit.getArtworkUrl(MediaFileType.THUMB)))) {
        episodeToEdit.setArtworkUrl(lblThumb.getImageUrl(), MediaFileType.THUMB);
        episodeToEdit.writeThumbImage();
      }

      episodeToEdit.setTags(tags);
      episodeToEdit.writeNFO();
      episodeToEdit.saveToDb();

      setVisible(false);
    }

    // cancel
    if ("Cancel".equals(e.getActionCommand())) {
      setVisible(false);
    }

    // Abort queue
    if ("Abort".equals(e.getActionCommand())) {
      continueQueue = false;
      setVisible(false);
    }

    // scrape
    if ("Scrape".equals(e.getActionCommand())) {
      MediaScraper scraper = (MediaScraper) cbScraper.getSelectedItem();
      ScrapeTask task = new ScrapeTask(scraper);
      task.execute();
    }

    // search
    if ("Search".equals(e.getActionCommand())) {
      MediaScraper scraper = (MediaScraper) cbScraper.getSelectedItem();
      TvShowEpisodeChooserDialog dialog = new TvShowEpisodeChooserDialog(episodeToEdit, scraper);
      dialog.setLocationRelativeTo(this);
      dialog.setVisible(true);
      MediaEpisode metadata = dialog.getMetadata();
      if (metadata != null && StringUtils.isNotBlank(metadata.title)) {
        tfTitle.setText(metadata.title);
        taPlot.setText(metadata.plot);
        spEpisode.setValue(metadata.episode);
        spSeason.setValue(metadata.season);
        for (MediaArtwork ma : metadata.artwork) {
          if (ma.getType() == MediaArtworkType.THUMB) {
            lblThumb.setImageUrl(ma.getDefaultUrl());
            break;
          }
        }
      }
    }
  }

  private class ScrapeTask extends SwingWorker<Void, Void> {
    MediaScraper mediaScraper;

    public ScrapeTask(MediaScraper mediaScraper) {
      this.mediaScraper = mediaScraper;
    }

    @Override
    protected Void doInBackground() throws Exception {
      setCursor(Cursor.getPredefinedCursor(Cursor.WAIT_CURSOR));
      MediaScrapeOptions options = new MediaScrapeOptions(MediaType.TV_EPISODE);
      options.setLanguage(LocaleUtils.toLocale(TvShowModuleManager.SETTINGS.getScraperLanguage().name()));
      options.setCountry(TvShowModuleManager.SETTINGS.getCertificationCountry());
      for (Entry<String, Object> entry : episodeToEdit.getTvShow().getIds().entrySet()) {
        options.setId(entry.getKey(), entry.getValue().toString());
      }

      options.setId(MediaMetadata.SEASON_NR, spSeason.getValue().toString());
      options.setId(MediaMetadata.EPISODE_NR, spEpisode.getValue().toString());

      options.setId(MediaMetadata.SEASON_NR_DVD, spDvdSeason.getValue().toString());
      options.setId(MediaMetadata.EPISODE_NR_DVD, spDvdEpisode.getValue().toString());
      try {
        LOGGER.info("=====================================================");
        LOGGER.info("Scraper metadata with scraper: " + mediaScraper.getMediaProvider().getProviderInfo().getId() + ", "
            + mediaScraper.getMediaProvider().getProviderInfo().getVersion());
        LOGGER.info(options.toString());
        LOGGER.info("=====================================================");
        MediaMetadata metadata = ((ITvShowMetadataProvider) mediaScraper.getMediaProvider()).getMetadata(options);

        // if nothing has been found -> open the search box
        if (metadata == null || StringUtils.isBlank(metadata.getTitle())) {
          // message
          JOptionPane.showMessageDialog(TvShowEpisodeEditorDialog.this, BUNDLE.getString("message.scrape.tvshowepisodefailed")); //$NON-NLS-1$
        }
        else {
          tfTitle.setText(metadata.getTitle());
          taPlot.setText(metadata.getPlot());
          dpFirstAired.setDate(metadata.getReleaseDate());
          spRating.setValue(new Double(metadata.getRating()));
          // buffer votes not visible
          voteCount = metadata.getVoteCount();

          // set aired or dvd ep/season
          spSeason.setValue(metadata.getSeasonNumber());
          spEpisode.setValue(metadata.getEpisodeNumber());
          spDvdSeason.setValue(metadata.getDvdSeasonNumber());
          spDvdEpisode.setValue(metadata.getDvdEpisodeNumber());
          spDisplayEpisode.setValue(metadata.getDisplayEpisodeNumber());
          spDisplaySeason.setValue(metadata.getDisplaySeasonNumber());

          // cast
          List<Person> actors = new ArrayList<>();
          String director = "";
          String writer = "";
          for (MediaCastMember member : metadata.getCastMembers()) {
            switch (member.getType()) {
              case ACTOR:
                Person actor = new Person(ACTOR, member.getName(), member.getCharacter());
                actor.setThumbUrl(member.getImageUrl());
                actors.add(actor);
                break;

              case DIRECTOR:
                if (!StringUtils.isEmpty(director)) {
                  director += ", ";
                }
                director += member.getName();
                break;

              case WRITER:
                if (!StringUtils.isEmpty(writer)) {
                  writer += ", ";
                }
                writer += member.getName();
                break;

              default:
                break;
            }
          }
          cast.clear();
          cast.addAll(actors);
          tfDirector.setText(director);
          tfWriter.setText(writer);

          // artwork
          for (MediaArtwork ma : metadata.getFanart()) {
            if (ma.getType() == MediaArtworkType.THUMB) {
              lblThumb.setImageUrl(ma.getDefaultUrl());
              break;
            }
          }
        }
      }
      catch (Exception e) {
        LOGGER.warn("Error getting metadata " + e.getMessage());
      }

      setCursor(Cursor.getPredefinedCursor(Cursor.DEFAULT_CURSOR));
      return null;
    }
  }

  protected void initDataBindings() {
    JTableBinding<Person, List<Person>, JTable> jTableBinding = SwingBindings.createJTableBinding(UpdateStrategy.READ, cast, tableGuests);
    //
    BeanProperty<Person, String> movieCastBeanProperty = BeanProperty.create("name");
    jTableBinding.addColumnBinding(movieCastBeanProperty);
    //
    BeanProperty<Person, String> movieCastBeanProperty_1 = BeanProperty.create("role");
    jTableBinding.addColumnBinding(movieCastBeanProperty_1);
    //
    bindings.add(jTableBinding);
    jTableBinding.bind();
    //
    JListBinding<String, List<String>, JList> jListBinding = SwingBindings.createJListBinding(UpdateStrategy.READ, tags, listTags);
    bindings.add(jListBinding);
    jListBinding.bind();
    //
  }

  @Override
  public void dispose() {
    super.dispose();

    mediaFilesPanel.unbindBindings();
    dpFirstAired.cleanup();
  }

  @Override
  public void pack() {
    // do not let it pack - it looks weird
  }

  private class AddTagAction extends AbstractAction {
    private static final long serialVersionUID = 5968029647764173330L;

    public AddTagAction() {
      putValue(SHORT_DESCRIPTION, BUNDLE.getString("tag.add")); //$NON-NLS-1$
    }

    @Override
    public void actionPerformed(ActionEvent e) {
      String newTag = (String) cbTags.getSelectedItem();
      if (StringUtils.isBlank(newTag)) {
        return;
      }

      // check, if text is selected (from auto completion), in this case we just
      // remove the selection
      Component editorComponent = cbTags.getEditor().getEditorComponent();
      if (editorComponent instanceof JTextField) {
        JTextField tf = (JTextField) editorComponent;
        String selectedText = tf.getSelectedText();
        if (selectedText != null) {
          tf.setSelectionStart(0);
          tf.setSelectionEnd(0);
          tf.setCaretPosition(tf.getText().length());
          return;
        }
      }

      // search if this tag already has been added
      boolean tagFound = false;
      for (String tag : tags) {
        if (tag.equals(newTag)) {
          tagFound = true;
          break;
        }
      }

      // add tag
      if (!tagFound) {
        tags.add(newTag);

        // set text combobox text input to ""
        if (editorComponent instanceof JTextField) {
          cbTagsAutoCompleteSupport.setFirstItem("");
          cbTags.setSelectedIndex(0);
          cbTagsAutoCompleteSupport.removeFirstItem();
        }
      }
    }
  }

  private class RemoveTagAction extends AbstractAction {
    private static final long serialVersionUID = -4799506776650330500L;

    public RemoveTagAction() {
      putValue(SHORT_DESCRIPTION, BUNDLE.getString("tag.remove")); //$NON-NLS-1$
    }

    @Override
    public void actionPerformed(ActionEvent e) {
      List<String> selectedTags = listTags.getSelectedValuesList();
      for (String tag : selectedTags) {
        tags.remove(tag);
      }
    }
  }

  private class AddActorAction extends AbstractAction {
    private static final long serialVersionUID = -5879601617842300526L;

    public AddActorAction() {
      putValue(SHORT_DESCRIPTION, BUNDLE.getString("cast.actor.add")); //$NON-NLS-1$
    }

    @Override
    public void actionPerformed(ActionEvent e) {
      Person actor = new Person(ACTOR, BUNDLE.getString("cast.actor.unknown"), BUNDLE.getString("cast.role.unknown")); //$NON-NLS-1$
      cast.add(0, actor);
    }
  }

  private class RemoveActorAction extends AbstractAction {
    private static final long serialVersionUID = 6970920169867315771L;

    public RemoveActorAction() {
      putValue(SHORT_DESCRIPTION, BUNDLE.getString("cast.actor.remove")); //$NON-NLS-1$
    }

    @Override
    public void actionPerformed(ActionEvent e) {
      int row = tableGuests.getSelectedRow();
      if (row > -1) {
        row = tableGuests.convertRowIndexToModel(row);
        cast.remove(row);
      }
    }
  }
}<|MERGE_RESOLUTION|>--- conflicted
+++ resolved
@@ -113,14 +113,13 @@
  * @author Manuel Laggner
  */
 public class TvShowEpisodeEditorDialog extends TmmDialog implements ActionListener {
-<<<<<<< HEAD
   private static final long            serialVersionUID = 7702248909791283043L;
-  /**
-   * @wbp.nls.resourceBundle messages
-   */
+  /** @wbp.nls.resourceBundle messages */
   private static final ResourceBundle  BUNDLE           = ResourceBundle.getBundle("messages", new UTF8Control());      //$NON-NLS-1$
   private static final Logger          LOGGER           = LoggerFactory.getLogger(TvShowEpisodeEditorDialog.class);
   private static final Date            INITIAL_DATE     = new Date(0);
+
+  private static final String                                   DIALOG_ID        = "tvShowEpisodeScraper";
 
   private TvShowList                   tvShowList       = TvShowList.getInstance();
   private TvShowEpisode                episodeToEdit;
@@ -154,51 +153,6 @@
   private JComboBox<MediaSource>       cbMediaSource;
   private MediaFileEditorPanel         mediaFilesPanel;
   private MediaScraperComboBox         cbScraper;
-=======
-  private static final long                                     serialVersionUID = 7702248909791283043L;
-  /** @wbp.nls.resourceBundle messages */
-  private static final ResourceBundle                           BUNDLE           = ResourceBundle.getBundle("messages", new UTF8Control());           //$NON-NLS-1$
-  private static final Logger                                   LOGGER           = LoggerFactory.getLogger(TvShowEpisodeEditorDialog.class);
-  private static final Date                                     INITIAL_DATE     = new Date(0);
-
-  private static final String                                   DIALOG_ID        = "tvShowEpisodeScraper";
-
-  private TvShowList                                            tvShowList       = TvShowList.getInstance();
-  private TvShowEpisode                                         episodeToEdit;
-  private List<TvShowActor>                                     cast             = ObservableCollections.observableList(new ArrayList<TvShowActor>());
-  private List<String>                                          tags             = ObservableCollections.observableList(new ArrayList<String>());
-  private List<MediaFile>                                       mediaFiles       = new ArrayList<>();
-  private boolean                                               continueQueue    = true;
-  private int                                                   voteCount        = 0;
-
-  private JTextField                                            tfTitle;
-  private JLabel                                                lblFilename;
-  private JSpinner                                              spEpisode;
-  private JSpinner                                              spSeason;
-  private JSpinner                                              spRating;
-  private JSpinner                                              spDvdSeason;
-  private JSpinner                                              spDvdEpisode;
-  private JCheckBox                                             cbDvdOrder;
-  private JSpinner                                              spDisplaySeason;
-  private JSpinner                                              spDisplayEpisode;
-  private DatePicker                                            dpFirstAired;
-  private JSpinner                                              spDateAdded;
-  private JCheckBox                                             chckbxWatched;
-  private ImageLabel                                            lblThumb;
-  private JTextArea                                             taPlot;
-  private JTextField                                            tfDirector;
-  private JTextField                                            tfWriter;
-  private JTable                                                tableGuests;
-  private AutocompleteComboBox<String>                          cbTags;
-  private AutoCompleteSupport<String>                           cbTagsAutoCompleteSupport;
-  private JList<String>                                         listTags;
-  private JComboBox<MediaSource>                                cbMediaSource;
-  private MediaFileEditorPanel                                  mediaFilesPanel;
-  private MediaScraperComboBox                                  cbScraper;
-
-  private JTableBinding<TvShowActor, List<TvShowActor>, JTable> jTableBinding;
-  private JListBinding<String, List<String>, JList>             jListBinding;
->>>>>>> d22b2fb0
 
   /**
    * Instantiates a new tv show episode scrape dialog.
