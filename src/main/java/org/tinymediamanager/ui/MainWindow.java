--- conflicted
+++ resolved
@@ -305,7 +305,23 @@
     LightBox.showLightBox(instance, pathToFile, urlToFile);
   }
 
-<<<<<<< HEAD
+  public void saveWindowLayout() {
+    for (Window window : Window.getWindows()) {
+      if (window instanceof JDialog) {
+        JDialog dialog = (JDialog) window;
+        if (dialog.isVisible()) {
+          TmmUILayoutStore.getInstance().saveSettings(dialog);
+        }
+      }
+      else if (window instanceof JFrame) {
+        JFrame frame = (JFrame) window;
+        if (frame.isVisible()) {
+          TmmUILayoutStore.getInstance().saveSettings(frame);
+        }
+      }
+    }
+  }
+
   @Override
   public void showModalPopupPanel(ModalPopupPanel popupPanel) {
     popupPanel.setBounds(getContentPane().getBounds());
@@ -349,22 +365,6 @@
       menuBar.add(TmmUIMenuHelper.morphJPopupMenuToJMenu(toolbarPanel.getInfoMenu(), TmmResourceBundle.getString("Toolbar.help")));
 
       menuBar.revalidate();
-=======
-  public void saveWindowLayout() {
-    for (Window window : Window.getWindows()) {
-      if (window instanceof JDialog) {
-        JDialog dialog = (JDialog) window;
-        if (dialog.isVisible()) {
-          TmmUILayoutStore.getInstance().saveSettings(dialog);
-        }
-      }
-      else if (window instanceof JFrame) {
-        JFrame frame = (JFrame) window;
-        if (frame.isVisible()) {
-          TmmUILayoutStore.getInstance().saveSettings(frame);
-        }
-      }
->>>>>>> a7012247
     }
   }
 }