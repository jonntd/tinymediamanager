/*
 * Copyright 2012 - 2017 Manuel Laggner
 *
 * Licensed under the Apache License, Version 2.0 (the "License");
 * you may not use this file except in compliance with the License.
 * You may obtain a copy of the License at
 *
 *     http://www.apache.org/licenses/LICENSE-2.0
 *
 * Unless required by applicable law or agreed to in writing, software
 * distributed under the License is distributed on an "AS IS" BASIS,
 * WITHOUT WARRANTIES OR CONDITIONS OF ANY KIND, either express or implied.
 * See the License for the specific language governing permissions and
 * limitations under the License.
 */
package org.tinymediamanager.ui;

import java.awt.AWTEvent;
import java.awt.BorderLayout;
import java.awt.CardLayout;
import java.awt.Color;
import java.awt.Dimension;
import java.awt.GradientPaint;
import java.awt.Graphics;
import java.awt.Graphics2D;
import java.awt.Image;
import java.awt.RenderingHints;
import java.awt.Toolkit;
import java.awt.event.AWTEventListener;
import java.awt.event.ActionEvent;
import java.awt.event.ActionListener;
import java.awt.event.KeyEvent;
import java.awt.event.MouseEvent;
import java.awt.event.WindowAdapter;
import java.awt.event.WindowEvent;
import java.awt.geom.Rectangle2D;
import java.beans.PropertyChangeEvent;
import java.beans.PropertyChangeListener;
import java.io.IOException;
import java.nio.file.Files;
import java.nio.file.Path;
import java.nio.file.Paths;
import java.util.ArrayList;
import java.util.List;
import java.util.ResourceBundle;

import javax.swing.JDialog;
import javax.swing.JFrame;
import javax.swing.JLayeredPane;
import javax.swing.JMenu;
import javax.swing.JMenuItem;
import javax.swing.JOptionPane;
import javax.swing.JPanel;
import javax.swing.JSplitPane;
import javax.swing.JTabbedPane;
import javax.swing.SwingUtilities;
import javax.swing.SwingWorker.StateValue;
import javax.swing.Timer;
import javax.swing.event.ChangeEvent;
import javax.swing.event.ChangeListener;
import javax.swing.event.MenuEvent;
import javax.swing.event.MenuListener;
import javax.swing.text.JTextComponent;

import org.apache.commons.lang3.StringUtils;
import org.slf4j.Logger;
import org.slf4j.LoggerFactory;
import org.tinymediamanager.Globals;
import org.tinymediamanager.core.Message;
import org.tinymediamanager.core.Message.MessageLevel;
import org.tinymediamanager.core.MessageManager;
import org.tinymediamanager.core.TmmModuleManager;
import org.tinymediamanager.core.UpdaterTask;
import org.tinymediamanager.core.Utils;
import org.tinymediamanager.core.WolDevice;
import org.tinymediamanager.core.threading.TmmTaskManager;
import org.tinymediamanager.thirdparty.MediaInfo;
<<<<<<< HEAD
=======
import org.tinymediamanager.thirdparty.upnp.Upnp;
import org.tinymediamanager.ui.actions.AboutAction;
import org.tinymediamanager.ui.actions.BugReportAction;
>>>>>>> d22b2fb0
import org.tinymediamanager.ui.actions.ClearDatabaseAction;
import org.tinymediamanager.ui.actions.ClearImageCacheAction;
import org.tinymediamanager.ui.actions.RebuildImageCacheAction;
import org.tinymediamanager.ui.components.MainTabbedPane;
import org.tinymediamanager.ui.components.TextFieldPopupMenu;
import org.tinymediamanager.ui.dialogs.LogDialog;
import org.tinymediamanager.ui.dialogs.MessageHistoryDialog;
import org.tinymediamanager.ui.dialogs.UpdateDialog;
import org.tinymediamanager.ui.images.LogoCircle;
import org.tinymediamanager.ui.movies.MoviePanel;
import org.tinymediamanager.ui.movies.MovieUIModule;
import org.tinymediamanager.ui.moviesets.MovieSetPanel;
import org.tinymediamanager.ui.moviesets.MovieSetUIModule;
import org.tinymediamanager.ui.panels.ToolbarPanel;
import org.tinymediamanager.ui.tvshows.TvShowPanel;
import org.tinymediamanager.ui.tvshows.TvShowUIModule;

import com.jgoodies.forms.layout.ColumnSpec;
import com.jgoodies.forms.layout.FormLayout;
import com.jgoodies.forms.layout.RowSpec;
import com.jtattoo.plaf.BaseRootPaneUI;
import com.sun.jna.Platform;

import ch.qos.logback.classic.Level;
import ch.qos.logback.classic.LoggerContext;

/**
 * The Class MainWindow.
 * 
 * @author Manuel Laggner
 */
public class MainWindow extends JFrame {
  /**
   * @wbp.nls.resourceBundle messages
   */
  private static final ResourceBundle BUNDLE           = ResourceBundle.getBundle("messages", new UTF8Control()); //$NON-NLS-1$
  private final static Logger         LOGGER           = LoggerFactory.getLogger(MainWindow.class);
  private static final long           serialVersionUID = 1L;

  public final static List<Image>     LOGOS            = createLogos();
  private static MainWindow           instance;

  private JPanel                      panelMovies;
  private JPanel                      panelMovieSets;
  private JPanel                      panelTvShows;
  private JPanel                      panelStatusBar;

  private ToolbarPanel                toolbarPanel;
  private JTabbedPane                 tabbedPane;
  private JPanel                      detailPanel;

  /**
   * Create the application.
   * 
   * @param name
   *          the name
   */
  public MainWindow(String name) {
    super(name);
    setName("mainWindow");
    setMinimumSize(new Dimension(1000, 700));

    instance = this;

    initialize();

    // tools menu
    JMenu tools = new JMenu(BUNDLE.getString("tmm.tools")); //$NON-NLS-1$
    tools.setMnemonic(KeyEvent.VK_O);
    tools.add(new ClearDatabaseAction());

    JMenu cache = new JMenu(BUNDLE.getString("tmm.cache")); //$NON-NLS-1$
    cache.setMnemonic(KeyEvent.VK_C);
    tools.add(cache);
    JMenuItem clearImageCache = new JMenuItem(new ClearImageCacheAction());
    clearImageCache.setMnemonic(KeyEvent.VK_I);
    cache.add(clearImageCache);

    JMenuItem rebuildImageCache = new JMenuItem(new RebuildImageCacheAction());
    rebuildImageCache.setMnemonic(KeyEvent.VK_R);
    cache.add(rebuildImageCache);

    JMenuItem tmmFolder = new JMenuItem(BUNDLE.getString("tmm.gotoinstalldir")); //$NON-NLS-1$
    tmmFolder.setMnemonic(KeyEvent.VK_I);
    tools.add(tmmFolder);
    tmmFolder.addActionListener(new ActionListener() {
      @Override
      public void actionPerformed(ActionEvent arg0) {
        Path path = Paths.get(System.getProperty("user.dir"));
        try {
          // check whether this location exists
          if (Files.exists(path)) {
            TmmUIHelper.openFile(path);
          }
        }
        catch (Exception ex) {
          LOGGER.error("open filemanager", ex);
          MessageManager.instance
              .pushMessage(new Message(MessageLevel.ERROR, path, "message.erroropenfolder", new String[] { ":", ex.getLocalizedMessage() }));
        }
      }
    });

    JMenuItem tmmLogs = new JMenuItem(BUNDLE.getString("tmm.errorlogs")); //$NON-NLS-1$
    tmmLogs.setMnemonic(KeyEvent.VK_L);
    tools.add(tmmLogs);
    tmmLogs.addActionListener(new ActionListener() {
      @Override
      public void actionPerformed(ActionEvent arg0) {
        JDialog logDialog = new LogDialog();
        logDialog.setLocationRelativeTo(MainWindow.getActiveInstance());
        logDialog.setVisible(true);
      }
    });

    JMenuItem tmmMessages = new JMenuItem(BUNDLE.getString("tmm.messages")); //$NON-NLS-1$
    tmmMessages.setMnemonic(KeyEvent.VK_L);
    tools.add(tmmMessages);
    tmmMessages.addActionListener(new ActionListener() {
      @Override
      public void actionPerformed(ActionEvent arg0) {
        JDialog messageDialog = MessageHistoryDialog.getInstance();
        messageDialog.setVisible(true);
      }
    });

    tools.addSeparator();
    final JMenu menuWakeOnLan = new JMenu(BUNDLE.getString("tmm.wakeonlan")); //$NON-NLS-1$
    menuWakeOnLan.setMnemonic(KeyEvent.VK_W);
    menuWakeOnLan.addMenuListener(new MenuListener() {
      @Override
      public void menuCanceled(MenuEvent arg0) {
      }

      @Override
      public void menuDeselected(MenuEvent arg0) {
      }

      @Override
      public void menuSelected(MenuEvent arg0) {
        menuWakeOnLan.removeAll();
        for (final WolDevice device : Globals.settings.getWolDevices()) {
          JMenuItem item = new JMenuItem(device.getName());
          item.addActionListener(new ActionListener() {
            @Override
            public void actionPerformed(ActionEvent arg0) {
              Utils.sendWakeOnLanPacket(device.getMacAddress());
            }
          });
          menuWakeOnLan.add(item);
        }
      }
    });
    tools.add(menuWakeOnLan);

    // activate/deactivate WakeOnLan menu item
    tools.addMenuListener(new MenuListener() {
      @Override
      public void menuSelected(MenuEvent e) {
        if (Globals.settings.getWolDevices().size() > 0) {
          menuWakeOnLan.setEnabled(true);
        }
        else {
          menuWakeOnLan.setEnabled(false);
        }
      }

      @Override
      public void menuDeselected(MenuEvent e) {
      }

      @Override
      public void menuCanceled(MenuEvent e) {
      }
    });

    if (Globals.isDebug()) {
      final JMenu debugMenu = new JMenu("Debug"); //$NON-NLS-1$

      JMenuItem trace = new JMenuItem("set Logger to TRACE"); //$NON-NLS-1$
      trace.addActionListener(new ActionListener() {
        @Override
        public void actionPerformed(ActionEvent arg0) {
          LoggerContext lc = (LoggerContext) LoggerFactory.getILoggerFactory();
          lc.getLogger("org.tinymediamanager").setLevel(Level.TRACE);
          MessageManager.instance.pushMessage(new Message("Trace levels set!", "asdf"));
          LOGGER.trace("if you see that, we're now on TRACE logging level ;)");
        }
      });

      debugMenu.add(trace);
      tools.add(debugMenu);
    }

    // Globals.executor.execute(new MyStatusbarThread());
    // use a Future to be able to cancel it
    // statusTask.execute();
    checkForUpdate();
  }

  /**
   * load all predefined logo sizes
   * 
   * @return a list of all predefined logos
   */
  private static List<Image> createLogos() {
    List<Image> logos = new ArrayList<>();

    logos.add(new LogoCircle(48).getImage());
    logos.add(new LogoCircle(64).getImage());
    logos.add(new LogoCircle(96).getImage());
    logos.add(new LogoCircle(128).getImage());
    logos.add(new LogoCircle(256).getImage());

    return logos;
  }

  private void checkForUpdate() {
    try {
      final UpdaterTask updateWorker = new UpdaterTask();

      updateWorker.addPropertyChangeListener(new PropertyChangeListener() {
        public void propertyChange(PropertyChangeEvent evt) {
          if ("state".equals(evt.getPropertyName()) && evt.getNewValue() == StateValue.DONE) {
            try {
              boolean update = updateWorker.get();
              LOGGER.debug("update result was: " + update);
              if (update) {

                // we might need this somewhen...
                if (updateWorker.isForcedUpdate()) {
                  LOGGER.info("Updating (forced)...");
                  closeTmmAndStart(Utils.getPBforTMMupdate());
                  return;
                }

                // show whatsnewdialog with the option to update
                if (StringUtils.isNotBlank(updateWorker.getChangelog())) {
                  UpdateDialog dialog = new UpdateDialog(updateWorker.getChangelog());
                  dialog.setVisible(true);
                }
                else {
                  // do the update without changelog popup

                  int answer = JOptionPane.showConfirmDialog(null, BUNDLE.getString("tmm.update.message"), BUNDLE.getString("tmm.update.title"),
                      JOptionPane.YES_NO_OPTION);
                  if (answer == JOptionPane.OK_OPTION) {
                    LOGGER.info("Updating...");

                    // spawn getdown and exit TMM
                    closeTmmAndStart(Utils.getPBforTMMupdate());
                  }
                }
              }
            }
            catch (Exception e) {
              LOGGER.error("Update task failed!" + e.getMessage());
            }
          }
        }
      });

      // update task start a few secs after GUI...
      Timer timer = new Timer(5000, new ActionListener() {
        @Override
        public void actionPerformed(ActionEvent e) {
          updateWorker.execute();
        }
      });
      timer.setRepeats(false);
      timer.start();
    }
    catch (Exception e) {
      LOGGER.error("Update task failed!" + e.getMessage());
    }
  }

  /**
   * Initialize the contents of the frame.
   */
  private void initialize() {
    // set the logo
    setIconImages(LOGOS);
    setBounds(5, 5, 1100, 727);
    // do nothing, we have our own windowClosing() listener
    setDefaultCloseOperation(JFrame.DO_NOTHING_ON_CLOSE);

    toolbarPanel = new ToolbarPanel();

    // Customize the titlebar. This could only be done if one of the JTattoo look and feels is active. So check this first.
    if (getRootPane().getUI() instanceof BaseRootPaneUI) {
      BaseRootPaneUI rootPaneUI = (BaseRootPaneUI) getRootPane().getUI();
      // Here is the magic. Just add the panel to the titlebar
      rootPaneUI.setTitlePane(getRootPane(), toolbarPanel);
    }
    else {
      // put the toolbar on the top
      getContentPane().add(toolbarPanel, BorderLayout.NORTH);
    }
    JLayeredPane layeredPane = new JLayeredPane();
    layeredPane.setLayout(new FormLayout(new ColumnSpec[] { ColumnSpec.decode("70dlu:grow") },
        new RowSpec[] { RowSpec.decode("5dlu"), RowSpec.decode("fill:500px:grow") }));
    getContentPane().add(layeredPane);

    JPanel rootPanel = new JPanel();
    rootPanel.putClientProperty("class", "rootPanel");
    layeredPane.setLayer(rootPanel, 1);
    layeredPane.add(rootPanel, "1, 1, 1, 2, fill, fill");

    rootPanel.setLayout(
        new FormLayout(new ColumnSpec[] { ColumnSpec.decode("max(50dlu;default):grow"), }, new RowSpec[] { RowSpec.decode("fill:500px:grow"), }));

    JSplitPane splitPane = new JSplitPane();
    splitPane.setContinuousLayout(true);
    splitPane.setOpaque(false);
    // splitPane.putClientProperty("flatMode", true);
    rootPanel.add(splitPane, "1, 1, fill, fill");

    // JPanel leftPanel = new JPanel();
    // leftPanel.putClientProperty("class", "roundedPanel");
    // leftPanel.setLayout(new FormLayout(new ColumnSpec[] { ColumnSpec.decode("default:grow"), },
    // new RowSpec[] { RowSpec.decode("fill:default:grow"), FormFactory.RELATED_GAP_ROWSPEC, }));
    tabbedPane = new MainTabbedPane() {
      private static final long serialVersionUID = 9041548865608767661L;

      @Override
      public void updateUI() {
        putClientProperty("rightBorder", Boolean.FALSE);
        super.updateUI();
      }
    };
    // leftPanel.add(tabbedPane, "1, 1, fill, fill");
    splitPane.setLeftComponent(tabbedPane);

    // JPanel rightPanel = new JPanel();
    // rightPanel.putClientProperty("class", "roundedPanel");
    // rightPanel.setLayout(new FormLayout(new ColumnSpec[] { ColumnSpec.decode("300dlu:grow(3)"), },
    // new RowSpec[] { RowSpec.decode("fill:200px:grow"), FormSpecs.RELATED_GAP_ROWSPEC, }));
    detailPanel = new JPanel();
    detailPanel.setOpaque(false);
    detailPanel.setLayout(new CardLayout(0, 0));
    // rightPanel.add(detailPanel, "1, 1, fill, fill");
    splitPane.setRightComponent(detailPanel);

    // to draw the shadow beneath the toolbar
    JPanel shadowPanel = new JPanel() {
      private static final long serialVersionUID = 7962076698737494666L;

      @Override
      public void paintComponent(Graphics g) {
        Graphics2D g2 = (Graphics2D) g;
        g2.setRenderingHint(RenderingHints.KEY_ANTIALIASING, RenderingHints.VALUE_ANTIALIAS_ON);
        GradientPaint gp = new GradientPaint(0, 0, new Color(32, 32, 32, 80), 0, 4, new Color(0, 0, 0, 0));
        g2.setPaint(gp);
        g2.fill(new Rectangle2D.Double(getX(), getY(), getX() + getWidth(), getY() + getHeight()));
      }
    };
    shadowPanel.setLayout(new FormLayout(new ColumnSpec[] { ColumnSpec.decode("default:grow") }, new RowSpec[] { RowSpec.decode("5dlu") }));
    layeredPane.setLayer(shadowPanel, 2);
    layeredPane.add(shadowPanel, "1, 1, fill, fill");

    addModule(MovieUIModule.getInstance());
    toolbarPanel.setUIModule(MovieUIModule.getInstance());
    addModule(MovieSetUIModule.getInstance());
    addModule(TvShowUIModule.getInstance());

    ChangeListener changeListener = new ChangeListener() {
      @Override
      public void stateChanged(ChangeEvent changeEvent) {
        JTabbedPane sourceTabbedPane = (JTabbedPane) changeEvent.getSource();
        if (sourceTabbedPane.getSelectedComponent() instanceof ITmmTabItem) {
          ITmmTabItem activeTab = (ITmmTabItem) sourceTabbedPane.getSelectedComponent();
          toolbarPanel.setUIModule(activeTab.getUIModule());
          CardLayout cl = (CardLayout) detailPanel.getLayout();
          cl.show(detailPanel, activeTab.getUIModule().getModuleId());
        }
      }
    };
    tabbedPane.addChangeListener(changeListener);

    // shutdown listener - to clean database connections safely
    addWindowListener(new WindowAdapter() {
      @Override
      public void windowClosing(WindowEvent e) {
        closeTmm();
      }
    });

    MessageManager.instance.addListener(TmmUIMessageCollector.instance);

    // mouse event listener for context menu
    Toolkit.getDefaultToolkit().addAWTEventListener(new AWTEventListener() {
      @Override
      public void eventDispatched(AWTEvent arg0) {
        if (arg0 instanceof MouseEvent && MouseEvent.MOUSE_RELEASED == arg0.getID() && arg0.getSource() instanceof JTextComponent) {
          MouseEvent me = (MouseEvent) arg0;
          JTextComponent tc = (JTextComponent) arg0.getSource();
          if (me.isPopupTrigger() && tc.getComponentPopupMenu() == null) {
            TextFieldPopupMenu.buildCutCopyPaste().show(tc, me.getX(), me.getY());
          }
        }
      }
    }, AWTEvent.MOUSE_EVENT_MASK);

    // inform user is MI could not be loaded
    if (Platform.isLinux() && StringUtils.isBlank(MediaInfo.version())) {
      SwingUtilities.invokeLater(new Runnable() {
        @Override
        public void run() {
          JOptionPane.showMessageDialog(MainWindow.this, BUNDLE.getString("mediainfo.failed.linux")); //$NON-NLS-1$
        }
      });
    }
  }

  private void addModule(ITmmUIModule module) {
    tabbedPane.addTab(module.getTabTitle(), module.getTabPanel());
    detailPanel.add(module.getDetailPanel(), module.getModuleId());
  }

  public void closeTmm() {
    closeTmmAndStart(null);
  }

  public void closeTmmAndStart(ProcessBuilder pb) {
    int confirm = JOptionPane.YES_OPTION;
    // if there are some threads running, display exit confirmation
    if (TmmTaskManager.getInstance().poolRunning()) {
      confirm = JOptionPane.showOptionDialog(null, BUNDLE.getString("tmm.exit.runningtasks"), BUNDLE.getString("tmm.exit.confirmation"),
          JOptionPane.YES_NO_OPTION, JOptionPane.QUESTION_MESSAGE, null, null, null); // $NON-NLS-1$
    }
    if (confirm == JOptionPane.YES_OPTION) {
      LOGGER.info("bye bye");
      try {
        Utils.trackEvent("shutdown");
        // shutdown UPNP stack
        Upnp.getInstance().shutdown();
        // send shutdown signal
        TmmTaskManager.getInstance().shutdown();
        // save unsaved settings
        TmmModuleManager.getInstance().saveSettings();
        // hard kill
        TmmTaskManager.getInstance().shutdownNow();
        // close database connection
        TmmModuleManager.getInstance().shutDown();
      }
      catch (Exception ex) {
        LOGGER.warn("", ex);
      }
      dispose();

      // spawn our process
      if (pb != null) {
        try {
          LOGGER.info("Going to execute: " + pb.command());
          pb.start();
        }
        catch (IOException e) {
          LOGGER.error("Cannot spawn process:", e);
        }
      }

      System.exit(0); // calling the method is a must
    }
  }

  /**
   * Gets the active instance.
   * 
   * @return the active instance
   */
  public static MainWindow getActiveInstance() {
    return instance;
  }

  /**
   * Gets the movie panel.
   * 
   * @return the movie panel
   */
  public MoviePanel getMoviePanel() {
    return (MoviePanel) panelMovies;
  }

  public MovieSetPanel getMovieSetPanel() {
    return (MovieSetPanel) panelMovieSets;
  }

  public TvShowPanel getTvShowPanel() {
    return (TvShowPanel) panelTvShows;
  }

  /**
   * Gets the frame.
   * 
   * @return the frame
   */
  public static JFrame getFrame() {
    return instance;
  }

  public void createLightbox(String pathToFile, String urlToFile) {
    LightBox.showLightBox(instance, pathToFile, urlToFile);
  }
}<|MERGE_RESOLUTION|>--- conflicted
+++ resolved
@@ -75,12 +75,6 @@
 import org.tinymediamanager.core.WolDevice;
 import org.tinymediamanager.core.threading.TmmTaskManager;
 import org.tinymediamanager.thirdparty.MediaInfo;
-<<<<<<< HEAD
-=======
-import org.tinymediamanager.thirdparty.upnp.Upnp;
-import org.tinymediamanager.ui.actions.AboutAction;
-import org.tinymediamanager.ui.actions.BugReportAction;
->>>>>>> d22b2fb0
 import org.tinymediamanager.ui.actions.ClearDatabaseAction;
 import org.tinymediamanager.ui.actions.ClearImageCacheAction;
 import org.tinymediamanager.ui.actions.RebuildImageCacheAction;
@@ -516,8 +510,6 @@
       LOGGER.info("bye bye");
       try {
         Utils.trackEvent("shutdown");
-        // shutdown UPNP stack
-        Upnp.getInstance().shutdown();
         // send shutdown signal
         TmmTaskManager.getInstance().shutdown();
         // save unsaved settings
