/*
 * Copyright 2012 - 2016 Manuel Laggner
 *
 * Licensed under the Apache License, Version 2.0 (the "License");
 * you may not use this file except in compliance with the License.
 * You may obtain a copy of the License at
 *
 *     http://www.apache.org/licenses/LICENSE-2.0
 *
 * Unless required by applicable law or agreed to in writing, software
 * distributed under the License is distributed on an "AS IS" BASIS,
 * WITHOUT WARRANTIES OR CONDITIONS OF ANY KIND, either express or implied.
 * See the License for the specific language governing permissions and
 * limitations under the License.
 */
package org.tinymediamanager.ui;

import java.awt.AWTEvent;
import java.awt.BorderLayout;
import java.awt.CardLayout;
import java.awt.Color;
import java.awt.Dimension;
import java.awt.GradientPaint;
import java.awt.Graphics;
import java.awt.Graphics2D;
import java.awt.Image;
import java.awt.RenderingHints;
import java.awt.Toolkit;
import java.awt.event.AWTEventListener;
import java.awt.event.ActionEvent;
import java.awt.event.ActionListener;
import java.awt.event.KeyEvent;
import java.awt.event.MouseEvent;
import java.awt.event.WindowAdapter;
import java.awt.event.WindowEvent;
import java.awt.geom.Rectangle2D;
import java.beans.PropertyChangeEvent;
import java.beans.PropertyChangeListener;
import java.io.IOException;
import java.nio.file.Files;
import java.nio.file.Path;
import java.nio.file.Paths;
import java.util.ArrayList;
import java.util.List;
import java.util.ResourceBundle;

import javax.swing.JDialog;
import javax.swing.JFrame;
import javax.swing.JLayeredPane;
import javax.swing.JMenu;
import javax.swing.JMenuItem;
import javax.swing.JOptionPane;
import javax.swing.JPanel;
import javax.swing.JSplitPane;
import javax.swing.JTabbedPane;
import javax.swing.SwingUtilities;
import javax.swing.SwingWorker.StateValue;
import javax.swing.Timer;
import javax.swing.event.ChangeEvent;
import javax.swing.event.ChangeListener;
import javax.swing.event.MenuEvent;
import javax.swing.event.MenuListener;
import javax.swing.text.JTextComponent;

import org.apache.commons.lang3.StringUtils;
import org.slf4j.Logger;
import org.slf4j.LoggerFactory;
import org.tinymediamanager.Globals;
import org.tinymediamanager.core.Message;
import org.tinymediamanager.core.Message.MessageLevel;
import org.tinymediamanager.core.MessageManager;
import org.tinymediamanager.core.TmmModuleManager;
import org.tinymediamanager.core.UpdaterTask;
import org.tinymediamanager.core.Utils;
import org.tinymediamanager.core.WolDevice;
import org.tinymediamanager.core.threading.TmmTaskManager;
import org.tinymediamanager.thirdparty.MediaInfo;
import org.tinymediamanager.ui.actions.ClearDatabaseAction;
import org.tinymediamanager.ui.actions.ClearImageCacheAction;
import org.tinymediamanager.ui.actions.RebuildImageCacheAction;
import org.tinymediamanager.ui.components.MainTabbedPane;
import org.tinymediamanager.ui.components.TextFieldPopupMenu;
import org.tinymediamanager.ui.dialogs.LogDialog;
import org.tinymediamanager.ui.dialogs.MessageHistoryDialog;
import org.tinymediamanager.ui.dialogs.UpdateDialog;
import org.tinymediamanager.ui.images.LogoCircle;
import org.tinymediamanager.ui.movies.MoviePanel;
import org.tinymediamanager.ui.movies.MovieUIModule;
import org.tinymediamanager.ui.moviesets.MovieSetPanel;
import org.tinymediamanager.ui.moviesets.MovieSetUIModule;
import org.tinymediamanager.ui.panels.ToolbarPanel;
import org.tinymediamanager.ui.tvshows.TvShowPanel;
import org.tinymediamanager.ui.tvshows.TvShowUIModule;

import com.jgoodies.forms.layout.ColumnSpec;
import com.jgoodies.forms.layout.FormLayout;
import com.jgoodies.forms.layout.RowSpec;
import com.jtattoo.plaf.BaseRootPaneUI;
import com.sun.jna.Platform;

import ch.qos.logback.classic.Level;
import ch.qos.logback.classic.LoggerContext;

/**
 * The Class MainWindow.
 * 
 * @author Manuel Laggner
 */
public class MainWindow extends JFrame {
  /**
   * @wbp.nls.resourceBundle messages
   */
  private static final ResourceBundle BUNDLE           = ResourceBundle.getBundle("messages", new UTF8Control()); //$NON-NLS-1$
  private final static Logger         LOGGER           = LoggerFactory.getLogger(MainWindow.class);
  private static final long           serialVersionUID = 1L;

  public final static List<Image>     LOGOS            = createLogos();
  private static MainWindow           instance;

  private JPanel                      panelMovies;
  private JPanel                      panelMovieSets;
  private JPanel                      panelTvShows;
  private JPanel                      panelStatusBar;

  private ToolbarPanel                toolbarPanel;
  private JTabbedPane                 tabbedPane;
  private JPanel                      detailPanel;

  /**
   * Create the application.
   * 
   * @param name
   *          the name
   */
  public MainWindow(String name) {
    super(name);
    setName("mainWindow");
    setMinimumSize(new Dimension(1000, 700));

    instance = this;

    initialize();

    // tools menu
    JMenu tools = new JMenu(BUNDLE.getString("tmm.tools")); //$NON-NLS-1$
    tools.setMnemonic(KeyEvent.VK_O);
    tools.add(new ClearDatabaseAction());

    JMenu cache = new JMenu(BUNDLE.getString("tmm.cache")); //$NON-NLS-1$
    cache.setMnemonic(KeyEvent.VK_C);
    tools.add(cache);
    JMenuItem clearImageCache = new JMenuItem(new ClearImageCacheAction());
    clearImageCache.setMnemonic(KeyEvent.VK_I);
    cache.add(clearImageCache);

    JMenuItem rebuildImageCache = new JMenuItem(new RebuildImageCacheAction());
    rebuildImageCache.setMnemonic(KeyEvent.VK_R);
    cache.add(rebuildImageCache);

    JMenuItem tmmFolder = new JMenuItem(BUNDLE.getString("tmm.gotoinstalldir")); //$NON-NLS-1$
    tmmFolder.setMnemonic(KeyEvent.VK_I);
    tools.add(tmmFolder);
    tmmFolder.addActionListener(new ActionListener() {
      @Override
      public void actionPerformed(ActionEvent arg0) {
        Path path = Paths.get(System.getProperty("user.dir"));
        try {
          // check whether this location exists
          if (Files.exists(path)) {
            TmmUIHelper.openFile(path);
          }
        }
        catch (Exception ex) {
          LOGGER.error("open filemanager", ex);
          MessageManager.instance
              .pushMessage(new Message(MessageLevel.ERROR, path, "message.erroropenfolder", new String[] { ":", ex.getLocalizedMessage() }));
        }
      }
    });

    JMenuItem tmmLogs = new JMenuItem(BUNDLE.getString("tmm.errorlogs")); //$NON-NLS-1$
    tmmLogs.setMnemonic(KeyEvent.VK_L);
    tools.add(tmmLogs);
    tmmLogs.addActionListener(new ActionListener() {
      @Override
      public void actionPerformed(ActionEvent arg0) {
        JDialog logDialog = new LogDialog();
        logDialog.setLocationRelativeTo(MainWindow.getActiveInstance());
        logDialog.setVisible(true);
      }
    });

    JMenuItem tmmMessages = new JMenuItem(BUNDLE.getString("tmm.messages")); //$NON-NLS-1$
    tmmMessages.setMnemonic(KeyEvent.VK_L);
    tools.add(tmmMessages);
    tmmMessages.addActionListener(new ActionListener() {
      @Override
      public void actionPerformed(ActionEvent arg0) {
        JDialog messageDialog = MessageHistoryDialog.getInstance();
        messageDialog.setVisible(true);
      }
    });

    tools.addSeparator();
    final JMenu menuWakeOnLan = new JMenu(BUNDLE.getString("tmm.wakeonlan")); //$NON-NLS-1$
    menuWakeOnLan.setMnemonic(KeyEvent.VK_W);
    menuWakeOnLan.addMenuListener(new MenuListener() {
      @Override
      public void menuCanceled(MenuEvent arg0) {
      }

      @Override
      public void menuDeselected(MenuEvent arg0) {
      }

      @Override
      public void menuSelected(MenuEvent arg0) {
        menuWakeOnLan.removeAll();
        for (final WolDevice device : Globals.settings.getWolDevices()) {
          JMenuItem item = new JMenuItem(device.getName());
          item.addActionListener(new ActionListener() {
            @Override
            public void actionPerformed(ActionEvent arg0) {
              Utils.sendWakeOnLanPacket(device.getMacAddress());
            }
          });
          menuWakeOnLan.add(item);
        }
      }
    });
    tools.add(menuWakeOnLan);

<<<<<<< HEAD
=======
    // activate/deactivate WakeOnLan menu item
    tools.addMenuListener(new MenuListener() {
      @Override
      public void menuSelected(MenuEvent e) {
        if (Globals.settings.getWolDevices().size() > 0) {
          menuWakeOnLan.setEnabled(true);
        }
        else {
          menuWakeOnLan.setEnabled(false);
        }
      }

      @Override
      public void menuDeselected(MenuEvent e) {
      }

      @Override
      public void menuCanceled(MenuEvent e) {
      }
    });

    if (Globals.isDebug()) {
      final JMenu debugMenu = new JMenu("Debug"); //$NON-NLS-1$

      JMenuItem trace = new JMenuItem("set Logger to TRACE"); //$NON-NLS-1$
      trace.addActionListener(new ActionListener() {
        @Override
        public void actionPerformed(ActionEvent arg0) {
          LoggerContext lc = (LoggerContext) LoggerFactory.getILoggerFactory();
          lc.getLogger("org.tinymediamanager").setLevel(Level.TRACE);
          MessageManager.instance.pushMessage(new Message("Trace levels set!", ""));
          LOGGER.trace("if you see that, we're now on TRACE logging level ;)");
        }
      });

      debugMenu.add(trace);
      tools.add(debugMenu);
    }

    menuBar.add(tools);

    mnTmm = new JMenu(BUNDLE.getString("tmm.contact")); //$NON-NLS-1$
    mnTmm.setMnemonic(KeyEvent.VK_C);
    mnTmm.add(new FeedbackAction()).setMnemonic(KeyEvent.VK_F);
    mnTmm.add(new BugReportAction()).setMnemonic(KeyEvent.VK_B);
    menuBar.add(mnTmm);

    mnTmm = new JMenu(BUNDLE.getString("tmm.help")); //$NON-NLS-1$
    mnTmm.setMnemonic(KeyEvent.VK_H);
    menuBar.add(mnTmm);

    mnTmm.add(new WikiAction()).setMnemonic(KeyEvent.VK_W);
    mnTmm.add(new FaqAction()).setMnemonic(KeyEvent.VK_F);
    mnTmm.add(new ForumAction()).setMnemonic(KeyEvent.VK_O);
    mnTmm.addSeparator();

    mnTmm.add(new AboutAction()).setMnemonic(KeyEvent.VK_A);

    menuBar.add(Box.createGlue());

    JButton btnDonate = new JButton(new DonateAction());
    btnDonate.setBorderPainted(false);
    btnDonate.setFocusPainted(false);
    btnDonate.setContentAreaFilled(false);
    menuBar.add(btnDonate);

    // Globals.executor.execute(new MyStatusbarThread());
    // use a Future to be able to cancel it
    // statusTask.execute();
>>>>>>> 9587f9b7
    checkForUpdate();
  }

  /**
   * load all predefined logo sizes
   * 
   * @return a list of all predefined logos
   */
  private static List<Image> createLogos() {
    List<Image> logos = new ArrayList<>();

    logos.add(new LogoCircle(48).getImage());
    logos.add(new LogoCircle(64).getImage());
    logos.add(new LogoCircle(96).getImage());
    logos.add(new LogoCircle(128).getImage());
    logos.add(new LogoCircle(256).getImage());

    return logos;
  }

  private void checkForUpdate() {
    try {
      final UpdaterTask updateWorker = new UpdaterTask();

      updateWorker.addPropertyChangeListener(new PropertyChangeListener() {
        public void propertyChange(PropertyChangeEvent evt) {
          if ("state".equals(evt.getPropertyName()) && evt.getNewValue() == StateValue.DONE) {
            try {
              boolean update = updateWorker.get();
              LOGGER.debug("update result was: " + update);
              if (update) {

                // we might need this somewhen...
                if (updateWorker.isForcedUpdate()) {
                  LOGGER.info("Updating (forced)...");
                  closeTmmAndStart(Utils.getPBforTMMupdate());
                  return;
                }

                // show whatsnewdialog with the option to update
                if (StringUtils.isNotBlank(updateWorker.getChangelog())) {
                  UpdateDialog dialog = new UpdateDialog(updateWorker.getChangelog());
                  dialog.setVisible(true);
                }
                else {
                  // do the update without changelog popup

                  int answer = JOptionPane.showConfirmDialog(null, BUNDLE.getString("tmm.update.message"), BUNDLE.getString("tmm.update.title"),
                      JOptionPane.YES_NO_OPTION);
                  if (answer == JOptionPane.OK_OPTION) {
                    LOGGER.info("Updating...");

                    // spawn getdown and exit TMM
                    closeTmmAndStart(Utils.getPBforTMMupdate());
                  }
                }
              }
            }
            catch (Exception e) {
              LOGGER.error("Update task failed!" + e.getMessage());
            }
          }
        }
      });

      // update task start a few secs after GUI...
      Timer timer = new Timer(5000, new ActionListener() {
        @Override
        public void actionPerformed(ActionEvent e) {
          updateWorker.execute();
        }
      });
      timer.setRepeats(false);
      timer.start();
    }
    catch (Exception e) {
      LOGGER.error("Update task failed!" + e.getMessage());
    }
  }

  /**
   * Initialize the contents of the frame.
   */
  private void initialize() {
    // set the logo
    setIconImages(LOGOS);
    setBounds(5, 5, 1100, 727);
    // do nothing, we have our own windowClosing() listener
    setDefaultCloseOperation(JFrame.DO_NOTHING_ON_CLOSE);

    toolbarPanel = new ToolbarPanel();

    // Customize the titlebar. This could only be done if one of the JTattoo look and feels is active. So check this first.
    if (getRootPane().getUI() instanceof BaseRootPaneUI) {
      BaseRootPaneUI rootPaneUI = (BaseRootPaneUI) getRootPane().getUI();
      // Here is the magic. Just add the panel to the titlebar
      rootPaneUI.setTitlePane(getRootPane(), toolbarPanel);
    }
    else {
      // put the toolbar on the top
      getContentPane().add(toolbarPanel, BorderLayout.NORTH);
    }
    JLayeredPane layeredPane = new JLayeredPane();
    layeredPane.setLayout(new FormLayout(new ColumnSpec[] { ColumnSpec.decode("70dlu:grow") },
        new RowSpec[] { RowSpec.decode("5dlu"), RowSpec.decode("fill:500px:grow") }));
    getContentPane().add(layeredPane);

    JPanel rootPanel = new JPanel();
    rootPanel.putClientProperty("class", "rootPanel");
    layeredPane.setLayer(rootPanel, 1);
    layeredPane.add(rootPanel, "1, 1, 1, 2, fill, fill");

    rootPanel.setLayout(
        new FormLayout(new ColumnSpec[] { ColumnSpec.decode("max(50dlu;default):grow"), }, new RowSpec[] { RowSpec.decode("fill:500px:grow"), }));

    JSplitPane splitPane = new JSplitPane();
    splitPane.setContinuousLayout(true);
    splitPane.setOpaque(false);
    // splitPane.putClientProperty("flatMode", true);
    rootPanel.add(splitPane, "1, 1, fill, fill");

    // JPanel leftPanel = new JPanel();
    // leftPanel.putClientProperty("class", "roundedPanel");
    // leftPanel.setLayout(new FormLayout(new ColumnSpec[] { ColumnSpec.decode("default:grow"), },
    // new RowSpec[] { RowSpec.decode("fill:default:grow"), FormFactory.RELATED_GAP_ROWSPEC, }));
    tabbedPane = new MainTabbedPane() {
      private static final long serialVersionUID = 9041548865608767661L;

      @Override
      public void updateUI() {
        putClientProperty("rightBorder", Boolean.FALSE);
        super.updateUI();
      }
    };
    // leftPanel.add(tabbedPane, "1, 1, fill, fill");
    splitPane.setLeftComponent(tabbedPane);

    // JPanel rightPanel = new JPanel();
    // rightPanel.putClientProperty("class", "roundedPanel");
    // rightPanel.setLayout(new FormLayout(new ColumnSpec[] { ColumnSpec.decode("300dlu:grow(3)"), },
    // new RowSpec[] { RowSpec.decode("fill:200px:grow"), FormSpecs.RELATED_GAP_ROWSPEC, }));
    detailPanel = new JPanel();
    detailPanel.setOpaque(false);
    detailPanel.setLayout(new CardLayout(0, 0));
    // rightPanel.add(detailPanel, "1, 1, fill, fill");
    splitPane.setRightComponent(detailPanel);

    // to draw the shadow beneath the toolbar
    JPanel shadowPanel = new JPanel() {
      private static final long serialVersionUID = 7962076698737494666L;

      @Override
      public void paintComponent(Graphics g) {
        Graphics2D g2 = (Graphics2D) g;
        g2.setRenderingHint(RenderingHints.KEY_ANTIALIASING, RenderingHints.VALUE_ANTIALIAS_ON);
        GradientPaint gp = new GradientPaint(0, 0, new Color(32, 32, 32, 80), 0, 4, new Color(0, 0, 0, 0));
        g2.setPaint(gp);
        g2.fill(new Rectangle2D.Double(getX(), getY(), getX() + getWidth(), getY() + getHeight()));
      }
    };
    shadowPanel.setLayout(new FormLayout(new ColumnSpec[] { ColumnSpec.decode("default:grow") }, new RowSpec[] { RowSpec.decode("5dlu") }));
    layeredPane.setLayer(shadowPanel, 2);
    layeredPane.add(shadowPanel, "1, 1, fill, fill");

    addModule(MovieUIModule.getInstance());
    toolbarPanel.setUIModule(MovieUIModule.getInstance());
    addModule(MovieSetUIModule.getInstance());
    addModule(TvShowUIModule.getInstance());

    ChangeListener changeListener = new ChangeListener() {
      @Override
      public void stateChanged(ChangeEvent changeEvent) {
        JTabbedPane sourceTabbedPane = (JTabbedPane) changeEvent.getSource();
        if (sourceTabbedPane.getSelectedComponent() instanceof ITmmTabItem) {
          ITmmTabItem activeTab = (ITmmTabItem) sourceTabbedPane.getSelectedComponent();
          toolbarPanel.setUIModule(activeTab.getUIModule());
          CardLayout cl = (CardLayout) detailPanel.getLayout();
          cl.show(detailPanel, activeTab.getUIModule().getModuleId());
        }
      }
    };
    tabbedPane.addChangeListener(changeListener);

    // shutdown listener - to clean database connections safely
    addWindowListener(new WindowAdapter() {
      @Override
      public void windowClosing(WindowEvent e) {
        closeTmm();
      }
    });

    MessageManager.instance.addListener(TmmUIMessageCollector.instance);

    // mouse event listener for context menu
    Toolkit.getDefaultToolkit().addAWTEventListener(new AWTEventListener() {
      @Override
      public void eventDispatched(AWTEvent arg0) {
        if (arg0 instanceof MouseEvent && MouseEvent.MOUSE_RELEASED == arg0.getID() && arg0.getSource() instanceof JTextComponent) {
          MouseEvent me = (MouseEvent) arg0;
          JTextComponent tc = (JTextComponent) arg0.getSource();
          if (me.isPopupTrigger() && tc.getComponentPopupMenu() == null) {
            TextFieldPopupMenu.buildCutCopyPaste().show(tc, me.getX(), me.getY());
          }
        }
      }
    }, AWTEvent.MOUSE_EVENT_MASK);

    // inform user is MI could not be loaded
    if (Platform.isLinux() && StringUtils.isBlank(MediaInfo.version())) {
      SwingUtilities.invokeLater(new Runnable() {
        @Override
        public void run() {
          JOptionPane.showMessageDialog(MainWindow.this, BUNDLE.getString("mediainfo.failed.linux")); //$NON-NLS-1$
        }
      });
    }
  }

  private void addModule(ITmmUIModule module) {
    tabbedPane.addTab(module.getTabTitle(), module.getTabPanel());
    detailPanel.add(module.getDetailPanel(), module.getModuleId());
  }

  public void closeTmm() {
    closeTmmAndStart(null);
  }

  public void closeTmmAndStart(ProcessBuilder pb) {
    int confirm = JOptionPane.YES_OPTION;
    // if there are some threads running, display exit confirmation
    if (TmmTaskManager.getInstance().poolRunning()) {
      confirm = JOptionPane.showOptionDialog(null, BUNDLE.getString("tmm.exit.runningtasks"), BUNDLE.getString("tmm.exit.confirmation"),
          JOptionPane.YES_NO_OPTION, JOptionPane.QUESTION_MESSAGE, null, null, null); // $NON-NLS-1$
    }
    if (confirm == JOptionPane.YES_OPTION) {
      LOGGER.info("bye bye");
      try {
        Utils.trackEvent("shutdown");
        // send shutdown signal
        TmmTaskManager.getInstance().shutdown();
        // save unsaved settings
        Globals.settings.saveSettings();
        // hard kill
        TmmTaskManager.getInstance().shutdownNow();
        // close database connection
        TmmModuleManager.getInstance().shutDown();
      }
      catch (Exception ex) {
        LOGGER.warn("", ex);
      }
      dispose();

      // spawn our process
      if (pb != null) {
        try {
          LOGGER.info("Going to execute: " + pb.command());
          pb.start();
        }
        catch (IOException e) {
          LOGGER.error("Cannot spawn process:", e);
        }
      }

      System.exit(0); // calling the method is a must
    }
  }

  /**
   * Gets the active instance.
   * 
   * @return the active instance
   */
  public static MainWindow getActiveInstance() {
    return instance;
  }

  /**
   * Gets the movie panel.
   * 
   * @return the movie panel
   */
  public MoviePanel getMoviePanel() {
    return (MoviePanel) panelMovies;
  }

  public MovieSetPanel getMovieSetPanel() {
    return (MovieSetPanel) panelMovieSets;
  }

  public TvShowPanel getTvShowPanel() {
    return (TvShowPanel) panelTvShows;
  }

  /**
   * Gets the frame.
   * 
   * @return the frame
   */
  public static JFrame getFrame() {
    return instance;
  }

  public void createLightbox(String pathToFile, String urlToFile) {
    LightBox.showLightBox(instance, pathToFile, urlToFile);
  }
}<|MERGE_RESOLUTION|>--- conflicted
+++ resolved
@@ -62,6 +62,8 @@
 import javax.swing.event.MenuListener;
 import javax.swing.text.JTextComponent;
 
+import ch.qos.logback.classic.Level;
+import ch.qos.logback.classic.LoggerContext;
 import org.apache.commons.lang3.StringUtils;
 import org.slf4j.Logger;
 import org.slf4j.LoggerFactory;
@@ -98,9 +100,6 @@
 import com.jtattoo.plaf.BaseRootPaneUI;
 import com.sun.jna.Platform;
 
-import ch.qos.logback.classic.Level;
-import ch.qos.logback.classic.LoggerContext;
-
 /**
  * The Class MainWindow.
  * 
@@ -230,8 +229,6 @@
     });
     tools.add(menuWakeOnLan);
 
-<<<<<<< HEAD
-=======
     // activate/deactivate WakeOnLan menu item
     tools.addMenuListener(new MenuListener() {
       @Override
@@ -262,7 +259,7 @@
         public void actionPerformed(ActionEvent arg0) {
           LoggerContext lc = (LoggerContext) LoggerFactory.getILoggerFactory();
           lc.getLogger("org.tinymediamanager").setLevel(Level.TRACE);
-          MessageManager.instance.pushMessage(new Message("Trace levels set!", ""));
+          MessageManager.instance.pushMessage(new Message("Trace levels set!", "asdf"));
           LOGGER.trace("if you see that, we're now on TRACE logging level ;)");
         }
       });
@@ -271,37 +268,6 @@
       tools.add(debugMenu);
     }
 
-    menuBar.add(tools);
-
-    mnTmm = new JMenu(BUNDLE.getString("tmm.contact")); //$NON-NLS-1$
-    mnTmm.setMnemonic(KeyEvent.VK_C);
-    mnTmm.add(new FeedbackAction()).setMnemonic(KeyEvent.VK_F);
-    mnTmm.add(new BugReportAction()).setMnemonic(KeyEvent.VK_B);
-    menuBar.add(mnTmm);
-
-    mnTmm = new JMenu(BUNDLE.getString("tmm.help")); //$NON-NLS-1$
-    mnTmm.setMnemonic(KeyEvent.VK_H);
-    menuBar.add(mnTmm);
-
-    mnTmm.add(new WikiAction()).setMnemonic(KeyEvent.VK_W);
-    mnTmm.add(new FaqAction()).setMnemonic(KeyEvent.VK_F);
-    mnTmm.add(new ForumAction()).setMnemonic(KeyEvent.VK_O);
-    mnTmm.addSeparator();
-
-    mnTmm.add(new AboutAction()).setMnemonic(KeyEvent.VK_A);
-
-    menuBar.add(Box.createGlue());
-
-    JButton btnDonate = new JButton(new DonateAction());
-    btnDonate.setBorderPainted(false);
-    btnDonate.setFocusPainted(false);
-    btnDonate.setContentAreaFilled(false);
-    menuBar.add(btnDonate);
-
-    // Globals.executor.execute(new MyStatusbarThread());
-    // use a Future to be able to cancel it
-    // statusTask.execute();
->>>>>>> 9587f9b7
     checkForUpdate();
   }
 
