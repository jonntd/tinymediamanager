/*
 * Copyright 2012 - 2015 Manuel Laggner
 *
 * Licensed under the Apache License, Version 2.0 (the "License");
 * you may not use this file except in compliance with the License.
 * You may obtain a copy of the License at
 *
 *     http://www.apache.org/licenses/LICENSE-2.0
 *
 * Unless required by applicable law or agreed to in writing, software
 * distributed under the License is distributed on an "AS IS" BASIS,
 * WITHOUT WARRANTIES OR CONDITIONS OF ANY KIND, either express or implied.
 * See the License for the specific language governing permissions and
 * limitations under the License.
 */
package org.tinymediamanager.ui;

import java.awt.Desktop;
import java.io.IOException;
import java.net.URI;
import java.nio.file.Path;

import javax.swing.JFileChooser;
import javax.swing.filechooser.FileNameExtensionFilter;

import org.apache.commons.io.FilenameUtils;
import org.apache.commons.lang3.StringUtils;
import org.apache.commons.lang3.SystemUtils;
import org.tinymediamanager.Globals;
import org.tinymediamanager.ui.components.NativeFileChooser;

/**
 * The Class TmmUIHelper.
 * 
 * @author Manuel Laggner
 */
public class TmmUIHelper {
  private static Path lastDir;

  public static Path selectDirectory(String title) {
    // open JFileChooser
    return openJFileChooser(JFileChooser.DIRECTORIES_ONLY, title, true, null, null);
  }

<<<<<<< HEAD
  private static Path openJFileChooser(int mode, String dialogTitle) {
=======
  private static File openJFileChooser(int mode, String dialogTitle, boolean open, String filename, FileNameExtensionFilter filter) {
>>>>>>> 8d9e4c3b
    JFileChooser fileChooser;
    // are we forced to open the legacy file chooser?
    if ("true".equals(System.getProperty("tmm.legacy.filechooser"))) {
      fileChooser = new JFileChooser();
    }
    else {
      fileChooser = new NativeFileChooser();
    }

    fileChooser.setFileSelectionMode(mode);
    if (lastDir != null) {
      fileChooser.setCurrentDirectory(lastDir.toFile());
    }
    fileChooser.setDialogTitle(dialogTitle);

    int result = -1;
    if (open) {
      result = fileChooser.showOpenDialog(MainWindow.getFrame());
    }
    else {
      if (StringUtils.isNotBlank(filename)) {
        fileChooser.setSelectedFile(new File(filename));
        fileChooser.setFileFilter(filter);
      }
      result = fileChooser.showSaveDialog(MainWindow.getFrame());
    }

    if (result == JFileChooser.APPROVE_OPTION) {
      if (mode == JFileChooser.DIRECTORIES_ONLY) {
        lastDir = fileChooser.getSelectedFile().toPath();
      }
      else {
        lastDir = fileChooser.getSelectedFile().getParentFile().toPath();
      }
      return fileChooser.getSelectedFile().toPath();
    }

    return null;
  }

  public static Path selectFile(String title) {
    // open JFileChooser
    return openJFileChooser(JFileChooser.FILES_ONLY, title, true, null, null);
  }

  public static File saveFile(String title, String filename, FileNameExtensionFilter filter) {
    return openJFileChooser(JFileChooser.FILES_ONLY, title, false, filename, filter);
  }

  public static void openFile(Path file) throws Exception {
    String fileType = "." + FilenameUtils.getExtension(file.getFileName().toString());
    String abs = file.toAbsolutePath().toString();

    if (StringUtils.isNotBlank(Globals.settings.getMediaPlayer()) && Globals.settings.getAllSupportedFileTypes().contains(fileType)) {
      if (SystemUtils.IS_OS_MAC_OSX) {
        Runtime.getRuntime().exec(new String[] { "open", Globals.settings.getMediaPlayer(), "--args", abs });
      }
      else {
        Runtime.getRuntime().exec(new String[] { Globals.settings.getMediaPlayer(), abs });
      }
    }
    else if (SystemUtils.IS_OS_WINDOWS) {
      // use explorer directly - ship around access exceptions and the unresolved network bug
      // http://bugs.sun.com/bugdatabase/view_bug.do?bug_id=6780505
      Runtime.getRuntime().exec(new String[] { "explorer", abs });
    }
    else if (SystemUtils.IS_OS_LINUX) {
      // try all different starters
      boolean started = false;
      try {
        Runtime.getRuntime().exec(new String[] { "gnome-open", abs });
        started = true;
      }
      catch (IOException e) {
      }

      if (!started) {
        try {
          Runtime.getRuntime().exec(new String[] { "kde-open", abs });
          started = true;
        }
        catch (IOException e) {
        }
      }

      if (!started) {
        try {
          Runtime.getRuntime().exec(new String[] { "xdg-open", abs });
          started = true;
        }
        catch (IOException e) {
        }
      }

      if (!started && Desktop.isDesktopSupported()) {
        Desktop.getDesktop().open(file.toFile());
      }
    }
    else if (Desktop.isDesktopSupported()) {
      Desktop.getDesktop().open(file.toFile());

    }
    else {
      throw new UnsupportedOperationException();
    }
  }

  public static void browseUrl(String url) throws Exception {
    if (Desktop.isDesktopSupported()) {
      Desktop.getDesktop().browse(new URI(url));
    }
    else if (SystemUtils.IS_OS_LINUX) {
      // try all different starters
      boolean started = false;
      try {
        Runtime.getRuntime().exec(new String[] { "gnome-open", url });
        started = true;
      }
      catch (IOException e) {
      }

      if (!started) {
        try {
          Runtime.getRuntime().exec(new String[] { "kde-open", url });
          started = true;
        }
        catch (IOException e) {
        }
      }

      if (!started) {
        try {
          Runtime.getRuntime().exec(new String[] { "xdg-open", url });
          started = true;
        }
        catch (IOException e) {
        }
      }
    }
    else {
      throw new UnsupportedOperationException();
    }
  }
}<|MERGE_RESOLUTION|>--- conflicted
+++ resolved
@@ -16,6 +16,7 @@
 package org.tinymediamanager.ui;
 
 import java.awt.Desktop;
+import java.io.File;
 import java.io.IOException;
 import java.net.URI;
 import java.nio.file.Path;
@@ -42,11 +43,7 @@
     return openJFileChooser(JFileChooser.DIRECTORIES_ONLY, title, true, null, null);
   }
 
-<<<<<<< HEAD
-  private static Path openJFileChooser(int mode, String dialogTitle) {
-=======
-  private static File openJFileChooser(int mode, String dialogTitle, boolean open, String filename, FileNameExtensionFilter filter) {
->>>>>>> 8d9e4c3b
+  private static Path openJFileChooser(int mode, String dialogTitle, boolean open, String filename, FileNameExtensionFilter filter) {
     JFileChooser fileChooser;
     // are we forced to open the legacy file chooser?
     if ("true".equals(System.getProperty("tmm.legacy.filechooser"))) {
@@ -92,7 +89,7 @@
     return openJFileChooser(JFileChooser.FILES_ONLY, title, true, null, null);
   }
 
-  public static File saveFile(String title, String filename, FileNameExtensionFilter filter) {
+  public static Path saveFile(String title, String filename, FileNameExtensionFilter filter) {
     return openJFileChooser(JFileChooser.FILES_ONLY, title, false, filename, filter);
   }
 
