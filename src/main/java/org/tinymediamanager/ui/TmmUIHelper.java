/*
 * Copyright 2012 - 2020 Manuel Laggner
 *
 * Licensed under the Apache License, Version 2.0 (the "License");
 * you may not use this file except in compliance with the License.
 * You may obtain a copy of the License at
 *
 *     http://www.apache.org/licenses/LICENSE-2.0
 *
 * Unless required by applicable law or agreed to in writing, software
 * distributed under the License is distributed on an "AS IS" BASIS,
 * WITHOUT WARRANTIES OR CONDITIONS OF ANY KIND, either express or implied.
 * See the License for the specific language governing permissions and
 * limitations under the License.
 */
package org.tinymediamanager.ui;

import java.awt.Desktop;
import java.awt.FileDialog;
import java.awt.Window;
import java.io.File;
import java.io.IOException;
import java.io.InputStream;
import java.io.OutputStream;
import java.net.URI;
import java.nio.file.Files;
import java.nio.file.Path;
import java.nio.file.Paths;
import java.util.Locale;
import java.util.ResourceBundle;

import javax.swing.ImageIcon;
import javax.swing.JFileChooser;
import javax.swing.SwingUtilities;
import javax.swing.UIManager;
import javax.swing.filechooser.FileNameExtensionFilter;

import org.apache.commons.io.FilenameUtils;
import org.apache.commons.lang3.StringUtils;
import org.apache.commons.lang3.SystemUtils;
import org.lwjgl.PointerBuffer;
import org.lwjgl.system.MemoryUtil;
import org.lwjgl.util.nfd.NativeFileDialog;
import org.slf4j.Logger;
import org.slf4j.LoggerFactory;
import org.tinymediamanager.Globals;
import org.tinymediamanager.ui.components.ImageLabel;
import org.tinymediamanager.ui.components.LinkLabel;
import org.tinymediamanager.ui.dialogs.ImagePreviewDialog;
import org.tinymediamanager.ui.plaf.dark.TmmDarkLaf;
import org.tinymediamanager.ui.plaf.light.TmmLightLaf;

/**
 * The Class TmmUIHelper.
 * 
 * @author Manuel Laggner
 */
public class TmmUIHelper {
  private static final Logger           LOGGER = LoggerFactory.getLogger(TmmUIHelper.class);
  protected static final ResourceBundle BUNDLE = ResourceBundle.getBundle("messages");

  private TmmUIHelper() {
    // private constructor for utility classes
  }

  public static Path selectDirectory(String title, String initialPath) {
    // on macOS/OSX we simply use the AWT FileDialog
    if (SystemUtils.IS_OS_MAC) {
      try {
        // open directory chooser
        return openDirectoryDialog(title, initialPath);
      }
      catch (Exception | Error e) {
        LOGGER.warn("cannot open AWT directory chooser: {}", e.getMessage());
      }
      finally {
        // reset system property
        System.setProperty("apple.awt.fileDialogForDirectories", "false");
      }
    }
    else {
      // try to open with NFD
      try {

        PointerBuffer outPath = MemoryUtil.memAllocPointer(1);

        // check if the initialPath is accessible
        if (StringUtils.isBlank(initialPath) || !Files.exists(Paths.get(initialPath))) {
          initialPath = System.getProperty("user.home");
        }

        try {
          int result = NativeFileDialog.NFD_PickFolder(initialPath, outPath);
          if (result == NativeFileDialog.NFD_OKAY) {
            Path path = Paths.get(outPath.getStringUTF8());
            NativeFileDialog.nNFD_Free(outPath.get(0));
            return path;
          }
          else if (result == NativeFileDialog.NFD_CANCEL) {
            return null;
          }
          else {
            LOGGER.warn("NFD result was ERROR for path {}; trying JFileChooser", initialPath);
          }
        }
        finally {
          MemoryUtil.memFree(outPath);
        }

      }
      catch (Exception | Error e) {
        LOGGER.error("could not call nfd - {}", e.getMessage());
      }
    }

    // open JFileChooser
    return openJFileChooser(JFileChooser.DIRECTORIES_ONLY, title, initialPath, true, null, null);
  }

  private static Path openDirectoryDialog(String title, String initialPath) throws Exception, Error {
    // set system property to choose directories
    System.setProperty("apple.awt.fileDialogForDirectories", "true");

    FileDialog chooser = new FileDialog(MainWindow.getFrame(), title);
    if (StringUtils.isNotBlank(initialPath)) {
      Path path = Paths.get(initialPath);
      if (Files.exists(path)) {
        chooser.setDirectory(path.toFile().getAbsolutePath());
      }
    }
    chooser.setVisible(true);

    // reset system property
    System.setProperty("apple.awt.fileDialogForDirectories", "false");

    if (StringUtils.isNotEmpty(chooser.getFile())) {
      return Paths.get(chooser.getDirectory(), chooser.getFile());
    }
    else {
      return null;
    }
  }

  private static Path openJFileChooser(int mode, String dialogTitle, String initialPath, boolean open, String filename,
      FileNameExtensionFilter filter) {
    JFileChooser fileChooser = null;
    // are we forced to open the legacy file chooser?
    if ("true".equals(System.getProperty("tmm.legacy.filechooser"))) {
      fileChooser = new JFileChooser();
    }
    else if (StringUtils.isNotBlank(initialPath)) {
      Path path = Paths.get(initialPath);
      if (Files.exists(path)) {
        fileChooser = new JFileChooser(path.toFile());
      }
    }

    if (fileChooser == null) {
      fileChooser = new JFileChooser();
    }

    fileChooser.setFileSelectionMode(mode);
    fileChooser.setDialogTitle(dialogTitle);

    int result = -1;
    if (open) {
      result = fileChooser.showOpenDialog(MainWindow.getFrame());
    }
    else {
      if (StringUtils.isNotBlank(filename)) {
        fileChooser.setSelectedFile(new File(filename));
        fileChooser.setFileFilter(filter);
      }
      result = fileChooser.showSaveDialog(MainWindow.getFrame());
    }

    if (result == JFileChooser.APPROVE_OPTION) {
      return fileChooser.getSelectedFile().toPath();
    }

    return null;
  }

  public static Path selectFile(String title, String initialPath, FileNameExtensionFilter filter) {
    // on macOS/OSX we simply use the AWT FileDialog
    if (SystemUtils.IS_OS_MAC) {
      try {
        // open file chooser
        return openFileDialog(title, initialPath, FileDialog.LOAD, null);
      }
      catch (Exception | Error e) {
        LOGGER.warn("cannot open AWT filechooser: {}", e.getMessage());
      }
    }
    else {
      // try to open with NFD
      try {
        PointerBuffer outPath = MemoryUtil.memAllocPointer(1);

        // check if the initialPath is accessible
        if (StringUtils.isBlank(initialPath) || !Files.exists(Paths.get(initialPath))) {
          initialPath = System.getProperty("user.home");
        }

        try {
          String filterList = null;
          if (filter != null) {
            filterList = String.join(",", filter.getExtensions());
            filterList = filterList.replaceAll("\\.", "");
          }
          int result = NativeFileDialog.NFD_OpenDialog(filterList, initialPath, outPath);
          if (result == NativeFileDialog.NFD_OKAY) {
            Path path = Paths.get(outPath.getStringUTF8());
            NativeFileDialog.nNFD_Free(outPath.get(0));
            return path;
          }
          else {
            return null;
          }
        }
        finally {
          MemoryUtil.memFree(outPath);
        }

      }
      catch (Exception | Error e) {
        LOGGER.error("could not call nfd - {}", e.getMessage());
      }
    }

    // open JFileChooser
    return openJFileChooser(JFileChooser.FILES_ONLY, title, initialPath, true, null, filter);
  }

  private static Path openFileDialog(String title, String initialPath, int mode, String filename) throws Exception, Error {
    FileDialog chooser = new FileDialog(MainWindow.getFrame(), title, mode);
    if (StringUtils.isNotBlank(initialPath)) {
      Path path = Paths.get(initialPath);
      if (Files.exists(path)) {
        chooser.setDirectory(path.toFile().getAbsolutePath());
      }
    }
    if (mode == FileDialog.SAVE) {
      chooser.setFile(filename);
    }
    chooser.setVisible(true);

    if (StringUtils.isNotEmpty(chooser.getFile())) {
      return Paths.get(chooser.getDirectory(), chooser.getFile());
    }
    else {
      return null;
    }
  }

  public static Path saveFile(String title, String initialPath, String filename, FileNameExtensionFilter filter) {
    // on macOS/OSX we simply use the AWT FileDialog
    if (SystemUtils.IS_OS_MAC) {
      try {
        // open file chooser
        return openFileDialog(title, initialPath, FileDialog.SAVE, filename);
      }
      catch (Exception | Error e) {
        LOGGER.warn("cannot open AWT filechooser: {}", e.getMessage());
      }
    }
    else {
      // try to open with NFD
      try {
        PointerBuffer outPath = MemoryUtil.memAllocPointer(1);

        // check if the initialPath is accessible
        if (StringUtils.isBlank(initialPath) || !Files.exists(Paths.get(initialPath))) {
          initialPath = System.getProperty("user.home");
        }

        try {
          String filterList = null;
          if (filter != null) {
            filterList = String.join(",", filter.getExtensions());
            filterList = filterList.replaceAll("\\.", "");
          }
          int result = NativeFileDialog.NFD_SaveDialog(filterList, initialPath, outPath);
          if (result == NativeFileDialog.NFD_OKAY) {
            Path path = Paths.get(outPath.getStringUTF8());
            NativeFileDialog.nNFD_Free(outPath.get(0));
            return path;
          }
          else {
            return null;
          }
        }
        finally {
          MemoryUtil.memFree(outPath);
        }

      }
      catch (Exception | Error e) {
        LOGGER.error("could not call nfd - {}", e.getMessage());
      }
    }

    return openJFileChooser(JFileChooser.FILES_ONLY, title, initialPath, false, filename, filter);
  }

  public static void openFile(Path file) throws Exception {
    String fileType = "." + FilenameUtils.getExtension(file.getFileName().toString().toLowerCase(Locale.ROOT));
    String abs = file.toAbsolutePath().toString();

    if (StringUtils.isNotBlank(Globals.settings.getMediaPlayer()) && Globals.settings.getAllSupportedFileTypes().contains(fileType)) {
      if (SystemUtils.IS_OS_MAC) {
        exec(new String[] { "open", Globals.settings.getMediaPlayer(), "--args", abs });
      }
      else {
        exec(new String[] { Globals.settings.getMediaPlayer(), abs });
      }
    }
    else if (SystemUtils.IS_OS_WINDOWS) {
      // try to open directly

      try {
<<<<<<< HEAD
        exec(new String[] { "xyplorer", abs });
        started = true;
      }
      catch (Exception ignored) {
        // nothing to do here
      }
      // try to open directly
      if (!started) {
        try {
          Desktop.getDesktop().open(file.toFile());
        }
        catch (Exception e) {
          // use explorer directly - ship around access exceptions and the unresolved network bug
          // http://bugs.sun.com/bugdatabase/view_bug.do?bug_id=6780505
          exec(new String[] { "explorer", abs });
        }
=======
        Desktop.getDesktop().open(file.toFile());
      }
      catch (Exception e) {
        // use explorer directly - ship around access exceptions and the unresolved network bug
        // http://bugs.sun.com/bugdatabase/view_bug.do?bug_id=6780505
        exec(new String[] { "explorer", abs });
>>>>>>> 6e6a1672
      }
    }
    else if (SystemUtils.IS_OS_LINUX) {
      // try all different starters
      boolean started = false;
      try {
        exec(new String[] { "xdg-open", abs });
        started = true;
      }
      catch (IOException ignored) {
        // nothing to do here
      }

      if (!started) {
        try {
          exec(new String[] { "kde-open", abs });
          started = true;
        }
        catch (IOException ignored) {
          // nothing to do here
        }
      }

      if (!started) {
        try {
          exec(new String[] { "gnome-open", abs });
          started = true;
        }
        catch (IOException ignored) {
          // nothing to do here
        }
      }

      if (!started && Desktop.isDesktopSupported()) {
        Desktop.getDesktop().open(file.toFile());
      }
    }
    else if (Desktop.isDesktopSupported()) {
      Desktop.getDesktop().open(file.toFile());

    }
    else {
      throw new UnsupportedOperationException();
    }
  }

  public static void browseUrl(String url) throws Exception {
    if (Desktop.isDesktopSupported() && Desktop.getDesktop().isSupported(Desktop.Action.BROWSE)) {
      Desktop.getDesktop().browse(new URI(url));
    }
    else if (SystemUtils.IS_OS_LINUX) {
      // try all different starters
      boolean started = false;
      try {
        exec(new String[] { "gnome-open", url });
        started = true;
      }
      catch (IOException ignored) {
      }

      if (!started) {
        try {
          exec(new String[] { "kde-open", url });
          started = true;
        }
        catch (IOException ignored) {
        }
      }

      if (!started) {
        try {
          exec(new String[] { "kde-open5", url });
          started = true;
        }
        catch (IOException ignored) {
        }
      }

      if (!started) {
        try {
          exec(new String[] { "xdg-open", url });
          started = true;
        }
        catch (IOException ignored) {
        }
      }
    }
    else {
      throw new UnsupportedOperationException();
    }
  }

  /**
   * get the column width for a column containing the given icon (icon width + 10%)
   *
   * @param icon
   *          the given icon
   * @return the desired column width
   */
  public static int getColumnWidthForIcon(ImageIcon icon) {
    if (icon == null) {
      return 0;
    }
    return (int) (icon.getIconWidth() * 1.1);
  }

  /**
   * Executes a command line and discards the stdout and stderr of the spawned process.
   *
   * @param cmdline
   *          the command including all parameters
   * @throws IOException
   * @see {@link Runtime#exec(String[])}
   */
  private static void exec(String[] cmdline) throws IOException {
    Process p = Runtime.getRuntime().exec(cmdline);

    // The purpose of the following to threads is to read stdout and stderr from the processes, which are spawned in this class.
    // On some platforms (for sure on Linux) the process might block otherwise, because the internal buffers fill up.
    // MPV for example is quite verbose and blocks up after about 1 min.
    StreamRedirectThread stdoutReader = new StreamRedirectThread(p.getInputStream(), new NirvanaOutputStream());
    StreamRedirectThread stderrReader = new StreamRedirectThread(p.getErrorStream(), new NirvanaOutputStream());
    new Thread(stdoutReader).start();
    new Thread(stderrReader).start();
  }

  /**
   * This OutputStream discards all bytes written to it.
   */
  private static class NirvanaOutputStream extends OutputStream {
    @Override
    public void write(int b) throws IOException {
    }
  }

  /**
   * Reads from an InputStream and writes the contents directly to an OutputStream
   */
  private static class StreamRedirectThread implements Runnable {
    private InputStream  in;
    private OutputStream out;

    public StreamRedirectThread(InputStream in, OutputStream out) {
      super();
      this.in = in;
      this.out = out;
    }

    @Override
    public void run() {
      try {
        int length = -1;
        byte[] buffer = new byte[1024 * 1024];
        while (in != null && (length = in.read(buffer)) >= 0) {
          out.write(buffer, 0, length);
        }
      }
      catch (Exception e) {
        LOGGER.error("Couldn't redirect stream: {}", e.getLocalizedMessage());
      }
    }
  }

  public static LinkLabel createLinkForImage(LinkLabel linklabel, ImageLabel image) {
    linklabel.addActionListener(e -> {
      if (StringUtils.isNotBlank(image.getImagePath())) {
        ImagePreviewDialog dialog = new ImagePreviewDialog(Paths.get(image.getImagePath()));
        dialog.setVisible(true);
      }
      else {
        ImagePreviewDialog dialog = new ImagePreviewDialog(image.getImageUrl());
        dialog.setVisible(true);
      }
    });

    return linklabel;
  }

  /**
   * Update UI of all application windows immediately. Invoke after changing anything in the LaF.
   */
  public static void updateUI() {
    // update all visible components
    for (Window w : Window.getWindows()) {
      SwingUtilities.updateComponentTreeUI(w);
    }

    // update icons
    IconManager.updateIcons();
  }

  public static void setTheme() throws Exception {

    switch (Globals.settings.getTheme()) {
      case "Dark":
        UIManager.setLookAndFeel(new TmmDarkLaf());
        break;

      case "Light":
      default:
        UIManager.setLookAndFeel(new TmmLightLaf());
        break;
    }
  }
}<|MERGE_RESOLUTION|>--- conflicted
+++ resolved
@@ -319,31 +319,12 @@
       // try to open directly
 
       try {
-<<<<<<< HEAD
-        exec(new String[] { "xyplorer", abs });
-        started = true;
-      }
-      catch (Exception ignored) {
-        // nothing to do here
-      }
-      // try to open directly
-      if (!started) {
-        try {
-          Desktop.getDesktop().open(file.toFile());
-        }
-        catch (Exception e) {
+        Desktop.getDesktop().open(file.toFile());
+      }
+      catch (Exception e) {
           // use explorer directly - ship around access exceptions and the unresolved network bug
           // http://bugs.sun.com/bugdatabase/view_bug.do?bug_id=6780505
           exec(new String[] { "explorer", abs });
-        }
-=======
-        Desktop.getDesktop().open(file.toFile());
-      }
-      catch (Exception e) {
-        // use explorer directly - ship around access exceptions and the unresolved network bug
-        // http://bugs.sun.com/bugdatabase/view_bug.do?bug_id=6780505
-        exec(new String[] { "explorer", abs });
->>>>>>> 6e6a1672
       }
     }
     else if (SystemUtils.IS_OS_LINUX) {
