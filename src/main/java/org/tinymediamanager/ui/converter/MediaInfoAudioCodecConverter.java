/*
 * Copyright 2012 - 2016 Manuel Laggner
 *
 * Licensed under the Apache License, Version 2.0 (the "License");
 * you may not use this file except in compliance with the License.
 * You may obtain a copy of the License at
 *
 *     http://www.apache.org/licenses/LICENSE-2.0
 *
 * Unless required by applicable law or agreed to in writing, software
 * distributed under the License is distributed on an "AS IS" BASIS,
 * WITHOUT WARRANTIES OR CONDITIONS OF ANY KIND, either express or implied.
 * See the License for the specific language governing permissions and
 * limitations under the License.
 */
package org.tinymediamanager.ui.converter;

import java.net.URL;
import java.util.Locale;

import javax.swing.Icon;
import javax.swing.ImageIcon;

import org.apache.commons.lang3.StringUtils;
import org.jdesktop.beansbinding.Converter;
import org.slf4j.Logger;
import org.slf4j.LoggerFactory;

/**
 * The Class ImageIconConverter.
 * 
 * @author Manuel Laggner
 */
public class MediaInfoAudioCodecConverter extends Converter<String, Icon> {
  private static final Logger   LOGGER     = LoggerFactory.getLogger(MediaInfoAudioCodecConverter.class);
  public final static ImageIcon emptyImage = new ImageIcon();

  @Override
  public Icon convertForward(String arg0) {
    // try to get the image file

    // a) return null if the Format is empty
    if (StringUtils.isEmpty(arg0)) {
      return null;
    }

    try {
<<<<<<< HEAD
      StringBuilder sb = new StringBuilder("../images/mediainfo/audio/");
      sb.append(arg0.toLowerCase());
=======
      StringBuilder sb = new StringBuilder("/images/mediainfo/audio/");
      sb.append(arg0.toLowerCase(Locale.ROOT));
>>>>>>> 37e49b70
      sb.append(".png");

      URL file = MediaInfoAudioCodecConverter.class.getResource(sb.toString());
      if (file == null) {
        // strip out channels info
        String codec = arg0.replaceFirst("_.*ch", "");
<<<<<<< HEAD
        sb = new StringBuilder("../images/mediainfo/audio/");
        sb.append(codec.toLowerCase());
=======
        sb = new StringBuilder("/images/mediainfo/audio/");
        sb.append(codec.toLowerCase(Locale.ROOT));
>>>>>>> 37e49b70
        sb.append(".png");
        file = MediaInfoAudioCodecConverter.class.getResource(sb.toString());
      }

      if (file != null) {
        return new ImageIcon(file);
      }

    }
    catch (Exception e) {
      LOGGER.warn(e.getMessage());
    }

    // we did not get any file: return the empty
    return emptyImage;
  }

  @Override
  public String convertReverse(Icon arg0) {
    return null;
  }
}<|MERGE_RESOLUTION|>--- conflicted
+++ resolved
@@ -45,26 +45,16 @@
     }
 
     try {
-<<<<<<< HEAD
       StringBuilder sb = new StringBuilder("../images/mediainfo/audio/");
-      sb.append(arg0.toLowerCase());
-=======
-      StringBuilder sb = new StringBuilder("/images/mediainfo/audio/");
       sb.append(arg0.toLowerCase(Locale.ROOT));
->>>>>>> 37e49b70
       sb.append(".png");
 
       URL file = MediaInfoAudioCodecConverter.class.getResource(sb.toString());
       if (file == null) {
         // strip out channels info
         String codec = arg0.replaceFirst("_.*ch", "");
-<<<<<<< HEAD
         sb = new StringBuilder("../images/mediainfo/audio/");
-        sb.append(codec.toLowerCase());
-=======
-        sb = new StringBuilder("/images/mediainfo/audio/");
         sb.append(codec.toLowerCase(Locale.ROOT));
->>>>>>> 37e49b70
         sb.append(".png");
         file = MediaInfoAudioCodecConverter.class.getResource(sb.toString());
       }
