--- conflicted
+++ resolved
@@ -28,14 +28,6 @@
 import org.jdesktop.beansbinding.AutoBinding.UpdateStrategy;
 import org.jdesktop.beansbinding.BeanProperty;
 import org.jdesktop.beansbinding.Bindings;
-<<<<<<< HEAD
-=======
-import org.jdesktop.swingbinding.JListBinding;
-import org.jdesktop.swingbinding.SwingBindings;
-import org.tinymediamanager.Globals;
-import org.tinymediamanager.core.CertificationStyle;
-import org.tinymediamanager.core.TmmProperties;
->>>>>>> d22b2fb0
 import org.tinymediamanager.core.movie.MovieModuleManager;
 import org.tinymediamanager.core.movie.MovieSettings;
 import org.tinymediamanager.core.threading.TmmTask;
@@ -73,311 +65,9 @@
   private JButton                     btnPresetPlex;
 
   public MovieSettingsPanel() {
-<<<<<<< HEAD
     // UI initializations
     initComponents();
     initDataBindings();
-=======
-    setLayout(new FormLayout(
-        new ColumnSpec[] { FormSpecs.RELATED_GAP_COLSPEC, ColumnSpec.decode("default:grow"), FormSpecs.RELATED_GAP_COLSPEC,
-            ColumnSpec.decode("default:grow"), FormSpecs.RELATED_GAP_COLSPEC, },
-        new RowSpec[] { FormSpecs.RELATED_GAP_ROWSPEC, FormSpecs.DEFAULT_ROWSPEC, FormSpecs.RELATED_GAP_ROWSPEC, FormSpecs.DEFAULT_ROWSPEC,
-            FormSpecs.LINE_GAP_ROWSPEC, RowSpec.decode("default:grow"), }));
-
-    JPanel panelGeneral = new JPanel();
-    panelGeneral.setBorder(new TitledBorder(null, BUNDLE.getString("Settings.general"), TitledBorder.LEADING, TitledBorder.TOP, null, null)); //$NON-NLS-1$
-    add(panelGeneral, "2, 2, fill, fill");
-    panelGeneral.setLayout(new FormLayout(
-        new ColumnSpec[] { FormSpecs.RELATED_GAP_COLSPEC, FormSpecs.DEFAULT_COLSPEC, FormSpecs.RELATED_GAP_COLSPEC, FormSpecs.DEFAULT_COLSPEC,
-            FormSpecs.RELATED_GAP_COLSPEC, FormSpecs.DEFAULT_COLSPEC, FormSpecs.RELATED_GAP_COLSPEC, FormSpecs.DEFAULT_COLSPEC,
-            FormSpecs.RELATED_GAP_COLSPEC, FormSpecs.DEFAULT_COLSPEC, FormSpecs.RELATED_GAP_COLSPEC, ColumnSpec.decode("default:grow"),
-            FormSpecs.RELATED_GAP_COLSPEC, },
-        new RowSpec[] { FormSpecs.RELATED_GAP_ROWSPEC, FormSpecs.DEFAULT_ROWSPEC, FormSpecs.LABEL_COMPONENT_GAP_ROWSPEC, FormSpecs.DEFAULT_ROWSPEC,
-            FormSpecs.UNRELATED_GAP_ROWSPEC, FormSpecs.DEFAULT_ROWSPEC, FormSpecs.RELATED_GAP_ROWSPEC, FormSpecs.DEFAULT_ROWSPEC,
-            FormSpecs.RELATED_GAP_ROWSPEC, FormSpecs.DEFAULT_ROWSPEC, FormSpecs.RELATED_GAP_ROWSPEC, FormSpecs.DEFAULT_ROWSPEC,
-            FormSpecs.RELATED_GAP_ROWSPEC, FormSpecs.DEFAULT_ROWSPEC, FormSpecs.RELATED_GAP_ROWSPEC, FormSpecs.DEFAULT_ROWSPEC,
-            FormSpecs.RELATED_GAP_ROWSPEC, FormSpecs.DEFAULT_ROWSPEC, FormSpecs.RELATED_GAP_ROWSPEC, }));
-
-    JLabel lblVisiblecolumns = new JLabel(BUNDLE.getString("Settings.movie.visiblecolumns")); //$NON-NLS-1$
-    panelGeneral.add(lblVisiblecolumns, "2, 2, right, default");
-
-    chckbxYear = new JCheckBox(BUNDLE.getString("metatag.year")); //$NON-NLS-1$
-    panelGeneral.add(chckbxYear, "4, 2");
-
-    chckbxRating = new JCheckBox(BUNDLE.getString("metatag.rating")); //$NON-NLS-1$
-    panelGeneral.add(chckbxRating, "6, 2");
-
-    chckbxNfo = new JCheckBox(BUNDLE.getString("metatag.nfo")); //$NON-NLS-1$
-    panelGeneral.add(chckbxNfo, "8, 2");
-
-    chckbxMetadata = new JCheckBox(BUNDLE.getString("tmm.metadata")); //$NON-NLS-1$
-    panelGeneral.add(chckbxMetadata, "10, 2");
-
-    chckbxDateAdded = new JCheckBox(BUNDLE.getString("metatag.dateadded")); //$NON-NLS-1$
-    panelGeneral.add(chckbxDateAdded, "12, 2");
-
-    chckbxImages = new JCheckBox(BUNDLE.getString("metatag.images")); //$NON-NLS-1$
-    panelGeneral.add(chckbxImages, "4, 4");
-
-    chckbxTrailer = new JCheckBox(BUNDLE.getString("metatag.trailer")); //$NON-NLS-1$
-    panelGeneral.add(chckbxTrailer, "6, 4");
-
-    chckbxSubtitles = new JCheckBox(BUNDLE.getString("metatag.subtitles")); //$NON-NLS-1$
-    panelGeneral.add(chckbxSubtitles, "8, 4");
-
-    chckbxWatched = new JCheckBox(BUNDLE.getString("metatag.watched")); //$NON-NLS-1$
-    panelGeneral.add(chckbxWatched, "10, 4");
-
-    JLabel lblSaveUiFilter = new JLabel(BUNDLE.getString("Settings.movie.persistuifilter")); //$NON-NLS-1$
-    panelGeneral.add(lblSaveUiFilter, "2, 6, right, default");
-
-    chckbxSaveUiFilter = new JCheckBox("");
-    panelGeneral.add(chckbxSaveUiFilter, "4, 6");
-
-    JSeparator separator_4 = new JSeparator();
-    panelGeneral.add(separator_4, "2, 8, 11, 1");
-
-    JLabel lblImageCache = new JLabel(BUNDLE.getString("Settings.imagecacheimport"));
-    panelGeneral.add(lblImageCache, "2, 10, right, default");
-
-    chckbxImageCache = new JCheckBox(BUNDLE.getString("Settings.imagecacheimporthint")); //$NON-NLS-1$
-    TmmFontHelper.changeFont(chckbxImageCache, 0.833);
-    panelGeneral.add(chckbxImageCache, "4, 10, 7, 1");
-
-    JLabel lblRuntimeFromMedia = new JLabel(BUNDLE.getString("Settings.runtimefrommediafile"));
-    panelGeneral.add(lblRuntimeFromMedia, "2, 12, right, default");
-
-    chckbxRuntimeFromMf = new JCheckBox("");
-    panelGeneral.add(chckbxRuntimeFromMf, "4, 12");
-
-    JSeparator separator = new JSeparator();
-    panelGeneral.add(separator, "2, 14, 11, 1");
-
-    final JLabel lblAutomaticRename = new JLabel(BUNDLE.getString("Settings.movie.automaticrename")); //$NON-NLS-1$
-    panelGeneral.add(lblAutomaticRename, "2, 16, right, default");
-
-    chckbxRename = new JCheckBox(BUNDLE.getString("Settings.movie.automaticrename.desc")); //$NON-NLS-1$
-    panelGeneral.add(chckbxRename, "4, 16, 7, 1");
-
-    JLabel lblTraktTv = new JLabel(BUNDLE.getString("Settings.trakt"));//$NON-NLS-1$
-    panelGeneral.add(lblTraktTv, "2, 18");
-
-    chckbxTraktTv = new JCheckBox("");
-    panelGeneral.add(chckbxTraktTv, "4, 18");
-
-    JButton btnClearTraktTvMovies = new JButton(BUNDLE.getString("Settings.trakt.clearmovies"));//$NON-NLS-1$
-    btnClearTraktTvMovies.addActionListener(new ActionListener() {
-      @Override
-      public void actionPerformed(ActionEvent e) {
-        int confirm = JOptionPane.showOptionDialog(null, BUNDLE.getString("Settings.trakt.clearmovies.hint"),
-            BUNDLE.getString("Settings.trakt.clearmovies"), JOptionPane.YES_NO_OPTION, JOptionPane.QUESTION_MESSAGE, null, null, null); //$NON-NLS-1$
-        if (confirm == JOptionPane.YES_OPTION) {
-          TmmTask task = new ClearTraktTvTask(true, false);
-          TmmTaskManager.getInstance().addUnnamedTask(task);
-        }
-      }
-    });
-    panelGeneral.add(btnClearTraktTvMovies, "6, 18, 3, 1, left, default");
-
-    JPanel panelMovieDataSources = new JPanel();
-
-    panelMovieDataSources
-        .setBorder(new TitledBorder(null, BUNDLE.getString("Settings.movie.datasource"), TitledBorder.LEADING, TitledBorder.TOP, null, null)); //$NON-NLS-1$
-    add(panelMovieDataSources, "2, 4, 3, 1, fill, fill");
-    panelMovieDataSources.setLayout(new FormLayout(
-        new ColumnSpec[] { FormSpecs.RELATED_GAP_COLSPEC, FormSpecs.DEFAULT_COLSPEC, FormSpecs.RELATED_GAP_COLSPEC, FormSpecs.DEFAULT_COLSPEC,
-            FormSpecs.RELATED_GAP_COLSPEC, ColumnSpec.decode("150dlu:grow"), FormSpecs.RELATED_GAP_COLSPEC, FormSpecs.DEFAULT_COLSPEC,
-            FormSpecs.RELATED_GAP_COLSPEC, FormSpecs.UNRELATED_GAP_COLSPEC, FormSpecs.RELATED_GAP_COLSPEC, ColumnSpec.decode("150dlu:grow(2)"),
-            FormSpecs.RELATED_GAP_COLSPEC, FormSpecs.DEFAULT_COLSPEC, FormSpecs.RELATED_GAP_COLSPEC, },
-        new RowSpec[] { FormSpecs.RELATED_GAP_ROWSPEC, FormSpecs.DEFAULT_ROWSPEC, FormSpecs.LABEL_COMPONENT_GAP_ROWSPEC, RowSpec.decode("100px:grow"),
-            FormSpecs.RELATED_GAP_ROWSPEC, FormSpecs.DEFAULT_ROWSPEC, FormSpecs.RELATED_GAP_ROWSPEC, FormSpecs.DEFAULT_ROWSPEC,
-            FormSpecs.RELATED_GAP_ROWSPEC, }));
-
-    JLabel lblDataSource = new JLabel(BUNDLE.getString("Settings.source")); //$NON-NLS-1$
-    panelMovieDataSources.add(lblDataSource, "2, 2, 5, 1");
-
-    JLabel lblIngore = new JLabel(BUNDLE.getString("Settings.ignore")); //$NON-NLS-1$
-    panelMovieDataSources.add(lblIngore, "12, 2");
-
-    JScrollPane scrollPaneDataSources = new JScrollPane();
-    panelMovieDataSources.add(scrollPaneDataSources, "2, 4, 5, 1, fill, fill");
-
-    listDataSources = new JList<>();
-    scrollPaneDataSources.setViewportView(listDataSources);
-
-    JPanel panelMovieSourcesButtons = new JPanel();
-    panelMovieDataSources.add(panelMovieSourcesButtons, "8, 4, fill, top");
-    panelMovieSourcesButtons.setLayout(new FormLayout(new ColumnSpec[] { FormSpecs.DEFAULT_COLSPEC, },
-        new RowSpec[] { FormSpecs.DEFAULT_ROWSPEC, FormSpecs.RELATED_GAP_ROWSPEC, FormSpecs.DEFAULT_ROWSPEC, }));
-
-    JButton btnAdd = new JButton(IconManager.LIST_ADD);
-    btnAdd.setToolTipText(BUNDLE.getString("Button.add")); //$NON-NLS-1$
-    btnAdd.setMargin(new Insets(2, 2, 2, 2));
-    btnAdd.addActionListener(new ActionListener() {
-      @Override
-      public void actionPerformed(ActionEvent arg0) {
-        String path = TmmProperties.getInstance().getProperty("movie.datasource.path");
-        Path file = TmmUIHelper.selectDirectory(BUNDLE.getString("Settings.datasource.folderchooser"), path); //$NON-NLS-1$
-        if (file != null && Files.isDirectory(file)) {
-          settings.addMovieDataSources(file.toAbsolutePath().toString());
-          TmmProperties.getInstance().putProperty("movie.datasource.path", file.toAbsolutePath().toString());
-        }
-      }
-    });
-
-    panelMovieSourcesButtons.add(btnAdd, "1, 1, fill, top");
-
-    JButton btnRemove = new JButton(IconManager.LIST_REMOVE);
-    btnRemove.setToolTipText(BUNDLE.getString("Button.remove")); //$NON-NLS-1$
-    btnRemove.setMargin(new Insets(2, 2, 2, 2));
-    btnRemove.addActionListener(new ActionListener() {
-      @Override
-      public void actionPerformed(ActionEvent arg0) {
-        int row = listDataSources.getSelectedIndex();
-        if (row != -1) { // nothing selected
-          String path = MovieModuleManager.MOVIE_SETTINGS.getMovieDataSource().get(row);
-          String[] choices = { BUNDLE.getString("Button.continue"), BUNDLE.getString("Button.abort") }; //$NON-NLS-1$
-          int decision = JOptionPane.showOptionDialog(null, String.format(BUNDLE.getString("Settings.movie.datasource.remove.info"), path),
-              BUNDLE.getString("Settings.datasource.remove"), JOptionPane.YES_NO_OPTION, JOptionPane.PLAIN_MESSAGE, null, choices,
-              BUNDLE.getString("Button.abort")); //$NON-NLS-1$
-          if (decision == 0) {
-            setCursor(Cursor.getPredefinedCursor(Cursor.WAIT_CURSOR));
-            MovieModuleManager.MOVIE_SETTINGS.removeMovieDataSources(path);
-            setCursor(Cursor.getPredefinedCursor(Cursor.DEFAULT_CURSOR));
-          }
-        }
-      }
-    });
-    panelMovieSourcesButtons.add(btnRemove, "1, 3, fill, top");
-
-    JScrollPane scrollPaneIgnore = new JScrollPane();
-    panelMovieDataSources.add(scrollPaneIgnore, "12, 4, fill, fill");
-
-    listIgnore = new JList<>();
-    scrollPaneIgnore.setViewportView(listIgnore);
-
-    JPanel panelIgnoreButtons = new JPanel();
-    panelMovieDataSources.add(panelIgnoreButtons, "14, 4, fill, fill");
-    panelIgnoreButtons.setLayout(new FormLayout(new ColumnSpec[] { FormSpecs.DEFAULT_COLSPEC, },
-        new RowSpec[] { FormSpecs.DEFAULT_ROWSPEC, FormSpecs.RELATED_GAP_ROWSPEC, FormSpecs.DEFAULT_ROWSPEC, }));
-
-    JButton btnAddIgnore = new JButton(IconManager.LIST_ADD);
-    btnAddIgnore.setToolTipText(BUNDLE.getString("Settings.addignore")); //$NON-NLS-1$
-    btnAddIgnore.setMargin(new Insets(2, 2, 2, 2));
-    btnAddIgnore.addActionListener(new ActionListener() {
-      @Override
-      public void actionPerformed(ActionEvent e) {
-        String path = TmmProperties.getInstance().getProperty("movie.ignore.path");
-        Path file = TmmUIHelper.selectDirectory(BUNDLE.getString("Settings.ignore"), path); //$NON-NLS-1$
-        if (file != null && Files.isDirectory(file)) {
-          settings.addMovieSkipFolder(file.toAbsolutePath().toString());
-          TmmProperties.getInstance().putProperty("movie.ignore.path", file.toAbsolutePath().toString());
-        }
-      }
-    });
-    panelIgnoreButtons.add(btnAddIgnore, "1, 1");
-
-    JButton btnRemoveIgnore = new JButton(IconManager.LIST_REMOVE);
-    btnRemoveIgnore.setToolTipText(BUNDLE.getString("Settings.removeignore")); //$NON-NLS-1$
-    btnRemoveIgnore.setMargin(new Insets(2, 2, 2, 2));
-    btnRemoveIgnore.addActionListener(new ActionListener() {
-      @Override
-      public void actionPerformed(ActionEvent e) {
-        int row = listIgnore.getSelectedIndex();
-        if (row != -1) { // nothing selected
-          String ingore = settings.getMovieSkipFolders().get(row);
-          settings.removeMovieSkipFolder(ingore);
-        }
-      }
-    });
-    panelIgnoreButtons.add(btnRemoveIgnore, "1, 3");
-
-    JPanel panel = new JPanel();
-    panelMovieDataSources.add(panel, "2, 8, 13, 1, fill, fill");
-    panel.setLayout(new FormLayout(
-        new ColumnSpec[] { FormSpecs.DEFAULT_COLSPEC, FormSpecs.RELATED_GAP_COLSPEC, FormSpecs.DEFAULT_COLSPEC, FormSpecs.RELATED_GAP_COLSPEC,
-            ColumnSpec.decode("20dlu"), FormSpecs.RELATED_GAP_COLSPEC, FormSpecs.DEFAULT_COLSPEC, FormSpecs.RELATED_GAP_COLSPEC,
-            FormSpecs.DEFAULT_COLSPEC, FormSpecs.RELATED_GAP_COLSPEC, ColumnSpec.decode("default:grow"), FormSpecs.RELATED_GAP_COLSPEC,
-            FormSpecs.DEFAULT_COLSPEC, },
-        new RowSpec[] { FormSpecs.DEFAULT_ROWSPEC, FormSpecs.DEFAULT_ROWSPEC, FormSpecs.DEFAULT_ROWSPEC, FormSpecs.RELATED_GAP_ROWSPEC,
-            FormSpecs.DEFAULT_ROWSPEC, }));
-
-    JLabel lblNfoFormat = new JLabel(BUNDLE.getString("Settings.nfoFormat"));
-    panel.add(lblNfoFormat, "1, 1, right, default");
-
-    cbNfoFormat = new JComboBox(MovieConnectors.values());
-    panel.add(cbNfoFormat, "3, 1, fill, default");
-
-    JLabel lblNfoFileNaming = new JLabel(BUNDLE.getString("Settings.nofFileNaming")); //$NON-NLS-1$
-    panel.add(lblNfoFileNaming, "7, 1, right, default");
-
-    cbMovieNfoFilename1 = new JCheckBox(BUNDLE.getString("Settings.moviefilename") + ".nfo"); //$NON-NLS-1$
-    panel.add(cbMovieNfoFilename1, "9, 1");
-
-    cbMovieNfoFilename2 = new JCheckBox("movie.nfo");
-    panel.add(cbMovieNfoFilename2, "9, 2");
-    cbMovieNfoFilename2.addItemListener(new ItemListener() {
-      @Override
-      public void itemStateChanged(ItemEvent e) {
-        checkChanges();
-      }
-    });
-
-    cbMovieNfoFilename3 = new JCheckBox(BUNDLE.getString("Settings.nfo.discstyle")); //$NON-NLS-1$
-    panel.add(cbMovieNfoFilename3, "9, 3");
-    cbMovieNfoFilename3.addItemListener(new ItemListener() {
-      @Override
-      public void itemStateChanged(ItemEvent e) {
-        checkChanges();
-      }
-    });
-
-    final JLabel lblCertificationStyle = new JLabel(BUNDLE.getString("Settings.certificationformat")); //$NON-NLS-1$
-    panel.add(lblCertificationStyle, "1, 5, right, default");
-
-    cbCertificationStyle = new JComboBox();
-    panel.add(cbCertificationStyle, "3, 5, 7, 1, fill, default");
-
-    JPanel panelBadWords = new JPanel();
-    panelBadWords.setBorder(new TitledBorder(null, BUNDLE.getString("Settings.movie.badwords"), TitledBorder.LEADING, TitledBorder.TOP, null, null)); //$NON-NLS-1$
-    add(panelBadWords, "4, 2, fill, fill");
-    panelBadWords.setLayout(new FormLayout(
-        new ColumnSpec[] { FormFactory.RELATED_GAP_COLSPEC, ColumnSpec.decode("50px:grow"), FormFactory.RELATED_GAP_COLSPEC,
-            FormFactory.DEFAULT_COLSPEC, },
-        new RowSpec[] { FormFactory.RELATED_GAP_ROWSPEC, FormFactory.DEFAULT_ROWSPEC, FormFactory.RELATED_GAP_ROWSPEC, RowSpec.decode("default:grow"),
-            FormFactory.RELATED_GAP_ROWSPEC, FormFactory.DEFAULT_ROWSPEC, }));
-
-    JTextPane txtpntBadWordsHint = new JTextPane();
-    txtpntBadWordsHint.setBackground(UIManager.getColor("Panel.background"));
-    txtpntBadWordsHint.setText(BUNDLE.getString("Settings.movie.badwords.hint")); //$NON-NLS-1$
-    TmmFontHelper.changeFont(txtpntBadWordsHint, 0.833);
-    panelBadWords.add(txtpntBadWordsHint, "2, 2, 3, 1, fill, default");
-
-    JScrollPane scpBadWords = new JScrollPane();
-    panelBadWords.add(scpBadWords, "2, 4, fill, fill");
-
-    listBadWords = new JList<>();
-    scpBadWords.setViewportView(listBadWords);
-
-    JButton btnRemoveBadWord = new JButton(IconManager.LIST_REMOVE);
-    btnRemoveBadWord.setToolTipText(BUNDLE.getString("Button.remove")); //$NON-NLS-1$
-    btnRemoveBadWord.setMargin(new Insets(2, 2, 2, 2));
-    btnRemoveBadWord.addActionListener(new ActionListener() {
-      @Override
-      public void actionPerformed(ActionEvent arg0) {
-        int row = listBadWords.getSelectedIndex();
-        if (row != -1) {
-          String badWord = MovieModuleManager.MOVIE_SETTINGS.getBadWords().get(row);
-          MovieModuleManager.MOVIE_SETTINGS.removeBadWord(badWord);
-        }
-      }
-    });
-    panelBadWords.add(btnRemoveBadWord, "4, 4, default, bottom");
-
-    tfAddBadword = new JTextField();
-    tfAddBadword.setColumns(10);
-    panelBadWords.add(tfAddBadword, "2, 6, fill, default");
->>>>>>> d22b2fb0
 
     // logic initializations
     btnClearTraktData.addActionListener(e -> {
