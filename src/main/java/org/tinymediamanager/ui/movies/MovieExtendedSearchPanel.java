/*
 * Copyright 2012 - 2016 Manuel Laggner
 *
 * Licensed under the Apache License, Version 2.0 (the "License");
 * you may not use this file except in compliance with the License.
 * You may obtain a copy of the License at
 *
 *     http://www.apache.org/licenses/LICENSE-2.0
 *
 * Unless required by applicable law or agreed to in writing, software
 * distributed under the License is distributed on an "AS IS" BASIS,
 * WITHOUT WARRANTIES OR CONDITIONS OF ANY KIND, either express or implied.
 * See the License for the specific language governing permissions and
 * limitations under the License.
 */
package org.tinymediamanager.ui.movies;

import java.awt.Dimension;
import java.awt.GridBagConstraints;
import java.awt.GridBagLayout;
import java.awt.event.ActionEvent;
import java.awt.event.MouseAdapter;
import java.util.ResourceBundle;

import javax.swing.AbstractAction;
import javax.swing.Action;
import javax.swing.Box;
import javax.swing.JComboBox;
import javax.swing.JComponent;
import javax.swing.JLabel;
import javax.swing.JPanel;
import javax.swing.JSeparator;

import org.tinymediamanager.Globals;
<<<<<<< HEAD
=======
import org.tinymediamanager.core.MediaSource;
import org.tinymediamanager.core.entities.MediaFile;
import org.tinymediamanager.core.movie.MovieList;
import org.tinymediamanager.core.movie.MovieModuleManager;
import org.tinymediamanager.core.movie.MovieSearchOptions;
import org.tinymediamanager.core.movie.MovieSettings;
import org.tinymediamanager.scraper.entities.Certification;
import org.tinymediamanager.scraper.entities.MediaGenres;
import org.tinymediamanager.ui.SmallCheckBoxUI;
import org.tinymediamanager.ui.SmallSpinnerUI;
import org.tinymediamanager.ui.SmallTextFieldBorder;
>>>>>>> b6aa1bbf
import org.tinymediamanager.ui.UTF8Control;
import org.tinymediamanager.ui.movies.MovieExtendedComparator.SortColumn;
import org.tinymediamanager.ui.movies.MovieExtendedComparator.SortOrder;
import org.tinymediamanager.ui.movies.filters.MovieAudioCodecFilter;
import org.tinymediamanager.ui.movies.filters.MovieCastFilter;
import org.tinymediamanager.ui.movies.filters.MovieCertificationFilter;
import org.tinymediamanager.ui.movies.filters.MovieDatasourceFilter;
import org.tinymediamanager.ui.movies.filters.MovieDuplicateFilter;
import org.tinymediamanager.ui.movies.filters.MovieGenreFilter;
import org.tinymediamanager.ui.movies.filters.MovieInMovieSetFilter;
import org.tinymediamanager.ui.movies.filters.MovieMediaSourceFilter;
import org.tinymediamanager.ui.movies.filters.MovieMissingArtworkFilter;
import org.tinymediamanager.ui.movies.filters.MovieMissingMetadataFilter;
import org.tinymediamanager.ui.movies.filters.MovieMissingSubtitlesFilter;
import org.tinymediamanager.ui.movies.filters.MovieNewMoviesFilter;
import org.tinymediamanager.ui.movies.filters.MovieTagFilter;
import org.tinymediamanager.ui.movies.filters.MovieVideo3DFilter;
import org.tinymediamanager.ui.movies.filters.MovieVideoCodecFilter;
import org.tinymediamanager.ui.movies.filters.MovieVideoFormatFilter;
import org.tinymediamanager.ui.movies.filters.MovieWatchedFilter;
import org.tinymediamanager.ui.movies.filters.MovieYearFilter;
import org.tinymediamanager.ui.panels.RoundedPanel;

import com.jgoodies.forms.layout.ColumnSpec;
import com.jgoodies.forms.layout.FormLayout;
import com.jgoodies.forms.layout.FormSpecs;
import com.jgoodies.forms.layout.RowSpec;

/**
 * The Class MovieExtendedSearchPanel.
 * 
 * @author Manuel Laggner
 */
public class MovieExtendedSearchPanel extends RoundedPanel {
  private static final long           serialVersionUID = -4170930017190753789L;
  /**
   * @wbp.nls.resourceBundle messages
   */
  private static final ResourceBundle BUNDLE           = ResourceBundle.getBundle("messages", new UTF8Control()); //$NON-NLS-1$
  private static final float          FONT_SIZE        = Math.round(Globals.settings.getFontSize() * 0.916);

  private MovieSelectionModel         movieSelectionModel;
  private JComboBox<SortColumn>       cbSortColumn;
  private JComboBox<SortOrder>        cbSortOrder;

  private final Action                actionSort       = new SortAction();
  private JPanel                      panelFilter;

  /**
   * Instantiates a new movie extended search
   * 
   * @param model
   *          the model
   */
  public MovieExtendedSearchPanel(MovieSelectionModel model) {
    super();
    setOpaque(false);
    arcs = new Dimension(10, 10);

    this.movieSelectionModel = model;

    // add a dummy mouse listener to prevent clicking through
    addMouseListener(new MouseAdapter() {
    });

    setLayout(new FormLayout(
        new ColumnSpec[] { FormSpecs.RELATED_GAP_COLSPEC, ColumnSpec.decode("default:grow"), FormSpecs.RELATED_GAP_COLSPEC,
            ColumnSpec.decode("default:grow"), FormSpecs.RELATED_GAP_COLSPEC, ColumnSpec.decode("default:grow"), FormSpecs.UNRELATED_GAP_COLSPEC, },
        new RowSpec[] { FormSpecs.RELATED_GAP_ROWSPEC, FormSpecs.DEFAULT_ROWSPEC, FormSpecs.LABEL_COMPONENT_GAP_ROWSPEC, FormSpecs.DEFAULT_ROWSPEC,
            FormSpecs.DEFAULT_ROWSPEC, FormSpecs.LABEL_COMPONENT_GAP_ROWSPEC, FormSpecs.DEFAULT_ROWSPEC, FormSpecs.LABEL_COMPONENT_GAP_ROWSPEC,
            FormSpecs.DEFAULT_ROWSPEC, FormSpecs.UNRELATED_GAP_ROWSPEC, }));

    JLabel lblFilterBy = new JLabel(BUNDLE.getString("movieextendedsearch.filterby")); //$NON-NLS-1$
    setComponentFont(lblFilterBy);
    add(lblFilterBy, "2, 2, 3, 1");

    panelFilter = new JPanel();
    GridBagLayout gbl_panelFilter = new GridBagLayout();
    gbl_panelFilter.columnWidths = new int[] { 0 };
    gbl_panelFilter.rowHeights = new int[] { 0 };
    gbl_panelFilter.columnWeights = new double[] { Double.MIN_VALUE };
    gbl_panelFilter.rowWeights = new double[] { Double.MIN_VALUE };
    panelFilter.setLayout(gbl_panelFilter);
    add(panelFilter, "2, 4, 5, 1, fill, fill");

    addFilter(new MovieNewMoviesFilter());
    addFilter(new MovieDuplicateFilter());
    addFilter(new MovieWatchedFilter());
    addFilter(new MovieGenreFilter());
    addFilter(new MovieCertificationFilter());
    addFilter(new MovieYearFilter());
    addFilter(new MovieCastFilter());
    addFilter(new MovieTagFilter());
    addFilter(new MovieInMovieSetFilter());
    addFilter(new MovieVideoFormatFilter());
    addFilter(new MovieVideoCodecFilter());
    addFilter(new MovieVideo3DFilter());
    addFilter(new MovieAudioCodecFilter());
    addFilter(new MovieDatasourceFilter());
    addFilter(new MovieMediaSourceFilter());
    addFilter(new MovieMissingMetadataFilter());
    addFilter(new MovieMissingArtworkFilter());
    addFilter(new MovieMissingSubtitlesFilter());

    JSeparator separator = new JSeparator();
    add(separator, "2, 5, 5, 1");

    JLabel lblSortBy = new JLabel(BUNDLE.getString("movieextendedsearch.sortby")); //$NON-NLS-1$
    setComponentFont(lblSortBy);
    add(lblSortBy, "2, 7, 3, 1");

    cbSortColumn = new JComboBox<>();
    for (SortColumn column : SortColumn.values()) {
      cbSortColumn.addItem(column);
    }
    setComponentFont(cbSortColumn);
    cbSortColumn.setAction(actionSort);
    add(cbSortColumn, "2, 9, 3, 1, fill, default");

    cbSortOrder = new JComboBox<>();
    for (SortOrder order : SortOrder.values()) {
      cbSortOrder.addItem(order);
    }
    setComponentFont(cbSortOrder);
    cbSortOrder.setAction(actionSort);
<<<<<<< HEAD
    add(cbSortOrder, "6, 9, fill, default");
=======
    add(cbSortOrder, "6, 28, fill, default");

    PropertyChangeListener propertyChangeListener = new PropertyChangeListener() {
      @Override
      public void propertyChange(PropertyChangeEvent evt) {
        if (evt.getSource() instanceof MovieList && "tag".equals(evt.getPropertyName())) {
          buildAndInstallTagsArray();
        }
        if (evt.getSource() instanceof MovieList && "videoCodec".equals(evt.getPropertyName())) {
          buildAndInstallCodecArray();
        }
        if (evt.getSource() instanceof MovieList && "audioCodec".equals(evt.getPropertyName())) {
          buildAndInstallCodecArray();
        }
        if (evt.getSource() instanceof MovieSettings && "movieDataSource".equals(evt.getPropertyName())) {
          buildAndInstallDatasourceArray();
        }
        if (evt.getSource() instanceof MovieList && "certification".equals(evt.getPropertyName())) {
          buildAndInstallCertificationArray();
        }
      }
    };
    movieList.addPropertyChangeListener(propertyChangeListener);
    MovieModuleManager.MOVIE_SETTINGS.addPropertyChangeListener(propertyChangeListener);
    buildAndInstallTagsArray();
    buildAndInstallCodecArray();
    buildAndInstallDatasourceArray();
    buildAndInstallCertificationArray();
  }

  private void buildAndInstallTagsArray() {
    // remember old value and remove listener
    Object oldValue = cbTag.getSelectedItem();
    cbTag.removeActionListener(actionFilter);

    // build up the new cb
    cbTag.removeAllItems();
    List<String> tags = new ArrayList<>(movieList.getTagsInMovies());
    Collections.sort(tags);
    for (String tag : tags) {
      cbTag.addItem(tag);
    }

    // re-set the value and readd action listener
    if (oldValue != null) {
      cbTag.setSelectedItem(oldValue);
    }
    cbTag.addActionListener(actionFilter);
>>>>>>> b6aa1bbf
  }

  /**
   * add a new filter to the panel
   * 
   * @param tvShowWatchedFilter
   */
  private void addFilter(IMovieUIFilter filter) {
    GridBagConstraints gbc = new GridBagConstraints();

    gbc.gridx = 0;
    gbc.ipadx = 2;
    gbc.fill = GridBagConstraints.NONE;
    gbc.anchor = GridBagConstraints.LINE_START;
    panelFilter.add(filter.getCheckBox(), gbc);

    gbc.gridx = 1;
    gbc.anchor = GridBagConstraints.LINE_END;
    panelFilter.add(filter.getLabel(), gbc);

<<<<<<< HEAD
    gbc.gridx = 2;
    gbc.fill = GridBagConstraints.HORIZONTAL;
    gbc.anchor = GridBagConstraints.LINE_START;
=======
    // build up the new cb
    cbDatasource.removeAllItems();
    List<String> datasources = new ArrayList<>(MovieModuleManager.MOVIE_SETTINGS.getMovieDataSource());
    Collections.sort(datasources);
    for (String datasource : datasources) {
      cbDatasource.addItem(datasource);
    }
>>>>>>> b6aa1bbf

    if (filter.getFilterComponent() != null) {
      panelFilter.add(filter.getFilterComponent(), gbc);
    }
    else {
      panelFilter.add(Box.createGlue(), gbc);
    }

    movieSelectionModel.addFilter(filter);
  }

  private class SortAction extends AbstractAction {
    private static final long serialVersionUID = -4057379119252539003L;

    @Override
    public void actionPerformed(ActionEvent e) {
      SortColumn column = (SortColumn) cbSortColumn.getSelectedItem();
      SortOrder order = (SortOrder) cbSortOrder.getSelectedItem();
      boolean ascending = order == SortOrder.ASCENDING ? true : false;

      // sort
      movieSelectionModel.sortMovies(column, ascending);
    }
  }

  private void setComponentFont(JComponent comp) {
    comp.setFont(comp.getFont().deriveFont(FONT_SIZE));
  }
}<|MERGE_RESOLUTION|>--- conflicted
+++ resolved
@@ -32,20 +32,6 @@
 import javax.swing.JSeparator;
 
 import org.tinymediamanager.Globals;
-<<<<<<< HEAD
-=======
-import org.tinymediamanager.core.MediaSource;
-import org.tinymediamanager.core.entities.MediaFile;
-import org.tinymediamanager.core.movie.MovieList;
-import org.tinymediamanager.core.movie.MovieModuleManager;
-import org.tinymediamanager.core.movie.MovieSearchOptions;
-import org.tinymediamanager.core.movie.MovieSettings;
-import org.tinymediamanager.scraper.entities.Certification;
-import org.tinymediamanager.scraper.entities.MediaGenres;
-import org.tinymediamanager.ui.SmallCheckBoxUI;
-import org.tinymediamanager.ui.SmallSpinnerUI;
-import org.tinymediamanager.ui.SmallTextFieldBorder;
->>>>>>> b6aa1bbf
 import org.tinymediamanager.ui.UTF8Control;
 import org.tinymediamanager.ui.movies.MovieExtendedComparator.SortColumn;
 import org.tinymediamanager.ui.movies.MovieExtendedComparator.SortOrder;
@@ -171,63 +157,12 @@
     }
     setComponentFont(cbSortOrder);
     cbSortOrder.setAction(actionSort);
-<<<<<<< HEAD
     add(cbSortOrder, "6, 9, fill, default");
-=======
-    add(cbSortOrder, "6, 28, fill, default");
-
-    PropertyChangeListener propertyChangeListener = new PropertyChangeListener() {
-      @Override
-      public void propertyChange(PropertyChangeEvent evt) {
-        if (evt.getSource() instanceof MovieList && "tag".equals(evt.getPropertyName())) {
-          buildAndInstallTagsArray();
-        }
-        if (evt.getSource() instanceof MovieList && "videoCodec".equals(evt.getPropertyName())) {
-          buildAndInstallCodecArray();
-        }
-        if (evt.getSource() instanceof MovieList && "audioCodec".equals(evt.getPropertyName())) {
-          buildAndInstallCodecArray();
-        }
-        if (evt.getSource() instanceof MovieSettings && "movieDataSource".equals(evt.getPropertyName())) {
-          buildAndInstallDatasourceArray();
-        }
-        if (evt.getSource() instanceof MovieList && "certification".equals(evt.getPropertyName())) {
-          buildAndInstallCertificationArray();
-        }
-      }
-    };
-    movieList.addPropertyChangeListener(propertyChangeListener);
-    MovieModuleManager.MOVIE_SETTINGS.addPropertyChangeListener(propertyChangeListener);
-    buildAndInstallTagsArray();
-    buildAndInstallCodecArray();
-    buildAndInstallDatasourceArray();
-    buildAndInstallCertificationArray();
-  }
-
-  private void buildAndInstallTagsArray() {
-    // remember old value and remove listener
-    Object oldValue = cbTag.getSelectedItem();
-    cbTag.removeActionListener(actionFilter);
-
-    // build up the new cb
-    cbTag.removeAllItems();
-    List<String> tags = new ArrayList<>(movieList.getTagsInMovies());
-    Collections.sort(tags);
-    for (String tag : tags) {
-      cbTag.addItem(tag);
-    }
-
-    // re-set the value and readd action listener
-    if (oldValue != null) {
-      cbTag.setSelectedItem(oldValue);
-    }
-    cbTag.addActionListener(actionFilter);
->>>>>>> b6aa1bbf
   }
 
   /**
    * add a new filter to the panel
-   * 
+   *
    * @param tvShowWatchedFilter
    */
   private void addFilter(IMovieUIFilter filter) {
@@ -243,19 +178,9 @@
     gbc.anchor = GridBagConstraints.LINE_END;
     panelFilter.add(filter.getLabel(), gbc);
 
-<<<<<<< HEAD
     gbc.gridx = 2;
     gbc.fill = GridBagConstraints.HORIZONTAL;
     gbc.anchor = GridBagConstraints.LINE_START;
-=======
-    // build up the new cb
-    cbDatasource.removeAllItems();
-    List<String> datasources = new ArrayList<>(MovieModuleManager.MOVIE_SETTINGS.getMovieDataSource());
-    Collections.sort(datasources);
-    for (String datasource : datasources) {
-      cbDatasource.addItem(datasource);
-    }
->>>>>>> b6aa1bbf
 
     if (filter.getFilterComponent() != null) {
       panelFilter.add(filter.getFilterComponent(), gbc);
