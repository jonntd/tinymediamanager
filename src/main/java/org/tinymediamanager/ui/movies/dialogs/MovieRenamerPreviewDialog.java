/*
 * Copyright 2012 - 2025 Manuel Laggner
 *
 * Licensed under the Apache License, Version 2.0 (the "License");
 * you may not use this file except in compliance with the License.
 * You may obtain a copy of the License at
 *
 *     http://www.apache.org/licenses/LICENSE-2.0
 *
 * Unless required by applicable law or agreed to in writing, software
 * distributed under the License is distributed on an "AS IS" BASIS,
 * WITHOUT WARRANTIES OR CONDITIONS OF ANY KIND, either express or implied.
 * See the License for the specific language governing permissions and
 * limitations under the License.
 */
package org.tinymediamanager.ui.movies.dialogs;

import java.awt.BorderLayout;
import java.awt.Component;
import java.awt.Font;
import java.nio.file.Path;
import java.util.ArrayList;
import java.util.HashMap;
import java.util.List;
import java.util.Map;

import javax.swing.ImageIcon;
import javax.swing.JButton;
import javax.swing.JCheckBox;
import javax.swing.JLabel;
import javax.swing.JOptionPane;
import javax.swing.JPanel;
import javax.swing.JScrollPane;
import javax.swing.JSplitPane;
import javax.swing.JTable;
import javax.swing.ListSelectionModel;
import javax.swing.SwingUtilities;
import javax.swing.SwingWorker;
import javax.swing.event.ListSelectionEvent;
import javax.swing.event.ListSelectionListener;
import javax.swing.table.TableCellRenderer;

import org.tinymediamanager.core.AbstractModelObject;
import org.tinymediamanager.core.RenamerPreviewContainer;
import org.tinymediamanager.core.RenamerPreviewContainer.MediaFileTypeContainer;
import org.tinymediamanager.core.TmmResourceBundle;
import org.tinymediamanager.core.movie.MovieComparator;
import org.tinymediamanager.core.movie.MovieRenamerPreview;
import org.tinymediamanager.core.movie.entities.Movie;
import org.tinymediamanager.core.movie.tasks.MovieRenameTask;
import org.tinymediamanager.core.threading.TmmTaskManager;
import org.tinymediamanager.core.threading.TmmThreadPool;
import org.tinymediamanager.ui.IconManager;
import org.tinymediamanager.ui.TmmFontHelper;
import org.tinymediamanager.ui.TmmUILayoutStore;
import org.tinymediamanager.ui.components.label.TmmLabel;
import org.tinymediamanager.ui.components.table.TmmTable;
import org.tinymediamanager.ui.components.table.TmmTableFormat;
import org.tinymediamanager.ui.components.table.TmmTableModel;
import org.tinymediamanager.ui.dialogs.TmmDialog;
import org.tinymediamanager.ui.renderer.MultilineTextareaCellRenderer;

import ca.odell.glazedlists.BasicEventList;
import ca.odell.glazedlists.EventList;
import ca.odell.glazedlists.GlazedLists;
import ca.odell.glazedlists.swing.DefaultEventSelectionModel;
import ca.odell.glazedlists.swing.GlazedListsSwing;
import net.miginfocom.swing.MigLayout;

/**
 * The class MovieRenamerPreviewDialog. generate a preview which movies have to be renamed.
 * 
 * @author Manuel Laggner
 */
public class MovieRenamerPreviewDialog extends TmmDialog {
  private final EventList<RenamerPreviewContainer> results;
  private final ResultSelectionModel               resultSelectionModel;
  private final EventList<MediaFileTypeContainer>  mediaFileEventList;

  /** UI components */
  private final TmmTable                           tableMovies;
  private final TmmTable                           tableMediaFiles;
  private final JLabel                             lblTitle;
  private final JLabel                             lblDatasource;
  private final JLabel                             lblFolderOld;
  private final JLabel                             lblFolderNew;
  private final JCheckBox                          cbFilter;

  private final MoviePreviewWorker                 worker;

  public MovieRenamerPreviewDialog(final List<Movie> selectedMovies) {
    super(TmmResourceBundle.getString("movie.renamerpreview"), "movieRenamerPreview");

    mediaFileEventList = GlazedLists.eventList(new ArrayList<>());

    results = GlazedListsSwing.swingThreadProxyList(GlazedLists.threadSafeList(new BasicEventList<>()));
    {
      JPanel panelContent = new JPanel();
      getContentPane().add(panelContent, BorderLayout.CENTER);
      panelContent.setLayout(new MigLayout("", "[950lp,grow]", "[600lp,grow]"));
      {
        JSplitPane splitPane = new JSplitPane();
        splitPane.setName(getName() + ".splitPane");
        TmmUILayoutStore.getInstance().install(splitPane);
        splitPane.setResizeWeight(0.3);
        panelContent.add(splitPane, "cell 0 0,grow");
        {
          TmmTableModel<RenamerPreviewContainer> tableModel = new TmmTableModel<>(GlazedListsSwing.swingThreadProxyList(results),
              new ResultTableFormat());
          tableMovies = new TmmTable(tableModel);

          DefaultEventSelectionModel<RenamerPreviewContainer> tableSelectionModel = new DefaultEventSelectionModel<>(results);
          resultSelectionModel = new ResultSelectionModel();
          tableSelectionModel.addListSelectionListener(resultSelectionModel);
          resultSelectionModel.selectedResults = tableSelectionModel.getSelected();
          tableMovies.setSelectionModel(tableSelectionModel);

          tableModel.addTableModelListener(arg0 -> {
            // select first movie if nothing is selected
            ListSelectionModel selectionModel = tableMovies.getSelectionModel();
            if (selectionModel.isSelectionEmpty() && tableModel.getRowCount() > 0) {
              selectionModel.setSelectionInterval(0, 0);
            }
            if (selectionModel.isSelectionEmpty() && tableModel.getRowCount() == 0) {
              resultSelectionModel.setSelectedResult(null);
            }
          });

          JScrollPane scrollPaneMovies = new JScrollPane();
          tableMovies.configureScrollPane(scrollPaneMovies);
          splitPane.setLeftComponent(scrollPaneMovies);
        }
        {
          JPanel panelDetails = new JPanel();
          splitPane.setRightComponent(panelDetails);
          panelDetails.setLayout(new MigLayout("", "[][][300lp,grow]", "[][][][][][][][grow]"));
          {
            lblTitle = new JLabel("");
            TmmFontHelper.changeFont(lblTitle, 1.33, Font.BOLD);
            panelDetails.add(lblTitle, "cell 0 0 3 1,growx");
          }
          {
            JLabel lblDatasourceT = new TmmLabel(TmmResourceBundle.getString("metatag.datasource"));
            panelDetails.add(lblDatasourceT, "cell 0 2");

            lblDatasource = new JLabel("");
            panelDetails.add(lblDatasource, "cell 2 2,growx,aligny center");
          }
          {
            JLabel lblFolderOldT = new TmmLabel(TmmResourceBundle.getString("renamer.oldfolder"));
            panelDetails.add(lblFolderOldT, "cell 0 4");

            lblFolderOld = new JLabel("");
            panelDetails.add(lblFolderOld, "cell 2 4,growx,aligny center");
          }
          {
            JLabel lblFolderNewT = new TmmLabel(TmmResourceBundle.getString("renamer.newfolder"));
            panelDetails.add(lblFolderNewT, "cell 0 5");

            lblFolderNew = new JLabel("");
            panelDetails.add(lblFolderNew, "cell 2 5,growx,aligny center");
          }
          {
            JPanel panelMediaFiles = new JPanel();
            panelDetails.add(panelMediaFiles, "cell 0 7 3 1,grow");
            panelMediaFiles.setLayout(new MigLayout("", "[grow][grow]", "[15px][grow]"));
            {
              tableMediaFiles = new TmmTable(
                  new TmmTableModel<>(GlazedListsSwing.swingThreadProxyList(mediaFileEventList), new RenamerTableFormat()));
              JScrollPane scrollPaneMediaFiles = new JScrollPane();
              tableMediaFiles.configureScrollPane(scrollPaneMediaFiles);
              panelMediaFiles.add(scrollPaneMediaFiles, "cell 0 1 2 1,grow");
            }
          }
        }
      }
    }
    {
      {
        cbFilter = new JCheckBox(TmmResourceBundle.getString("renamer.hideunchanged"));
        cbFilter.addActionListener(l -> resultSelectionModel.updateSelectedResult());

        JPanel bottomPanel = new JPanel(new MigLayout("", "[]", "[]"));
        bottomPanel.add(cbFilter, "cell 0 0");

        setBottomInformationPanel(bottomPanel);
      }
    }
    {
      JButton btnRename = new JButton(TmmResourceBundle.getString("Button.rename"));
      btnRename.setToolTipText(TmmResourceBundle.getString("movie.rename"));
      btnRename.addActionListener(arg0 -> {
        List<Movie> selectedMovies1 = new ArrayList<>();
        List<RenamerPreviewContainer> selectedResults = new ArrayList<>(resultSelectionModel.selectedResults);
        for (RenamerPreviewContainer result : selectedResults) {
          selectedMovies1.add((Movie) result.get());
        }

        // rename
        TmmThreadPool renameTask = new MovieRenameTask(selectedMovies1);
        TmmTaskManager.getInstance().addMainTask(renameTask);
        results.removeAll(selectedResults);
      });
      addButton(btnRename);

      JButton btnClose = new JButton(TmmResourceBundle.getString("Button.close"));
      btnClose.addActionListener(arg0 -> setVisible(false));
      addDefaultButton(btnClose);
    }

    // start calculation of the preview
    worker = new MoviePreviewWorker(selectedMovies);
    worker.execute();
  }

  @Override
  public void setVisible(boolean visible) {
    if (!visible) {
      // window closing
      if (worker != null && !worker.isDone()) {
        worker.cancel(true);
      }
    }

    super.setVisible(visible);
  }

  /**********************************************************************
   * helper classes
   *********************************************************************/
  private static class ResultTableFormat extends TmmTableFormat<RenamerPreviewContainer> {

    public ResultTableFormat() {
      /*
       * duped status
       */
      Column col = new Column("", "indicator", container -> container.renamerProblems ? IconManager.TABLE_ALERT : null, ImageIcon.class);
      col.setMinWidth(24);
      col.setMaxWidth(24);
      col.setColumnResizeable(false);
      col.setCellTooltip(container -> container.renamerProblems ? TmmResourceBundle.getString("renamer.problemfound") : null);
      addColumn(col);

      /*
       * movie title
       */
      col = new Column(TmmResourceBundle.getString("metatag.movie"), "title", container -> ((Movie) container.get()).getTitleSortable(),
          String.class);
      col.setCellTooltip(container -> ((Movie) container.get()).getTitleSortable());
      addColumn(col);
    }
  }

  private static class RenamerTableFormat extends TmmTableFormat<MediaFileTypeContainer> {
    public RenamerTableFormat() {
      /*
       * duped status
       */
      Column col = new Column("", "indicator", container -> container.duped ? IconManager.TABLE_ALERT : null, ImageIcon.class);
      col.setMinWidth(24);
      col.setMaxWidth(24);
      col.setColumnResizeable(false);
      col.setCellTooltip(container -> container.duped ? TmmResourceBundle.getString("renamer.duplicate") : null);
      addColumn(col);

      /*
       * old filename
       */
      col = new Column(TmmResourceBundle.getString("renamer.oldfiles"), "oldFilename", container -> String.join("\n", container.oldFiles),
          String.class);
      col.setCellRenderer(new MultilineTextareaCellRenderer());
      addColumn(col);

      /*
       * new filename
       */
      col = new Column(TmmResourceBundle.getString("renamer.newfiles"), "newFilename", container -> String.join("\n", container.newFiles),
          String.class);
      col.setCellRenderer(new MultilineTextareaCellRenderer());
      addColumn(col);
    }
  }

  private class MoviePreviewWorker extends SwingWorker<Void, Void> {
    private final List<Movie> moviesToProcess;

    private MoviePreviewWorker(List<Movie> movies) {
      this.moviesToProcess = new ArrayList<>(movies);
    }

    @Override
    protected Void doInBackground() {
      // sort movies
      moviesToProcess.sort(new MovieComparator());

      // do 2 independent movies have the same path after rename?
      // Usually we do not merge them, but a "downgrade to MMD" is possible, IF no files overlap
      // Since this is uncommon and not desired, show an alert for those (TBD if we want to improve that)
      Map<Path, RenamerPreviewContainer> dupeNewPath = new HashMap<>();

      // rename them
      for (Movie movie : moviesToProcess) {
        if (isCancelled()) {
          return null;
        }

        RenamerPreviewContainer container = new MovieRenamerPreview(movie).generatePreview();
        if (dupeNewPath.containsKey(container.newPath)) {
          // we have a dupe
          container.renamerProblems = true;
          RenamerPreviewContainer other = dupeNewPath.get(container.newPath);
          other.renamerProblems = true;
        }
        else {
          dupeNewPath.put(container.newPath, container);
        }

        if (container.isNeedsRename() || container.hasRenamerProblems()) {
          results.add(container);
        }
      }
      dupeNewPath.clear();

      SwingUtilities.invokeLater(() -> {
        if (results.isEmpty()) { // check has to be in here, since it needs some time to propagate
          JOptionPane.showMessageDialog(MovieRenamerPreviewDialog.this, TmmResourceBundle.getString("movie.renamerpreview.nothingtorename"));
          setVisible(false);
        }
      });

      return null;
    }
  }

  private class ResultSelectionModel extends AbstractModelObject implements ListSelectionListener {
    private final RenamerPreviewContainer emptyResult;

    private RenamerPreviewContainer       selectedResult;
    private List<RenamerPreviewContainer> selectedResults;

    ResultSelectionModel() {
<<<<<<< HEAD
      emptyResult = new RenamerPreviewContainer(new Movie());
=======
      emptyResult = new MovieRenamerPreviewContainer(new Movie());
      selectedResult = emptyResult;
>>>>>>> 9181dd7c
    }

    void updateSelectedResult() {
      lblTitle.setText(((Movie) selectedResult.get()).getTitleSortable());
      lblDatasource.setText(selectedResult.get().getDataSource());

      // the empty result does not have any valid Path
      if (selectedResult != emptyResult) {
        lblFolderOld.setText(selectedResult.getOldPathRelative().toString());
        lblFolderNew.setText(selectedResult.getNewPathRelative().toString());
      }
      else {
        lblFolderOld.setText("");
        lblFolderNew.setText("");
      }

      try {
        mediaFileEventList.getReadWriteLock().writeLock().lock();
        mediaFileEventList.clear();

        // add em with duped status
        for (MediaFileTypeContainer container : selectedResult.getFiles()) {
          if (!container.duped && cbFilter.isSelected() && container.isUnchanged()) {
            continue;
          }
          mediaFileEventList.add(container);
        }
      }
      catch (Exception ignored) {
        // ignored.printStackTrace();
      }
      finally {
        mediaFileEventList.getReadWriteLock().writeLock().unlock();
      }

      // update row heights in GUI thread
      SwingUtilities.invokeLater(() -> adjustRowHeights(tableMediaFiles));
    }

    synchronized void setSelectedResult(RenamerPreviewContainer newValue) {
      if (newValue == null) {
        selectedResult = emptyResult;
      }
      else {
        selectedResult = newValue;
      }

      updateSelectedResult();
    }

    @Override
    public void valueChanged(ListSelectionEvent arg0) {
      if (arg0.getValueIsAdjusting()) {
        return;
      }

      // display first selected result
      if (!selectedResults.isEmpty() && selectedResult != selectedResults.get(0)) {
        setSelectedResult(selectedResults.get(0));
      }

      // display empty result
      if (selectedResults.isEmpty()) {
        setSelectedResult(emptyResult);
      }
    }
  }

  private void adjustRowHeights(JTable table) {
    for (int row = 0; row < table.getRowCount(); row++) {
      int maxHeight = table.getRowHeight();
      for (int column = 0; column < table.getColumnCount(); column++) {
        TableCellRenderer renderer = table.getCellRenderer(row, column);
        Component comp = table.prepareRenderer(renderer, row, column);
        maxHeight = Math.max(maxHeight, comp.getPreferredSize().height);
      }
      table.setRowHeight(row, maxHeight);
    }
  }
}<|MERGE_RESOLUTION|>--- conflicted
+++ resolved
@@ -339,12 +339,8 @@
     private List<RenamerPreviewContainer> selectedResults;
 
     ResultSelectionModel() {
-<<<<<<< HEAD
       emptyResult = new RenamerPreviewContainer(new Movie());
-=======
-      emptyResult = new MovieRenamerPreviewContainer(new Movie());
       selectedResult = emptyResult;
->>>>>>> 9181dd7c
     }
 
     void updateSelectedResult() {
