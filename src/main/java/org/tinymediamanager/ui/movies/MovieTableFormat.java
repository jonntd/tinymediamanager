--- conflicted
+++ resolved
@@ -1,5 +1,5 @@
 /*
- * Copyright 2012 - 2016 Manuel Laggner
+ * Copyright 2012 - 2015 Manuel Laggner
  *
  * Licensed under the Apache License, Version 2.0 (the "License");
  * you may not use this file except in compliance with the License.
@@ -75,15 +75,6 @@
         return BUNDLE.getString("tmm.nfo"); //$NON-NLS-1$
 
       case 5:
-<<<<<<< HEAD
-        return BUNDLE.getString("tmm.images"); //$NON-NLS-1$
-
-      case 6:
-        return BUNDLE.getString("tmm.trailer"); //$NON-NLS-1$
-
-      case 7:
-        return BUNDLE.getString("tmm.subtitles"); //$NON-NLS-1$
-=======
         return BUNDLE.getString("tmm.metadata"); //$NON-NLS-1$
 
       case 6:
@@ -91,7 +82,6 @@
 
       case 7:
         return BUNDLE.getString("metatag.trailer"); //$NON-NLS-1$
->>>>>>> 9587f9b7
 
       case 8:
         return BUNDLE.getString("metatag.subtitles"); //$NON-NLS-1$
@@ -125,35 +115,20 @@
         return IconManager.DOT_UNAVAILABLE;
 
       case 5:
-<<<<<<< HEAD
         if (movie.getHasImages()) {
           return IconManager.DOT_AVAILABLE;
-=======
-        if (movie.getHasMetadata()) {
-          return IconManager.CHECKMARK;
->>>>>>> 9587f9b7
-        }
-        return IconManager.DOT_UNAVAILABLE;
-
-      case 6:
-<<<<<<< HEAD
+        }
+        return IconManager.DOT_UNAVAILABLE;
+
+      case 6:
         if (movie.getHasTrailer()) {
           return IconManager.DOT_AVAILABLE;
-=======
-        if (movie.getHasImages()) {
-          return IconManager.CHECKMARK;
->>>>>>> 9587f9b7
-        }
-        return IconManager.DOT_UNAVAILABLE;
-
-      case 7:
-<<<<<<< HEAD
+        }
+        return IconManager.DOT_UNAVAILABLE;
+
+      case 7:
         if (movie.hasSubtitles()) {
           return IconManager.DOT_AVAILABLE;
-=======
-        if (movie.getHasTrailer()) {
-          return IconManager.CHECKMARK;
->>>>>>> 9587f9b7
         }
         return IconManager.DOT_UNAVAILABLE;
 
@@ -255,7 +230,7 @@
       if (arg0 == arg1) {
         return 0;
       }
-      if (arg0 == IconManager.DOT_AVAILABLE) {
+      if (arg0 == IconManager.CHECKMARK) {
         return 1;
       }
       return -1;
@@ -268,118 +243,4 @@
       return arg0.compareTo(arg1);
     }
   }
-
-  /**
-   * configure columns
-   * 
-   * @param table
-   *          the table to set special header renderer
-   */
-  public static void configureColumns(JTable table) {
-    int width;
-    TableColumnModel columnModel = table.getTableHeader().getColumnModel();
-
-    for (int i = 0; i < columnModel.getColumnCount(); i++) {
-      TableColumn column = columnModel.getColumn(i);
-      switch (i) {
-        // title
-        case 0:
-          column.setCellRenderer(new BorderTableCellRenderer());
-          column.setIdentifier("title"); //$NON-NLS-1$
-          break;
-
-        // year
-        case 1:
-          // year column
-          width = table.getFontMetrics(table.getFont()).stringWidth(" 2000");
-          int titleWidth = table.getFontMetrics(table.getFont()).stringWidth(BUNDLE.getString("metatag.year")); //$NON-NLS-1$
-          if (titleWidth > width) {
-            width = titleWidth;
-          }
-          column.setPreferredWidth(width);
-          column.setMinWidth(width);
-          column.setMaxWidth((int) (width * 1.5));
-          column.setIdentifier("year"); //$NON-NLS-1$
-          break;
-
-        // rating
-        case 2:
-          width = (int) (IconManager.RATING.getIconWidth() * 1.3);
-          setHeader(column, IconManager.RATING, width, BUNDLE.getString("metatag.rating"), "rating"); //$NON-NLS-1$
-          break;
-
-        // date added
-        case 3:
-          width = (int) (table.getFontMetrics(table.getFont()).stringWidth("10/20/20") * 1.2);
-          setHeader(column, IconManager.DATE_ADDED, width, BUNDLE.getString("metatag.dateadded"), "dateadded"); //$NON-NLS-1$
-          column.setCellRenderer(new DateTableCellRenderer(SimpleDateFormat.getDateInstance(SimpleDateFormat.SHORT)));
-          break;
-
-        // NFO
-        case 4:
-          setHeader(column, IconManager.NFO, BUNDLE.getString("tmm.nfo"), "nfo"); //$NON-NLS-1$
-          break;
-
-        // images
-        case 5:
-          setHeader(column, IconManager.IMAGES, BUNDLE.getString("tmm.images"), "images"); //$NON-NLS-1$
-          break;
-
-        // trailer
-        case 6:
-          setHeader(column, IconManager.TRAILER, BUNDLE.getString("tmm.trailer"), "trailer"); //$NON-NLS-1$
-          break;
-
-        // subtitle
-        case 7:
-          setHeader(column, IconManager.SUBTITLES, BUNDLE.getString("tmm.subtitles"), "subtitle"); //$NON-NLS-1$
-          break;
-
-        // watched
-        case 8:
-          setHeader(column, IconManager.WATCHED, BUNDLE.getString("metatag.watched"), "watched"); //$NON-NLS-1$
-          break;
-
-        default:
-          // do nothing; the default one is good enough
-          break;
-      }
-    }
-  }
-
-  /**
-   * set the header
-   * 
-   * @param column
-   *          the column to set the header for
-   * @param icon
-   *          the icon to be displayed
-   * @param tooltip
-   *          the tooltip for the icon
-   */
-  private static void setHeader(TableColumn column, ImageIcon icon, String tooltip, String columnId) {
-    setHeader(column, icon, TmmUIHelper.getColumnWidthForIcon(icon), tooltip, columnId);
-  }
-
-  /**
-   * set the header
-   * 
-   * @param column
-   *          the column to set the header for
-   * @param icon
-   *          the icon to be displayed
-   * @param width
-   *          the min/max width if the column
-   * @param tooltip
-   *          the tooltip for the icon
-   */
-  private static void setHeader(TableColumn column, ImageIcon icon, int width, String tooltip, String columnId) {
-    column.setHeaderValue(icon);
-    column.setMinWidth(width);
-    column.setMaxWidth(width);
-    column.setIdentifier(columnId);
-    if (column.getHeaderRenderer() instanceof DefaultTableCellRenderer) {
-      ((DefaultTableCellRenderer) column.getHeaderRenderer()).setToolTipText(tooltip);
-    }
-  }
 }