/*
 * Copyright 2012 - 2015 Manuel Laggner
 *
 * Licensed under the Apache License, Version 2.0 (the "License");
 * you may not use this file except in compliance with the License.
 * You may obtain a copy of the License at
 *
 *     http://www.apache.org/licenses/LICENSE-2.0
 *
 * Unless required by applicable law or agreed to in writing, software
 * distributed under the License is distributed on an "AS IS" BASIS,
 * WITHOUT WARRANTIES OR CONDITIONS OF ANY KIND, either express or implied.
 * See the License for the specific language governing permissions and
 * limitations under the License.
 */
package org.tinymediamanager.ui.movies;

import java.awt.Rectangle;
import java.awt.event.ActionEvent;
import java.awt.event.ActionListener;
import java.awt.event.ComponentAdapter;
import java.awt.event.ComponentEvent;
import java.awt.event.KeyEvent;
import java.awt.event.KeyListener;
import java.awt.event.MouseListener;
import java.beans.PropertyChangeEvent;
import java.beans.PropertyChangeListener;
import java.util.ResourceBundle;

import javax.swing.Action;
import javax.swing.JButton;
import javax.swing.JFrame;
import javax.swing.JLabel;
import javax.swing.JLayeredPane;
import javax.swing.JMenu;
import javax.swing.JMenuBar;
import javax.swing.JMenuItem;
import javax.swing.JPanel;
import javax.swing.JPopupMenu;
import javax.swing.JScrollPane;
import javax.swing.JSplitPane;
import javax.swing.JTextField;
import javax.swing.JToggleButton;
import javax.swing.JToolBar;
import javax.swing.KeyStroke;
import javax.swing.ListSelectionModel;
import javax.swing.event.MenuEvent;
import javax.swing.event.MenuListener;
import javax.swing.event.TableModelEvent;
import javax.swing.event.TableModelListener;
import javax.swing.table.TableModel;

import org.apache.commons.lang3.StringUtils;
import org.jdesktop.beansbinding.AutoBinding;
import org.jdesktop.beansbinding.AutoBinding.UpdateStrategy;
import org.jdesktop.beansbinding.BeanProperty;
import org.jdesktop.beansbinding.Bindings;
import org.slf4j.Logger;
import org.slf4j.LoggerFactory;
import org.tinymediamanager.core.movie.MovieList;
import org.tinymediamanager.core.movie.MovieModuleManager;
import org.tinymediamanager.core.movie.MovieSettings;
import org.tinymediamanager.core.movie.entities.Movie;
import org.tinymediamanager.ui.BorderTableCellRenderer;
import org.tinymediamanager.ui.ITmmTabItem;
import org.tinymediamanager.ui.ITmmUIModule;
import org.tinymediamanager.ui.IconManager;
import org.tinymediamanager.ui.IconTableCellRenderer;
import org.tinymediamanager.ui.MainWindow;
import org.tinymediamanager.ui.UTF8Control;
import org.tinymediamanager.ui.components.EnhancedTextField;
import org.tinymediamanager.ui.components.JSplitButton;
import org.tinymediamanager.ui.components.JSplitButton.SplitButtonActionListener;
import org.tinymediamanager.ui.components.TmmTable;
import org.tinymediamanager.ui.components.ZebraJTable;
import org.tinymediamanager.ui.movies.actions.MovieAssignMovieSetAction;
import org.tinymediamanager.ui.movies.actions.MovieBatchEditAction;
import org.tinymediamanager.ui.movies.actions.MovieClearImageCacheAction;
import org.tinymediamanager.ui.movies.actions.MovieDeleteAction;
import org.tinymediamanager.ui.movies.actions.MovieEditAction;
import org.tinymediamanager.ui.movies.actions.MovieExportAction;
import org.tinymediamanager.ui.movies.actions.MovieFindMissingAction;
import org.tinymediamanager.ui.movies.actions.MovieMediaInformationAction;
import org.tinymediamanager.ui.movies.actions.MovieRemoveAction;
import org.tinymediamanager.ui.movies.actions.MovieRenameAction;
import org.tinymediamanager.ui.movies.actions.MovieRenamePreviewAction;
import org.tinymediamanager.ui.movies.actions.MovieRewriteNfoAction;
import org.tinymediamanager.ui.movies.actions.MovieSelectedScrapeAction;
import org.tinymediamanager.ui.movies.actions.MovieSelectedScrapeMetadataAction;
import org.tinymediamanager.ui.movies.actions.MovieSetWatchedFlagAction;
import org.tinymediamanager.ui.movies.actions.MovieSingleScrapeAction;
import org.tinymediamanager.ui.movies.actions.MovieSyncSelectedTraktTvAction;
import org.tinymediamanager.ui.movies.actions.MovieSyncTraktTvAction;
import org.tinymediamanager.ui.movies.actions.MovieSyncWatchedTraktTvAction;
import org.tinymediamanager.ui.movies.actions.MovieTrailerDownloadAction;
import org.tinymediamanager.ui.movies.actions.MovieUnscrapedScrapeAction;
import org.tinymediamanager.ui.movies.actions.MovieUpdateDatasourceAction;
import org.tinymediamanager.ui.movies.actions.MovieUpdateSingleDatasourceAction;

import com.jgoodies.forms.factories.FormFactory;
import com.jgoodies.forms.layout.ColumnSpec;
import com.jgoodies.forms.layout.FormLayout;
import com.jgoodies.forms.layout.RowSpec;

import ca.odell.glazedlists.FilterList;
import ca.odell.glazedlists.SortedList;
import ca.odell.glazedlists.matchers.MatcherEditor;
import ca.odell.glazedlists.swing.DefaultEventTableModel;
import ca.odell.glazedlists.swing.GlazedListsSwing;
import ca.odell.glazedlists.swing.TableComparatorChooser;
import ca.odell.glazedlists.swing.TextComponentMatcherEditor;

/**
 * The Class MoviePanel.
 * 
 * @author Manuel Laggner
 */
public class MoviePanel extends JPanel implements ITmmTabItem {
  private static final long             serialVersionUID             = -4113118130533335324L;
  /**
   * @wbp.nls.resourceBundle messages
   */
  private static final ResourceBundle   BUNDLE                       = ResourceBundle.getBundle("messages", new UTF8Control()); //$NON-NLS-1$

  /** The logger. */
  private final static Logger           LOGGER                       = LoggerFactory.getLogger(MoviePanel.class);

  /** The movie list. */
  private MovieList                     movieList;

  /** The text field. */
  private JTextField                    textField;

  private TmmTable                      movieTable;

  /** The action update data sources. */
  private final Action                  actionUpdateDataSources      = new MovieUpdateDatasourceAction(false);

  /** The action update data sources. */
  private final Action                  actionUpdateDataSources2     = new MovieUpdateDatasourceAction(true);

  /** The action scrape. */
  private final Action                  actionScrape                 = new MovieSingleScrapeAction(false);

  /** The action scrape. */
  private final Action                  actionScrape2                = new MovieSingleScrapeAction(true);

  /** The action edit movie. */
  private final Action                  actionEditMovie              = new MovieEditAction(false);

  /** The action edit movie. */
  private final Action                  actionEditMovie2             = new MovieEditAction(true);

  /** The action scrape unscraped movies. */
  private final Action                  actionScrapeUnscraped        = new MovieUnscrapedScrapeAction();

  /** The action scrape selected movies. */
  private final Action                  actionScrapeSelected         = new MovieSelectedScrapeAction();

  /** The action scrape metadata selected. */
  private final Action                  actionScrapeMetadataSelected = new MovieSelectedScrapeMetadataAction();
  private final Action                  actionAssignMovieSets        = new MovieAssignMovieSetAction();
  private final Action                  actionRenamerPreview         = new MovieRenamePreviewAction();
  private final Action                  actionSyncTrakt              = new MovieSyncTraktTvAction();
  private final Action                  actionSyncWatchedTrakt       = new MovieSyncWatchedTraktTvAction();
  private final Action                  actionSyncSelectedTrakt      = new MovieSyncSelectedTraktTvAction();
  private final Action                  actionTrailerDownload        = new MovieTrailerDownloadAction();

  /** The action rename. */
  private final Action                  actionRename                 = new MovieRenameAction(false);

  /** The action rename2. */
  private final Action                  actionRename2                = new MovieRenameAction(true);

  /** The action remove2. */
  private final Action                  actionRemove2                = new MovieRemoveAction();
  private final Action                  actionDelete2                = new MovieDeleteAction();

  /** The action export. */
  private final Action                  actionExport                 = new MovieExportAction();

  private final Action                  actionRewriteNfo             = new MovieRewriteNfoAction();

  /** The panel movie count. */
  private JPanel                        panelMovieCount;

  /** The lbl movie count. */
  private JLabel                        lblMovieCount;

  /** The lbl movie count int. */
  private JLabel                        lblMovieCountTotal;

  /** The btn ren. */
  private JButton                       btnRen;

  /** The menu. */
  private JMenu                         menu;

  /** The movie table model. */
  private DefaultEventTableModel<Movie> movieTableModel;

  MovieSelectionModel                   selectionModel;

  /** The sorted movies. */
  private SortedList<Movie>             sortedMovies;

  /** The text filtered movies. */
  private FilterList<Movie>             textFilteredMovies;

  /** The panel extended search. */
  private JPanel                        panelExtendedSearch;

  /** The lbl movie count of. */
  private JLabel                        lblMovieCountOf;

  /** The lbl movie count filtered. */
  private JLabel                        lblMovieCountFiltered;

  /** The split pane horizontal. */
  private JSplitPane                    splitPaneHorizontal;

  /** The panel right. */
  private MovieInformationPanel         panelRight;

  /** The btn media information. */
  private JButton                       btnMediaInformation;

  /** The action media information. */
  private final Action                  actionMediaInformation       = new MovieMediaInformationAction(false);

  /** The action media information2. */
  private final Action                  actionMediaInformation2      = new MovieMediaInformationAction(true);

  /** The action batch edit. */
  private final Action                  actionBatchEdit              = new MovieBatchEditAction();
  private final Action                  actionSetWatchedFlag         = new MovieSetWatchedFlagAction();

  private final Action                  actionClearImageCache        = new MovieClearImageCacheAction();

  /**
   * Create the panel.
   */
  public MoviePanel() {
    super();
    // load movielist
    LOGGER.debug("loading MovieList");
    movieList = MovieList.getInstance();
    sortedMovies = new SortedList<Movie>(GlazedListsSwing.swingThreadProxyList(movieList.getMovies()), new MovieComparator());
    sortedMovies.setMode(SortedList.AVOID_MOVING_ELEMENTS);

    // build menu
    menu = new JMenu(BUNDLE.getString("tmm.movies")); //$NON-NLS-1$
    JFrame mainFrame = MainWindow.getFrame();
    JMenuBar menuBar = mainFrame.getJMenuBar();
    menuBar.add(menu);

    setLayout(new FormLayout(new ColumnSpec[] { FormFactory.RELATED_GAP_COLSPEC, ColumnSpec.decode("850px:grow"), FormFactory.RELATED_GAP_COLSPEC, },
        new RowSpec[] { FormFactory.RELATED_GAP_ROWSPEC, RowSpec.decode("fill:default:grow"), }));

    splitPaneHorizontal = new JSplitPane();
    splitPaneHorizontal.setContinuousLayout(true);
    add(splitPaneHorizontal, "2, 2, fill, fill");

    JPanel panelMovieList = new JPanel();
    splitPaneHorizontal.setLeftComponent(panelMovieList);
    panelMovieList.setLayout(new FormLayout(
        new ColumnSpec[] { FormFactory.RELATED_GAP_COLSPEC, ColumnSpec.decode("default:grow"), ColumnSpec.decode("default:grow"),
            FormFactory.RELATED_GAP_COLSPEC, FormFactory.DEFAULT_COLSPEC, },
        new RowSpec[] { RowSpec.decode("26px"), FormFactory.RELATED_GAP_ROWSPEC, RowSpec.decode("fill:max(200px;default):grow"),
            FormFactory.RELATED_GAP_ROWSPEC, FormFactory.DEFAULT_ROWSPEC, FormFactory.DEFAULT_ROWSPEC, }));

    JToolBar toolBar = new JToolBar();
    toolBar.setRollover(true);
    toolBar.setFloatable(false);
    toolBar.setOpaque(false);
    panelMovieList.add(toolBar, "2, 1, left, fill");

    // udpate datasource
    // toolBar.add(actionUpdateDataSources);
    final JSplitButton buttonUpdateDatasource = new JSplitButton(IconManager.REFRESH);
    // temp fix for size of the button
    buttonUpdateDatasource.setText("   ");
    buttonUpdateDatasource.setHorizontalAlignment(JButton.LEFT);
    // buttonScrape.setMargin(new Insets(2, 2, 2, 24));
    buttonUpdateDatasource.setSplitWidth(18);
    buttonUpdateDatasource.setToolTipText(BUNDLE.getString("update.datasource")); //$NON-NLS-1$
    buttonUpdateDatasource.addSplitButtonActionListener(new SplitButtonActionListener() {
      public void buttonClicked(ActionEvent e) {
        actionUpdateDataSources.actionPerformed(e);
      }

      public void splitButtonClicked(ActionEvent e) {
        // build the popupmenu on the fly
        buttonUpdateDatasource.getPopupMenu().removeAll();
        JMenuItem item = new JMenuItem(actionUpdateDataSources2);
        buttonUpdateDatasource.getPopupMenu().add(item);
        buttonUpdateDatasource.getPopupMenu().addSeparator();
        for (String ds : MovieModuleManager.MOVIE_SETTINGS.getMovieDataSource()) {
          buttonUpdateDatasource.getPopupMenu().add(new JMenuItem(new MovieUpdateSingleDatasourceAction(ds)));
        }

        buttonUpdateDatasource.getPopupMenu().pack();
      }
    });

    JPopupMenu popup = new JPopupMenu("popup");
    buttonUpdateDatasource.setPopupMenu(popup);
    toolBar.add(buttonUpdateDatasource);

    JSplitButton buttonScrape = new JSplitButton(IconManager.SEARCH);
    // temp fix for size of the button
    buttonScrape.setText("   ");
    buttonScrape.setHorizontalAlignment(JButton.LEFT);
    // buttonScrape.setMargin(new Insets(2, 2, 2, 24));
    buttonScrape.setSplitWidth(18);
    buttonScrape.setToolTipText(BUNDLE.getString("movie.scrape.selected")); //$NON-NLS-1$

    // register for listener
    buttonScrape.addSplitButtonActionListener(new SplitButtonActionListener() {
      public void buttonClicked(ActionEvent e) {
        actionScrape.actionPerformed(e);
      }

      public void splitButtonClicked(ActionEvent e) {
      }
    });

    popup = new JPopupMenu("popup");
    JMenuItem item = new JMenuItem(actionScrape2);
    popup.add(item);
    item = new JMenuItem(actionScrapeUnscraped);
    popup.add(item);
    item = new JMenuItem(actionScrapeSelected);
    popup.add(item);
    buttonScrape.setPopupMenu(popup);
    toolBar.add(buttonScrape);

    toolBar.add(actionEditMovie);

    btnRen = new JButton("REN");
    btnRen.setAction(actionRename);
    toolBar.add(btnRen);

    btnMediaInformation = new JButton("MI");
    btnMediaInformation.setAction(actionMediaInformation);
    toolBar.add(btnMediaInformation);

    textField = EnhancedTextField.createSearchTextField();
    panelMovieList.add(textField, "3, 1, right, bottom");
    textField.setColumns(13);

    // table = new JTable();
    // build JTable

    MatcherEditor<Movie> textMatcherEditor = new TextComponentMatcherEditor<Movie>(textField, new MovieFilterator());
    MovieMatcherEditor movieMatcherEditor = new MovieMatcherEditor();
    FilterList<Movie> extendedFilteredMovies = new FilterList<Movie>(sortedMovies, movieMatcherEditor);
    textFilteredMovies = new FilterList<Movie>(extendedFilteredMovies, textMatcherEditor);
    selectionModel = new MovieSelectionModel(sortedMovies, textFilteredMovies, movieMatcherEditor);
    movieTableModel = new DefaultEventTableModel<Movie>(GlazedListsSwing.swingThreadProxyList(textFilteredMovies), new MovieTableFormat());
    movieTable = new TmmTable(movieTableModel);

    movieTableModel.addTableModelListener(new TableModelListener() {
      @Override
      public void tableChanged(TableModelEvent arg0) {
        lblMovieCountFiltered.setText(String.valueOf(movieTableModel.getRowCount()));
        // select first movie if nothing is selected
        ListSelectionModel listSelectionModel = movieTable.getSelectionModel();
        if (listSelectionModel.isSelectionEmpty() && movieTableModel.getRowCount() > 0) {
          listSelectionModel.setSelectionInterval(0, 0);
        }
        if (listSelectionModel.isSelectionEmpty() && movieTableModel.getRowCount() == 0) {
          selectionModel.setSelectedMovie(null);
        }
      }
    });

    // install and save the comparator on the Table
    selectionModel.setTableComparatorChooser(TableComparatorChooser.install(movieTable, sortedMovies, TableComparatorChooser.SINGLE_COLUMN));

    // table = new MyTable();
    movieTable.setNewFontSize((float) ((int) Math.round(getFont().getSize() * 0.916)));
    // scrollPane.setViewportView(table);

    // JScrollPane scrollPane = new JScrollPane(table);
    JScrollPane scrollPane = ZebraJTable.createStripedJScrollPane(movieTable);
    panelMovieList.add(scrollPane, "2, 3, 4, 1, fill, fill");

<<<<<<< HEAD
    JToggleButton filterButton = new JToggleButton(IconManager.FILTER);
    filterButton.setToolTipText(BUNDLE.getString("movieextendedsearch.options")); //$NON-NLS-1$
    panelMovieList.add(filterButton, "5, 1, right, bottom");

    panelExtendedSearch = new MovieExtendedSearchPanel(selectionModel);
    panelExtendedSearch.setVisible(false);
    // panelMovieList.add(panelExtendedSearch, "2, 5, 2, 1, fill, fill");
    filterButton.addActionListener(new ActionListener() {
      @Override
      public void actionPerformed(ActionEvent arg0) {
        if (panelExtendedSearch.isVisible() == true) {
          panelExtendedSearch.setVisible(false);
=======
    {
      final JToggleButton filterButton = new JToggleButton(IconManager.FILTER);
      filterButton.setToolTipText(BUNDLE.getString("movieextendedsearch.options")); //$NON-NLS-1$
      panelMovieList.add(filterButton, "5, 1, right, bottom");

      // add a propertychangelistener which reacts on setting a filter
      movieSelectionModel.addPropertyChangeListener(new PropertyChangeListener() {
        @Override
        public void propertyChange(PropertyChangeEvent evt) {
          if ("filterChanged".equals(evt.getPropertyName())) {
            if (Boolean.TRUE.equals(evt.getNewValue())) {
              filterButton.setIcon(IconManager.FILTER_ACTIVE);
              filterButton.setToolTipText(BUNDLE.getString("movieextendedsearch.options.active")); //$NON-NLS-1$
            }
            else {
              filterButton.setIcon(IconManager.FILTER);
              filterButton.setToolTipText(BUNDLE.getString("movieextendedsearch.options")); //$NON-NLS-1$
            }
          }
>>>>>>> 0ce7b83b
        }
      });

      panelExtendedSearch = new MovieExtendedSearchPanel(movieSelectionModel);
      panelExtendedSearch.setVisible(false);
      // panelMovieList.add(panelExtendedSearch, "2, 5, 2, 1, fill, fill");
      filterButton.addActionListener(new ActionListener() {
        @Override
        public void actionPerformed(ActionEvent arg0) {
          if (panelExtendedSearch.isVisible() == true) {
            panelExtendedSearch.setVisible(false);
          }
          else {
            panelExtendedSearch.setVisible(true);
          }
        }
      });
    }

    JPanel panelStatus = new JPanel();
    panelMovieList.add(panelStatus, "2, 6, 2, 1");
    panelStatus
        .setLayout(new FormLayout(new ColumnSpec[] { FormFactory.RELATED_GAP_COLSPEC, ColumnSpec.decode("1px"), ColumnSpec.decode("146px:grow"),
            FormFactory.RELATED_GAP_COLSPEC, ColumnSpec.decode("default:grow"), }, new RowSpec[] { RowSpec.decode("fill:default:grow"), }));

    panelMovieCount = new JPanel();
    panelStatus.add(panelMovieCount, "3, 1, left, fill");

    lblMovieCount = new JLabel(BUNDLE.getString("tmm.movies") + ":"); //$NON-NLS-1$
    panelMovieCount.add(lblMovieCount);

    lblMovieCountFiltered = new JLabel("");
    panelMovieCount.add(lblMovieCountFiltered);

    lblMovieCountOf = new JLabel(BUNDLE.getString("tmm.of")); //$NON-NLS-1$
    panelMovieCount.add(lblMovieCountOf);

    lblMovieCountTotal = new JLabel("");
    panelMovieCount.add(lblMovieCountTotal);

    JLayeredPane layeredPaneRight = new JLayeredPane();
    layeredPaneRight.setLayout(new FormLayout(new ColumnSpec[] { ColumnSpec.decode("default"), ColumnSpec.decode("default:grow") },
        new RowSpec[] { RowSpec.decode("default"), RowSpec.decode("default:grow") }));
    panelRight = new MovieInformationPanel(selectionModel);
    layeredPaneRight.add(panelRight, "1, 1, 2, 2, fill, fill");
    layeredPaneRight.setLayer(panelRight, 0);

    // glass pane
    layeredPaneRight.add(panelExtendedSearch, "1, 1, fill, fill");
    layeredPaneRight.setLayer(panelExtendedSearch, 1);

    splitPaneHorizontal.setRightComponent(layeredPaneRight);
    splitPaneHorizontal.setContinuousLayout(true);

    // beansbinding init
    initDataBindings();

    addComponentListener(new ComponentAdapter() {
      @Override
      public void componentHidden(ComponentEvent e) {
        menu.setVisible(false);
        super.componentHidden(e);
      }

      @Override
      public void componentShown(ComponentEvent e) {
        menu.setVisible(true);
        super.componentHidden(e);
      }
    });

    // further initializations
    init();

    // filter
    if (MovieModuleManager.MOVIE_SETTINGS.isStoreUiFilters()) {
      movieList.searchDuplicates();
      movieSelectionModel.filterMovies(MovieModuleManager.MOVIE_SETTINGS.getUiFilters());
    }
  }

  private void buildMenu() {
    menu.setMnemonic(KeyEvent.VK_M);

    // menu items
    JMenuItem menuItem = menu.add(actionUpdateDataSources2);
    menuItem.setMnemonic(KeyEvent.VK_U);
    menuItem.setAccelerator(KeyStroke.getKeyStroke(KeyEvent.VK_U, ActionEvent.CTRL_MASK + ActionEvent.SHIFT_MASK));
    final JMenu menuUpdateDatasources = new JMenu(BUNDLE.getString("update.datasource")); //$NON-NLS-1$
    final JMenu menuFindMissingMovies = new JMenu(BUNDLE.getString("movie.findmissing")); //$NON-NLS-1$
    menuUpdateDatasources.addMenuListener(new MenuListener() {
      @Override
      public void menuCanceled(MenuEvent arg0) {
      }

      @Override
      public void menuDeselected(MenuEvent arg0) {
      }

      @Override
      public void menuSelected(MenuEvent arg0) {
        menuUpdateDatasources.removeAll();
        menuFindMissingMovies.removeAll();
        for (String ds : MovieModuleManager.MOVIE_SETTINGS.getMovieDataSource()) {
          JMenuItem item = new JMenuItem(new MovieUpdateSingleDatasourceAction(ds));
          menuUpdateDatasources.add(item);

          item = new JMenuItem(new MovieFindMissingAction(ds));
          menuFindMissingMovies.add(item);

        }
      }
    });
    menu.add(menuUpdateDatasources);

    menu.add(new MovieFindMissingAction());
    menu.add(menuFindMissingMovies);

    menu.addSeparator();

    JMenu menuScrape = new JMenu(BUNDLE.getString("Button.scrape")); //$NON-NLS-1$
    menuScrape.setMnemonic(KeyEvent.VK_S);
    menuItem = menuScrape.add(actionScrape2);
    menuItem.setMnemonic(KeyEvent.VK_S);
    menuItem.setAccelerator(KeyStroke.getKeyStroke(KeyEvent.VK_S, ActionEvent.CTRL_MASK + ActionEvent.SHIFT_MASK));
    menuItem = menuScrape.add(actionScrapeSelected);
    menuItem.setMnemonic(KeyEvent.VK_F);
    menuItem.setAccelerator(KeyStroke.getKeyStroke(KeyEvent.VK_F, ActionEvent.CTRL_MASK + ActionEvent.SHIFT_MASK));
    menuItem = menuScrape.add(actionScrapeUnscraped);
    menuItem.setMnemonic(KeyEvent.VK_U);
    menuItem.setAccelerator(KeyStroke.getKeyStroke(KeyEvent.VK_U, ActionEvent.CTRL_MASK + ActionEvent.SHIFT_MASK));
    menuItem = menuScrape.add(actionScrapeMetadataSelected);
    menuItem.setMnemonic(KeyEvent.VK_M);
    menuScrape.add(actionAssignMovieSets);
    menu.add(menuScrape);

    JMenu menuEdit = new JMenu(BUNDLE.getString("Button.edit")); //$NON-NLS-1$
    menuEdit.setMnemonic(KeyEvent.VK_E);
    menuItem = menuEdit.add(actionEditMovie2);
    menuItem.setMnemonic(KeyEvent.VK_E);
    menuItem.setAccelerator(KeyStroke.getKeyStroke(KeyEvent.VK_E, ActionEvent.CTRL_MASK + ActionEvent.SHIFT_MASK));
    menuItem = menuEdit.add(actionBatchEdit);
    menuItem.setMnemonic(KeyEvent.VK_B);
    menuItem.setAccelerator(KeyStroke.getKeyStroke(KeyEvent.VK_B, ActionEvent.CTRL_MASK + ActionEvent.SHIFT_MASK));
    menuItem = menuEdit.add(actionSetWatchedFlag);
    menuItem.setMnemonic(KeyEvent.VK_W);
    menuItem.setAccelerator(KeyStroke.getKeyStroke(KeyEvent.VK_W, ActionEvent.CTRL_MASK + ActionEvent.SHIFT_MASK));
    menuItem = menuEdit.add(actionRename2);
    menuItem.setMnemonic(KeyEvent.VK_R);
    menuItem.setAccelerator(KeyStroke.getKeyStroke(KeyEvent.VK_R, ActionEvent.CTRL_MASK + ActionEvent.SHIFT_MASK));
    menuItem = menuEdit.add(actionRenamerPreview);
    menuItem.setMnemonic(KeyEvent.VK_P);
    menu.add(menuEdit);

    menuItem = menu.add(actionRewriteNfo);
    menuItem.setMnemonic(KeyEvent.VK_N);
    menuItem = menu.add(actionTrailerDownload);

    menu.addSeparator();
    menuItem = menu.add(actionMediaInformation2);
    menuItem.setMnemonic(KeyEvent.VK_M);
    menuItem.setAccelerator(KeyStroke.getKeyStroke(KeyEvent.VK_M, ActionEvent.CTRL_MASK + ActionEvent.SHIFT_MASK));
    menuItem = menu.add(actionExport);
    menuItem.setMnemonic(KeyEvent.VK_X);
    menuItem.setAccelerator(KeyStroke.getKeyStroke(KeyEvent.VK_X, ActionEvent.CTRL_MASK + ActionEvent.SHIFT_MASK));
    menuItem = menu.add(actionRemove2);
    menuItem.setMnemonic(KeyEvent.VK_R);
    menuItem.setAccelerator(KeyStroke.getKeyStroke((char) KeyEvent.VK_DELETE));
    menuItem = menu.add(actionDelete2);
    menuItem.setMnemonic(KeyEvent.VK_R);
    menuItem.setAccelerator(KeyStroke.getKeyStroke(KeyEvent.VK_DELETE, ActionEvent.SHIFT_MASK));
    menu.addSeparator();
    menuItem = menu.add(actionSyncTrakt);
    menuItem.setMnemonic(KeyEvent.VK_T);
    menuItem = menu.add(actionSyncWatchedTrakt);
    menuItem.setMnemonic(KeyEvent.VK_W);
    menuItem = menu.add(actionSyncSelectedTrakt);

    menu.addSeparator();
    menuItem = menu.add(actionClearImageCache);
    menuItem.setMnemonic(KeyEvent.VK_C);

    // popup menu
    JPopupMenu popupMenu = new JPopupMenu();
    popupMenu.add(actionScrape2);
    popupMenu.add(actionScrapeSelected);
    popupMenu.add(actionScrapeUnscraped);
    popupMenu.add(actionScrapeMetadataSelected);
    popupMenu.add(actionAssignMovieSets);
    popupMenu.addSeparator();
    popupMenu.add(actionEditMovie2);
    popupMenu.add(actionBatchEdit);
    popupMenu.add(actionSetWatchedFlag);
    popupMenu.add(actionRewriteNfo);
    popupMenu.add(actionRename2);
    popupMenu.add(actionRenamerPreview);
    popupMenu.add(actionMediaInformation2);
    popupMenu.add(actionExport);
    popupMenu.add(actionTrailerDownload);
    popupMenu.addSeparator();
    popupMenu.add(actionSyncTrakt);
    popupMenu.add(actionSyncWatchedTrakt);
    popupMenu.add(actionSyncSelectedTrakt);
    popupMenu.addSeparator();
    popupMenu.add(actionClearImageCache);
    popupMenu.addSeparator();
    popupMenu.add(actionRemove2);
    popupMenu.add(actionDelete2);

    MouseListener mouseListener = new MovieTableMouseListener(popupMenu, movieTable);
    movieTable.addMouseListener(mouseListener);
  }

  /**
   * further initializations.
   */
  private void init() {
    // build menu
    buildMenu();

    // moviename column
    movieTable.getColumnModel().getColumn(0).setCellRenderer(new BorderTableCellRenderer());
    movieTable.getColumnModel().getColumn(0).setIdentifier("title"); //$NON-NLS-1$

    // year column
    int width = movieTable.getFontMetrics(movieTable.getFont()).stringWidth(" 2000");
    int titleWidth = movieTable.getFontMetrics(movieTable.getFont()).stringWidth(BUNDLE.getString("metatag.year")); //$NON-NLS-1$
    if (titleWidth > width) {
      width = titleWidth;
    }
    movieTable.getTableHeader().getColumnModel().getColumn(1).setPreferredWidth(width);
    movieTable.getTableHeader().getColumnModel().getColumn(1).setMinWidth(width);
    movieTable.getTableHeader().getColumnModel().getColumn(1).setMaxWidth((int) (width * 1.5));
    movieTable.getTableHeader().getColumnModel().getColumn(1).setIdentifier("year"); //$NON-NLS-1$

    // rating column
    width = movieTable.getFontMetrics(movieTable.getFont()).stringWidth(" 10.0");
    titleWidth = movieTable.getFontMetrics(movieTable.getFont()).stringWidth(BUNDLE.getString("metatag.rating")); //$NON-NLS-1$
    if (titleWidth > width) {
      width = titleWidth;
    }
    movieTable.getTableHeader().getColumnModel().getColumn(2).setPreferredWidth((int) (width * 1.2));
    movieTable.getTableHeader().getColumnModel().getColumn(2).setMinWidth((int) (width * 1.2));
    movieTable.getTableHeader().getColumnModel().getColumn(2).setMaxWidth((int) (width * 1.5));
    movieTable.getTableHeader().getColumnModel().getColumn(2).setIdentifier("rating"); //$NON-NLS-1$

    // date added column
    width = movieTable.getFontMetrics(movieTable.getFont()).stringWidth("01. Jan. 2000");
    titleWidth = movieTable.getFontMetrics(movieTable.getFont()).stringWidth(BUNDLE.getString("metatag.dateadded")); //$NON-NLS-1$
    if (titleWidth > width) {
      width = titleWidth;
    }
    movieTable.getTableHeader().getColumnModel().getColumn(3).setPreferredWidth((int) (width * 1.2));
    movieTable.getTableHeader().getColumnModel().getColumn(3).setMinWidth((int) (width * 1.2));
    movieTable.getTableHeader().getColumnModel().getColumn(3).setMaxWidth((int) (width * 1.2));
    movieTable.getTableHeader().getColumnModel().getColumn(3).setIdentifier("dateadded"); //$NON-NLS-1$

    // NFO column
    movieTable.getTableHeader().getColumnModel().getColumn(4).setHeaderRenderer(new IconTableCellRenderer(BUNDLE.getString("tmm.nfo"))); //$NON-NLS-1$
    movieTable.getTableHeader().getColumnModel().getColumn(4).setMaxWidth(20);
    movieTable.getColumnModel().getColumn(4).setHeaderValue(IconManager.INFO);
    movieTable.getTableHeader().getColumnModel().getColumn(4).setIdentifier("nfo"); //$NON-NLS-1$

    // Images column
    movieTable.getTableHeader().getColumnModel().getColumn(5).setHeaderRenderer(new IconTableCellRenderer(BUNDLE.getString("tmm.images")));//$NON-NLS-1$
    movieTable.getTableHeader().getColumnModel().getColumn(5).setMaxWidth(20);
    movieTable.getTableHeader().getColumnModel().getColumn(5).setIdentifier("images"); //$NON-NLS-1$

    // trailer column
    movieTable.getTableHeader().getColumnModel().getColumn(6).setHeaderRenderer(new IconTableCellRenderer(BUNDLE.getString("tmm.trailer"))); //$NON-NLS-1$
    movieTable.getTableHeader().getColumnModel().getColumn(6).setMaxWidth(20);
    movieTable.getColumnModel().getColumn(6).setHeaderValue(IconManager.CLAPBOARD);
    movieTable.getTableHeader().getColumnModel().getColumn(6).setIdentifier("trailer"); //$NON-NLS-1$

    // subtitles column
    movieTable.getTableHeader().getColumnModel().getColumn(7).setHeaderRenderer(new IconTableCellRenderer(BUNDLE.getString("tmm.subtitles"))); //$NON-NLS-1$
    movieTable.getTableHeader().getColumnModel().getColumn(7).setMaxWidth(20);
    movieTable.getColumnModel().getColumn(7).setHeaderValue(IconManager.SUBTITLE);
    movieTable.getTableHeader().getColumnModel().getColumn(7).setIdentifier("subtitle"); //$NON-NLS-1$

    // watched column
    movieTable.getTableHeader().getColumnModel().getColumn(8).setHeaderRenderer(new IconTableCellRenderer(BUNDLE.getString("metatag.watched"))); //$NON-NLS-1$
    movieTable.getTableHeader().getColumnModel().getColumn(8).setMaxWidth(20);
    movieTable.getColumnModel().getColumn(8).setHeaderValue(IconManager.PLAY_SMALL);
    movieTable.getTableHeader().getColumnModel().getColumn(8).setIdentifier("watched"); //$NON-NLS-1$

    movieTable.setSelectionModel(selectionModel.getSelectionModel());
    // selecting first movie at startup
    if (movieList.getMovies() != null && movieList.getMovies().size() > 0) {
      ListSelectionModel selectionModel = movieTable.getSelectionModel();
      if (selectionModel.isSelectionEmpty()) {
        selectionModel.setSelectionInterval(0, 0);
      }
    }

    // hide columns if needed
    if (!MovieModuleManager.MOVIE_SETTINGS.isYearColumnVisible()) {
      movieTable.hideColumn("year"); //$NON-NLS-1$
    }
    if (!MovieModuleManager.MOVIE_SETTINGS.isRatingColumnVisible()) {
      movieTable.hideColumn("rating"); //$NON-NLS-1$
    }
    if (!MovieModuleManager.MOVIE_SETTINGS.isDateAddedColumnVisible()) {
      movieTable.hideColumn("dateadded"); //$NON-NLS-1$
    }
    if (!MovieModuleManager.MOVIE_SETTINGS.isNfoColumnVisible()) {
      movieTable.hideColumn("nfo"); //$NON-NLS-1$
    }
    if (!MovieModuleManager.MOVIE_SETTINGS.isImageColumnVisible()) {
      movieTable.hideColumn("images"); //$NON-NLS-1$
    }
    if (!MovieModuleManager.MOVIE_SETTINGS.isTrailerColumnVisible()) {
      movieTable.hideColumn("trailer"); //$NON-NLS-1$
    }
    if (!MovieModuleManager.MOVIE_SETTINGS.isSubtitleColumnVisible()) {
      movieTable.hideColumn("subtitle"); //$NON-NLS-1$
    }
    if (!MovieModuleManager.MOVIE_SETTINGS.isWatchedColumnVisible()) {
      movieTable.hideColumn("watched"); //$NON-NLS-1$
    }

    // and add a propertychangelistener to the columnhider
    PropertyChangeListener settingsPropertyChangeListener = new PropertyChangeListener() {
      @Override
      public void propertyChange(PropertyChangeEvent evt) {
        if (evt.getSource() instanceof MovieSettings) {
          if ("yearColumnVisible".equals(evt.getPropertyName())) {
            setColumnVisibility("year", (Boolean) evt.getNewValue()); //$NON-NLS-1$
          }
          if ("ratingColumnVisible".equals(evt.getPropertyName())) {
            setColumnVisibility("rating", (Boolean) evt.getNewValue()); //$NON-NLS-1$
          }
          if ("nfoColumnVisible".equals(evt.getPropertyName())) {
            setColumnVisibility("nfo", (Boolean) evt.getNewValue());
          }
          if ("dateAddedColumnVisible".equals(evt.getPropertyName())) {
            setColumnVisibility("dateadded", (Boolean) evt.getNewValue());
          }
          if ("imageColumnVisible".equals(evt.getPropertyName())) {
            setColumnVisibility("images", (Boolean) evt.getNewValue()); //$NON-NLS-1$
          }
          if ("trailerColumnVisible".equals(evt.getPropertyName())) {
            setColumnVisibility("trailer", (Boolean) evt.getNewValue()); //$NON-NLS-1$
          }
          if ("subtitleColumnVisible".equals(evt.getPropertyName())) {
            setColumnVisibility("subtitle", (Boolean) evt.getNewValue()); //$NON-NLS-1$
          }
          if ("watchedColumnVisible".equals(evt.getPropertyName())) {
            setColumnVisibility("watched", (Boolean) evt.getNewValue()); //$NON-NLS-1$
          }
        }
      }

      private void setColumnVisibility(Object identifier, Boolean visible) {
        if (visible) {
          movieTable.showColumn(identifier);
        }
        else {
          movieTable.hideColumn(identifier);
        }

      }
    };

    MovieModuleManager.MOVIE_SETTINGS.addPropertyChangeListener(settingsPropertyChangeListener);

    // initialize filteredCount
    lblMovieCountFiltered.setText(String.valueOf(movieTableModel.getRowCount()));

    addKeyListener();
  }

  /**
   * Gets the split pane horizontal.
   * 
   * @return the split pane horizontal
   */
  public JSplitPane getSplitPaneHorizontal() {
    return splitPaneHorizontal;
  }

  /**
   * Gets the split pane vertical.
   * 
   * @return the split pane vertical
   */
  public JSplitPane getSplitPaneVertical() {
    return panelRight.getSplitPaneVertical();
  }

  /**
   * Inits the data bindings.
   */
  protected void initDataBindings() {
    BeanProperty<JLabel, String> jLabelBeanProperty = BeanProperty.create("text");
    //
    BeanProperty<MovieList, Integer> movieListBeanProperty = BeanProperty.create("movieCount");
    AutoBinding<MovieList, Integer, JLabel, String> autoBinding_20 = Bindings.createAutoBinding(UpdateStrategy.READ, movieList, movieListBeanProperty,
        lblMovieCountTotal, jLabelBeanProperty);
    autoBinding_20.bind();
    //
  }

  private void addKeyListener() {
    movieTable.addKeyListener(new KeyListener() {
      private long   lastKeypress = 0;
      private String searchTerm   = "";

      @Override
      public void keyTyped(KeyEvent arg0) {
        long now = System.currentTimeMillis();
        if (now - lastKeypress > 500) {
          searchTerm = "";
        }
        lastKeypress = now;

        if (arg0.getKeyChar() != KeyEvent.CHAR_UNDEFINED) {
          searchTerm += arg0.getKeyChar();
        }

        if (StringUtils.isNotBlank(searchTerm)) {
          TableModel model = movieTable.getModel();
          for (int i = 0; i < model.getRowCount(); i++) {
            if (model.getValueAt(i, 0) instanceof Movie) {
              String title = ((Movie) model.getValueAt(i, 0)).getTitleSortable().toLowerCase();
              if (title.startsWith(searchTerm)) {
                ListSelectionModel selectionModel = movieTable.getSelectionModel();
                selectionModel.setSelectionInterval(i, i);
                movieTable.scrollRectToVisible(new Rectangle(movieTable.getCellRect(i, 0, true)));
                break;
              }
            }
          }
        }
      }

      @Override
      public void keyReleased(KeyEvent arg0) {
      }

      @Override
      public void keyPressed(KeyEvent arg0) {
      }
    });
  }

  public void setInitialSelection() {
    movieTable.setSelectionModel(selectionModel.getSelectionModel());
    // selecting first movie at startup
    if (MovieList.getInstance().getMovies() != null && MovieList.getInstance().getMovies().size() > 0) {
      ListSelectionModel selectionModel = movieTable.getSelectionModel();
      if (selectionModel.isSelectionEmpty()) {
        selectionModel.setSelectionInterval(0, 0);
      }
    }
  }

  public void setPopupMenu(JPopupMenu popupMenu) {
    MouseListener mouseListener = new MovieTableMouseListener(popupMenu, movieTable);
    movieTable.addMouseListener(mouseListener);
  }

  @Override
  public ITmmUIModule getUIModule() {
    return MovieUIModule.getInstance();
  }
}<|MERGE_RESOLUTION|>--- conflicted
+++ resolved
@@ -386,32 +386,18 @@
     JScrollPane scrollPane = ZebraJTable.createStripedJScrollPane(movieTable);
     panelMovieList.add(scrollPane, "2, 3, 4, 1, fill, fill");
 
-<<<<<<< HEAD
-    JToggleButton filterButton = new JToggleButton(IconManager.FILTER);
-    filterButton.setToolTipText(BUNDLE.getString("movieextendedsearch.options")); //$NON-NLS-1$
-    panelMovieList.add(filterButton, "5, 1, right, bottom");
-
-    panelExtendedSearch = new MovieExtendedSearchPanel(selectionModel);
-    panelExtendedSearch.setVisible(false);
-    // panelMovieList.add(panelExtendedSearch, "2, 5, 2, 1, fill, fill");
-    filterButton.addActionListener(new ActionListener() {
-      @Override
-      public void actionPerformed(ActionEvent arg0) {
-        if (panelExtendedSearch.isVisible() == true) {
-          panelExtendedSearch.setVisible(false);
-=======
     {
       final JToggleButton filterButton = new JToggleButton(IconManager.FILTER);
       filterButton.setToolTipText(BUNDLE.getString("movieextendedsearch.options")); //$NON-NLS-1$
       panelMovieList.add(filterButton, "5, 1, right, bottom");
 
       // add a propertychangelistener which reacts on setting a filter
-      movieSelectionModel.addPropertyChangeListener(new PropertyChangeListener() {
+      selectionModel.addPropertyChangeListener(new PropertyChangeListener() {
         @Override
         public void propertyChange(PropertyChangeEvent evt) {
           if ("filterChanged".equals(evt.getPropertyName())) {
             if (Boolean.TRUE.equals(evt.getNewValue())) {
-              filterButton.setIcon(IconManager.FILTER_ACTIVE);
+              // filterButton.setIcon(IconManager.FILTER_ACTIVE);
               filterButton.setToolTipText(BUNDLE.getString("movieextendedsearch.options.active")); //$NON-NLS-1$
             }
             else {
@@ -419,11 +405,10 @@
               filterButton.setToolTipText(BUNDLE.getString("movieextendedsearch.options")); //$NON-NLS-1$
             }
           }
->>>>>>> 0ce7b83b
         }
       });
 
-      panelExtendedSearch = new MovieExtendedSearchPanel(movieSelectionModel);
+      panelExtendedSearch = new MovieExtendedSearchPanel(selectionModel);
       panelExtendedSearch.setVisible(false);
       // panelMovieList.add(panelExtendedSearch, "2, 5, 2, 1, fill, fill");
       filterButton.addActionListener(new ActionListener() {
@@ -497,7 +482,7 @@
     // filter
     if (MovieModuleManager.MOVIE_SETTINGS.isStoreUiFilters()) {
       movieList.searchDuplicates();
-      movieSelectionModel.filterMovies(MovieModuleManager.MOVIE_SETTINGS.getUiFilters());
+      selectionModel.filterMovies(MovieModuleManager.MOVIE_SETTINGS.getUiFilters());
     }
   }
 
