/*
 * Copyright 2012 - 2015 Manuel Laggner
 *
 * Licensed under the Apache License, Version 2.0 (the "License");
 * you may not use this file except in compliance with the License.
 * You may obtain a copy of the License at
 *
 *     http://www.apache.org/licenses/LICENSE-2.0
 *
 * Unless required by applicable law or agreed to in writing, software
 * distributed under the License is distributed on an "AS IS" BASIS,
 * WITHOUT WARRANTIES OR CONDITIONS OF ANY KIND, either express or implied.
 * See the License for the specific language governing permissions and
 * limitations under the License.
 */
package org.tinymediamanager.ui.movies;

import java.awt.Rectangle;
import java.awt.event.ActionEvent;
import java.awt.event.ActionListener;
import java.awt.event.ComponentAdapter;
import java.awt.event.ComponentEvent;
import java.awt.event.KeyEvent;
import java.awt.event.KeyListener;
import java.awt.event.MouseListener;
import java.beans.PropertyChangeEvent;
import java.beans.PropertyChangeListener;
import java.util.ResourceBundle;

import javax.swing.Action;
import javax.swing.JButton;
import javax.swing.JFrame;
import javax.swing.JLabel;
import javax.swing.JLayeredPane;
import javax.swing.JMenu;
import javax.swing.JMenuBar;
import javax.swing.JMenuItem;
import javax.swing.JPanel;
import javax.swing.JPopupMenu;
import javax.swing.JScrollPane;
import javax.swing.JSplitPane;
import javax.swing.JTextField;
import javax.swing.JToggleButton;
import javax.swing.JToolBar;
import javax.swing.KeyStroke;
import javax.swing.ListSelectionModel;
import javax.swing.event.MenuEvent;
import javax.swing.event.MenuListener;
import javax.swing.event.TableModelEvent;
import javax.swing.event.TableModelListener;
import javax.swing.table.TableModel;

import org.apache.commons.lang3.StringUtils;
import org.jdesktop.beansbinding.AutoBinding;
import org.jdesktop.beansbinding.AutoBinding.UpdateStrategy;
import org.jdesktop.beansbinding.BeanProperty;
import org.jdesktop.beansbinding.Bindings;
import org.slf4j.Logger;
import org.slf4j.LoggerFactory;
import org.tinymediamanager.core.movie.MovieList;
import org.tinymediamanager.core.movie.MovieModuleManager;
import org.tinymediamanager.core.movie.MovieSettings;
import org.tinymediamanager.core.movie.entities.Movie;
import org.tinymediamanager.ui.BorderTableCellRenderer;
import org.tinymediamanager.ui.ITmmTabItem;
import org.tinymediamanager.ui.ITmmUIModule;
import org.tinymediamanager.ui.IconManager;
import org.tinymediamanager.ui.IconTableCellRenderer;
import org.tinymediamanager.ui.MainWindow;
import org.tinymediamanager.ui.UTF8Control;
import org.tinymediamanager.ui.components.EnhancedTextField;
import org.tinymediamanager.ui.components.JSplitButton;
import org.tinymediamanager.ui.components.JSplitButton.SplitButtonActionListener;
import org.tinymediamanager.ui.components.TmmTable;
import org.tinymediamanager.ui.components.ZebraJTable;
import org.tinymediamanager.ui.movies.actions.MovieAssignMovieSetAction;
import org.tinymediamanager.ui.movies.actions.MovieBatchEditAction;
import org.tinymediamanager.ui.movies.actions.MovieClearImageCacheAction;
import org.tinymediamanager.ui.movies.actions.MovieDeleteAction;
import org.tinymediamanager.ui.movies.actions.MovieEditAction;
import org.tinymediamanager.ui.movies.actions.MovieExportAction;
import org.tinymediamanager.ui.movies.actions.MovieFindMissingAction;
import org.tinymediamanager.ui.movies.actions.MovieMediaInformationAction;
import org.tinymediamanager.ui.movies.actions.MovieRemoveAction;
import org.tinymediamanager.ui.movies.actions.MovieRenameAction;
import org.tinymediamanager.ui.movies.actions.MovieRenamePreviewAction;
import org.tinymediamanager.ui.movies.actions.MovieRewriteNfoAction;
import org.tinymediamanager.ui.movies.actions.MovieSelectedScrapeAction;
import org.tinymediamanager.ui.movies.actions.MovieSelectedScrapeMetadataAction;
import org.tinymediamanager.ui.movies.actions.MovieSetWatchedFlagAction;
import org.tinymediamanager.ui.movies.actions.MovieSingleScrapeAction;
import org.tinymediamanager.ui.movies.actions.MovieSubtitleDownloadAction;
import org.tinymediamanager.ui.movies.actions.MovieSubtitleSearchAction;
import org.tinymediamanager.ui.movies.actions.MovieSyncSelectedTraktTvAction;
import org.tinymediamanager.ui.movies.actions.MovieSyncTraktTvAction;
import org.tinymediamanager.ui.movies.actions.MovieSyncWatchedTraktTvAction;
import org.tinymediamanager.ui.movies.actions.MovieTrailerDownloadAction;
import org.tinymediamanager.ui.movies.actions.MovieUnscrapedScrapeAction;
import org.tinymediamanager.ui.movies.actions.MovieUpdateDatasourceAction;
import org.tinymediamanager.ui.movies.actions.MovieUpdateSingleDatasourceAction;

import ca.odell.glazedlists.FilterList;
import ca.odell.glazedlists.SortedList;
import ca.odell.glazedlists.matchers.MatcherEditor;
import ca.odell.glazedlists.swing.DefaultEventTableModel;
import ca.odell.glazedlists.swing.GlazedListsSwing;
import ca.odell.glazedlists.swing.TableComparatorChooser;
import ca.odell.glazedlists.swing.TextComponentMatcherEditor;

import com.jgoodies.forms.factories.FormFactory;
import com.jgoodies.forms.layout.ColumnSpec;
import com.jgoodies.forms.layout.FormLayout;
import com.jgoodies.forms.layout.RowSpec;

/**
 * The Class MoviePanel.
 * 
 * @author Manuel Laggner
 */
public class MoviePanel extends JPanel implements ITmmTabItem {
  private static final long             serialVersionUID             = -4113118130533335324L;
  /**
   * @wbp.nls.resourceBundle messages
   */
  private static final ResourceBundle   BUNDLE                       = ResourceBundle.getBundle("messages", new UTF8Control()); //$NON-NLS-1$

  /** The logger. */
  private final static Logger           LOGGER                       = LoggerFactory.getLogger(MoviePanel.class);

  /** The movie list. */
  private MovieList                     movieList;

  /** The text field. */
  private JTextField                    textField;

  private TmmTable                      movieTable;

  /** The action update data sources. */
  private final Action                  actionUpdateDataSources      = new MovieUpdateDatasourceAction(false);

  /** The action update data sources. */
  private final Action                  actionUpdateDataSources2     = new MovieUpdateDatasourceAction(true);

  /** The action scrape. */
  private final Action                  actionScrape                 = new MovieSingleScrapeAction(false);

  /** The action scrape. */
  private final Action                  actionScrape2                = new MovieSingleScrapeAction(true);

  /** The action edit movie. */
  private final Action                  actionEditMovie              = new MovieEditAction(false);

  /** The action edit movie. */
  private final Action                  actionEditMovie2             = new MovieEditAction(true);

  /** The action scrape unscraped movies. */
  private final Action                  actionScrapeUnscraped        = new MovieUnscrapedScrapeAction();

  /** The action scrape selected movies. */
  private final Action                  actionScrapeSelected         = new MovieSelectedScrapeAction();

  /** The action scrape metadata selected. */
  private final Action                  actionScrapeMetadataSelected = new MovieSelectedScrapeMetadataAction();
  private final Action                  actionAssignMovieSets        = new MovieAssignMovieSetAction();
  private final Action                  actionRenamerPreview         = new MovieRenamePreviewAction();
  private final Action                  actionSyncTrakt              = new MovieSyncTraktTvAction();
  private final Action                  actionSyncWatchedTrakt       = new MovieSyncWatchedTraktTvAction();
  private final Action                  actionSyncSelectedTrakt      = new MovieSyncSelectedTraktTvAction();
  private final Action                  actionTrailerDownload        = new MovieTrailerDownloadAction();
<<<<<<< HEAD

  /** The action rename. */
=======
  private final Action                  actionSearchSubtitle         = new MovieSubtitleSearchAction();
  private final Action                  actionDownloadSubtitle       = new MovieSubtitleDownloadAction();
>>>>>>> ba66b14d
  private final Action                  actionRename                 = new MovieRenameAction(false);

  /** The action rename2. */
  private final Action                  actionRename2                = new MovieRenameAction(true);

  /** The action remove2. */
  private final Action                  actionRemove2                = new MovieRemoveAction();
  private final Action                  actionDelete2                = new MovieDeleteAction();

  /** The action export. */
  private final Action                  actionExport                 = new MovieExportAction();

  private final Action                  actionRewriteNfo             = new MovieRewriteNfoAction();

  /** The panel movie count. */
  private JPanel                        panelMovieCount;

  /** The lbl movie count. */
  private JLabel                        lblMovieCount;

  /** The lbl movie count int. */
  private JLabel                        lblMovieCountTotal;

  /** The btn ren. */
  private JButton                       btnRen;

  /** The menu. */
  private JMenu                         menu;

  /** The movie table model. */
  private DefaultEventTableModel<Movie> movieTableModel;

  MovieSelectionModel                   selectionModel;

  /** The sorted movies. */
  private SortedList<Movie>             sortedMovies;

  /** The text filtered movies. */
  private FilterList<Movie>             textFilteredMovies;

  /** The panel extended search. */
  private JPanel                        panelExtendedSearch;

  /** The lbl movie count of. */
  private JLabel                        lblMovieCountOf;

  /** The lbl movie count filtered. */
  private JLabel                        lblMovieCountFiltered;

  /** The split pane horizontal. */
  private JSplitPane                    splitPaneHorizontal;

  /** The panel right. */
  private MovieInformationPanel         panelRight;

  /** The btn media information. */
  private JButton                       btnMediaInformation;

  /** The action media information. */
  private final Action                  actionMediaInformation       = new MovieMediaInformationAction(false);

  /** The action media information2. */
  private final Action                  actionMediaInformation2      = new MovieMediaInformationAction(true);

  /** The action batch edit. */
  private final Action                  actionBatchEdit              = new MovieBatchEditAction();
  private final Action                  actionSetWatchedFlag         = new MovieSetWatchedFlagAction();

  private final Action                  actionClearImageCache        = new MovieClearImageCacheAction();

  /**
   * Create the panel.
   */
  public MoviePanel() {
    super();
    // load movielist
    LOGGER.debug("loading MovieList");
    movieList = MovieList.getInstance();
    sortedMovies = new SortedList<Movie>(GlazedListsSwing.swingThreadProxyList(movieList.getMovies()), new MovieComparator());
    sortedMovies.setMode(SortedList.AVOID_MOVING_ELEMENTS);

    // build menu
    menu = new JMenu(BUNDLE.getString("tmm.movies")); //$NON-NLS-1$
    JFrame mainFrame = MainWindow.getFrame();
    JMenuBar menuBar = mainFrame.getJMenuBar();
    menuBar.add(menu);

    setLayout(new FormLayout(new ColumnSpec[] { FormFactory.RELATED_GAP_COLSPEC, ColumnSpec.decode("850px:grow"), FormFactory.RELATED_GAP_COLSPEC, },
        new RowSpec[] { FormFactory.RELATED_GAP_ROWSPEC, RowSpec.decode("fill:default:grow"), }));

    splitPaneHorizontal = new JSplitPane();
    splitPaneHorizontal.setContinuousLayout(true);
    add(splitPaneHorizontal, "2, 2, fill, fill");

    JPanel panelMovieList = new JPanel();
    splitPaneHorizontal.setLeftComponent(panelMovieList);
    panelMovieList.setLayout(new FormLayout(
        new ColumnSpec[] { FormFactory.RELATED_GAP_COLSPEC, ColumnSpec.decode("default:grow"), ColumnSpec.decode("default:grow"),
            FormFactory.RELATED_GAP_COLSPEC, FormFactory.DEFAULT_COLSPEC, },
        new RowSpec[] { RowSpec.decode("26px"), FormFactory.RELATED_GAP_ROWSPEC, RowSpec.decode("fill:max(200px;default):grow"),
            FormFactory.RELATED_GAP_ROWSPEC, FormFactory.DEFAULT_ROWSPEC, FormFactory.DEFAULT_ROWSPEC, }));

    JToolBar toolBar = new JToolBar();
    toolBar.setRollover(true);
    toolBar.setFloatable(false);
    toolBar.setOpaque(false);
    panelMovieList.add(toolBar, "2, 1, left, fill");

    // udpate datasource
    // toolBar.add(actionUpdateDataSources);
    final JSplitButton buttonUpdateDatasource = new JSplitButton(IconManager.REFRESH);
    // temp fix for size of the button
    buttonUpdateDatasource.setText("   ");
    buttonUpdateDatasource.setHorizontalAlignment(JButton.LEFT);
    // buttonScrape.setMargin(new Insets(2, 2, 2, 24));
    buttonUpdateDatasource.setSplitWidth(18);
    buttonUpdateDatasource.setToolTipText(BUNDLE.getString("update.datasource")); //$NON-NLS-1$
    buttonUpdateDatasource.addSplitButtonActionListener(new SplitButtonActionListener() {
      public void buttonClicked(ActionEvent e) {
        actionUpdateDataSources.actionPerformed(e);
      }

      public void splitButtonClicked(ActionEvent e) {
        // build the popupmenu on the fly
        buttonUpdateDatasource.getPopupMenu().removeAll();
        JMenuItem item = new JMenuItem(actionUpdateDataSources2);
        buttonUpdateDatasource.getPopupMenu().add(item);
        buttonUpdateDatasource.getPopupMenu().addSeparator();
        for (String ds : MovieModuleManager.MOVIE_SETTINGS.getMovieDataSource()) {
          buttonUpdateDatasource.getPopupMenu().add(new JMenuItem(new MovieUpdateSingleDatasourceAction(ds)));
        }

        buttonUpdateDatasource.getPopupMenu().pack();
      }
    });

    JPopupMenu popup = new JPopupMenu("popup");
    buttonUpdateDatasource.setPopupMenu(popup);
    toolBar.add(buttonUpdateDatasource);

    JSplitButton buttonScrape = new JSplitButton(IconManager.SEARCH);
    // temp fix for size of the button
    buttonScrape.setText("   ");
    buttonScrape.setHorizontalAlignment(JButton.LEFT);
    // buttonScrape.setMargin(new Insets(2, 2, 2, 24));
    buttonScrape.setSplitWidth(18);
    buttonScrape.setToolTipText(BUNDLE.getString("movie.scrape.selected")); //$NON-NLS-1$

    // register for listener
    buttonScrape.addSplitButtonActionListener(new SplitButtonActionListener() {
      public void buttonClicked(ActionEvent e) {
        actionScrape.actionPerformed(e);
      }

      public void splitButtonClicked(ActionEvent e) {
      }
    });

    popup = new JPopupMenu("popup");
    JMenuItem item = new JMenuItem(actionScrape2);
    popup.add(item);
    item = new JMenuItem(actionScrapeUnscraped);
    popup.add(item);
    item = new JMenuItem(actionScrapeSelected);
    popup.add(item);
    buttonScrape.setPopupMenu(popup);
    toolBar.add(buttonScrape);

    toolBar.add(actionEditMovie);

    btnRen = new JButton("REN");
    btnRen.setAction(actionRename);
    toolBar.add(btnRen);

    btnMediaInformation = new JButton("MI");
    btnMediaInformation.setAction(actionMediaInformation);
    toolBar.add(btnMediaInformation);

    textField = EnhancedTextField.createSearchTextField();
    panelMovieList.add(textField, "3, 1, right, bottom");
    textField.setColumns(13);

    // table = new JTable();
    // build JTable

    MatcherEditor<Movie> textMatcherEditor = new TextComponentMatcherEditor<Movie>(textField, new MovieFilterator());
    MovieMatcherEditor movieMatcherEditor = new MovieMatcherEditor();
    FilterList<Movie> extendedFilteredMovies = new FilterList<Movie>(sortedMovies, movieMatcherEditor);
    textFilteredMovies = new FilterList<Movie>(extendedFilteredMovies, textMatcherEditor);
    selectionModel = new MovieSelectionModel(sortedMovies, textFilteredMovies, movieMatcherEditor);
    movieTableModel = new DefaultEventTableModel<Movie>(GlazedListsSwing.swingThreadProxyList(textFilteredMovies), new MovieTableFormat());
    movieTable = new TmmTable(movieTableModel);

    movieTableModel.addTableModelListener(new TableModelListener() {
      @Override
      public void tableChanged(TableModelEvent arg0) {
        lblMovieCountFiltered.setText(String.valueOf(movieTableModel.getRowCount()));
        // select first movie if nothing is selected
        ListSelectionModel listSelectionModel = movieTable.getSelectionModel();
        if (listSelectionModel.isSelectionEmpty() && movieTableModel.getRowCount() > 0) {
          listSelectionModel.setSelectionInterval(0, 0);
        }
        if (listSelectionModel.isSelectionEmpty() && movieTableModel.getRowCount() == 0) {
          selectionModel.setSelectedMovie(null);
        }
      }
    });

    // install and save the comparator on the Table
    selectionModel.setTableComparatorChooser(TableComparatorChooser.install(movieTable, sortedMovies, TableComparatorChooser.SINGLE_COLUMN));

    // table = new MyTable();
    movieTable.setNewFontSize((float) ((int) Math.round(getFont().getSize() * 0.916)));
    // scrollPane.setViewportView(table);

    // JScrollPane scrollPane = new JScrollPane(table);
    JScrollPane scrollPane = ZebraJTable.createStripedJScrollPane(movieTable);
    panelMovieList.add(scrollPane, "2, 3, 4, 1, fill, fill");

    {
      final JToggleButton filterButton = new JToggleButton(IconManager.FILTER);
      filterButton.setToolTipText(BUNDLE.getString("movieextendedsearch.options")); //$NON-NLS-1$
      panelMovieList.add(filterButton, "5, 1, right, bottom");

      // add a propertychangelistener which reacts on setting a filter
      selectionModel.addPropertyChangeListener(new PropertyChangeListener() {
        @Override
        public void propertyChange(PropertyChangeEvent evt) {
          if ("filterChanged".equals(evt.getPropertyName())) {
            if (Boolean.TRUE.equals(evt.getNewValue())) {
              // filterButton.setIcon(IconManager.FILTER_ACTIVE);
              filterButton.setToolTipText(BUNDLE.getString("movieextendedsearch.options.active")); //$NON-NLS-1$
            }
            else {
              filterButton.setIcon(IconManager.FILTER);
              filterButton.setToolTipText(BUNDLE.getString("movieextendedsearch.options")); //$NON-NLS-1$
            }
          }
        }
      });

      panelExtendedSearch = new MovieExtendedSearchPanel(selectionModel);
      panelExtendedSearch.setVisible(false);
      // panelMovieList.add(panelExtendedSearch, "2, 5, 2, 1, fill, fill");
      filterButton.addActionListener(new ActionListener() {
        @Override
        public void actionPerformed(ActionEvent arg0) {
          if (panelExtendedSearch.isVisible() == true) {
            panelExtendedSearch.setVisible(false);
          }
          else {
            panelExtendedSearch.setVisible(true);
          }
        }
      });
    }

    JPanel panelStatus = new JPanel();
    panelMovieList.add(panelStatus, "2, 6, 2, 1");
    panelStatus
        .setLayout(new FormLayout(new ColumnSpec[] { FormFactory.RELATED_GAP_COLSPEC, ColumnSpec.decode("1px"), ColumnSpec.decode("146px:grow"),
            FormFactory.RELATED_GAP_COLSPEC, ColumnSpec.decode("default:grow"), }, new RowSpec[] { RowSpec.decode("fill:default:grow"), }));

    panelMovieCount = new JPanel();
    panelStatus.add(panelMovieCount, "3, 1, left, fill");

    lblMovieCount = new JLabel(BUNDLE.getString("tmm.movies") + ":"); //$NON-NLS-1$
    panelMovieCount.add(lblMovieCount);

    lblMovieCountFiltered = new JLabel("");
    panelMovieCount.add(lblMovieCountFiltered);

    lblMovieCountOf = new JLabel(BUNDLE.getString("tmm.of")); //$NON-NLS-1$
    panelMovieCount.add(lblMovieCountOf);

    lblMovieCountTotal = new JLabel("");
    panelMovieCount.add(lblMovieCountTotal);

    JLayeredPane layeredPaneRight = new JLayeredPane();
    layeredPaneRight.setLayout(new FormLayout(new ColumnSpec[] { ColumnSpec.decode("default"), ColumnSpec.decode("default:grow") },
        new RowSpec[] { RowSpec.decode("default"), RowSpec.decode("default:grow") }));
    panelRight = new MovieInformationPanel(selectionModel);
    layeredPaneRight.add(panelRight, "1, 1, 2, 2, fill, fill");
    layeredPaneRight.setLayer(panelRight, 0);

    // glass pane
    layeredPaneRight.add(panelExtendedSearch, "1, 1, fill, fill");
    layeredPaneRight.setLayer(panelExtendedSearch, 1);

    splitPaneHorizontal.setRightComponent(layeredPaneRight);
    splitPaneHorizontal.setContinuousLayout(true);

    // beansbinding init
    initDataBindings();

    addComponentListener(new ComponentAdapter() {
      @Override
      public void componentHidden(ComponentEvent e) {
        menu.setVisible(false);
        super.componentHidden(e);
      }

      @Override
      public void componentShown(ComponentEvent e) {
        menu.setVisible(true);
        super.componentHidden(e);
      }
    });

    // further initializations
    init();

    // filter
    if (MovieModuleManager.MOVIE_SETTINGS.isStoreUiFilters()) {
      movieList.searchDuplicates();
      selectionModel.filterMovies(MovieModuleManager.MOVIE_SETTINGS.getUiFilters());
    }
  }

  private void buildMenu() {
    menu.setMnemonic(KeyEvent.VK_M);

    // menu items
    JMenuItem menuItem = menu.add(actionUpdateDataSources2);
    menuItem.setMnemonic(KeyEvent.VK_U);
    menuItem.setAccelerator(KeyStroke.getKeyStroke(KeyEvent.VK_U, ActionEvent.CTRL_MASK + ActionEvent.SHIFT_MASK));
    final JMenu menuUpdateDatasources = new JMenu(BUNDLE.getString("update.datasource")); //$NON-NLS-1$
    final JMenu menuFindMissingMovies = new JMenu(BUNDLE.getString("movie.findmissing")); //$NON-NLS-1$
    menuUpdateDatasources.addMenuListener(new MenuListener() {
      @Override
      public void menuCanceled(MenuEvent arg0) {
      }

      @Override
      public void menuDeselected(MenuEvent arg0) {
      }

      @Override
      public void menuSelected(MenuEvent arg0) {
        menuUpdateDatasources.removeAll();
        menuFindMissingMovies.removeAll();
        for (String ds : MovieModuleManager.MOVIE_SETTINGS.getMovieDataSource()) {
          JMenuItem item = new JMenuItem(new MovieUpdateSingleDatasourceAction(ds));
          menuUpdateDatasources.add(item);

          item = new JMenuItem(new MovieFindMissingAction(ds));
          menuFindMissingMovies.add(item);

        }
      }
    });
    menu.add(menuUpdateDatasources);

    menu.add(new MovieFindMissingAction());
    menu.add(menuFindMissingMovies);

    menu.addSeparator();

    JMenu menuScrape = new JMenu(BUNDLE.getString("Button.scrape")); //$NON-NLS-1$
    menuScrape.setMnemonic(KeyEvent.VK_S);
    menuItem = menuScrape.add(actionScrape2);
    menuItem.setMnemonic(KeyEvent.VK_S);
    menuItem.setAccelerator(KeyStroke.getKeyStroke(KeyEvent.VK_S, ActionEvent.CTRL_MASK + ActionEvent.SHIFT_MASK));
    menuItem = menuScrape.add(actionScrapeSelected);
    menuItem.setMnemonic(KeyEvent.VK_F);
    menuItem.setAccelerator(KeyStroke.getKeyStroke(KeyEvent.VK_F, ActionEvent.CTRL_MASK + ActionEvent.SHIFT_MASK));
    menuItem = menuScrape.add(actionScrapeUnscraped);
    menuItem.setMnemonic(KeyEvent.VK_U);
    menuItem.setAccelerator(KeyStroke.getKeyStroke(KeyEvent.VK_U, ActionEvent.CTRL_MASK + ActionEvent.SHIFT_MASK));
    menuItem = menuScrape.add(actionScrapeMetadataSelected);
    menuItem.setMnemonic(KeyEvent.VK_M);
    menuScrape.add(actionAssignMovieSets);
    menu.add(menuScrape);

    JMenu menuEdit = new JMenu(BUNDLE.getString("Button.edit")); //$NON-NLS-1$
    menuEdit.setMnemonic(KeyEvent.VK_E);
    menuItem = menuEdit.add(actionEditMovie2);
    menuItem.setMnemonic(KeyEvent.VK_E);
    menuItem.setAccelerator(KeyStroke.getKeyStroke(KeyEvent.VK_E, ActionEvent.CTRL_MASK + ActionEvent.SHIFT_MASK));
    menuItem = menuEdit.add(actionBatchEdit);
    menuItem.setMnemonic(KeyEvent.VK_B);
    menuItem.setAccelerator(KeyStroke.getKeyStroke(KeyEvent.VK_B, ActionEvent.CTRL_MASK + ActionEvent.SHIFT_MASK));
    menuItem = menuEdit.add(actionSetWatchedFlag);
    menuItem.setMnemonic(KeyEvent.VK_W);
    menuItem.setAccelerator(KeyStroke.getKeyStroke(KeyEvent.VK_W, ActionEvent.CTRL_MASK + ActionEvent.SHIFT_MASK));
    menuItem = menuEdit.add(actionRename2);
    menuItem.setMnemonic(KeyEvent.VK_R);
    menuItem.setAccelerator(KeyStroke.getKeyStroke(KeyEvent.VK_R, ActionEvent.CTRL_MASK + ActionEvent.SHIFT_MASK));
    menuItem = menuEdit.add(actionRenamerPreview);
    menuItem.setMnemonic(KeyEvent.VK_P);
    menu.add(menuEdit);

    menuItem = menu.add(actionRewriteNfo);
    menuItem.setMnemonic(KeyEvent.VK_N);
    menuItem = menu.add(actionTrailerDownload);
    menuItem = menu.add(actionSearchSubtitle);
    menuItem = menu.add(actionDownloadSubtitle);

    menu.addSeparator();
    menuItem = menu.add(actionMediaInformation2);
    menuItem.setMnemonic(KeyEvent.VK_M);
    menuItem.setAccelerator(KeyStroke.getKeyStroke(KeyEvent.VK_M, ActionEvent.CTRL_MASK + ActionEvent.SHIFT_MASK));
    menuItem = menu.add(actionExport);
    menuItem.setMnemonic(KeyEvent.VK_X);
    menuItem.setAccelerator(KeyStroke.getKeyStroke(KeyEvent.VK_X, ActionEvent.CTRL_MASK + ActionEvent.SHIFT_MASK));
    menuItem = menu.add(actionRemove2);
    menuItem.setMnemonic(KeyEvent.VK_R);
    menuItem.setAccelerator(KeyStroke.getKeyStroke((char) KeyEvent.VK_DELETE));
    menuItem = menu.add(actionDelete2);
    menuItem.setMnemonic(KeyEvent.VK_R);
    menuItem.setAccelerator(KeyStroke.getKeyStroke(KeyEvent.VK_DELETE, ActionEvent.SHIFT_MASK));
    menu.addSeparator();
    menuItem = menu.add(actionSyncTrakt);
    menuItem.setMnemonic(KeyEvent.VK_T);
    menuItem = menu.add(actionSyncWatchedTrakt);
    menuItem.setMnemonic(KeyEvent.VK_W);
    menuItem = menu.add(actionSyncSelectedTrakt);

    menu.addSeparator();
    menuItem = menu.add(actionClearImageCache);
    menuItem.setMnemonic(KeyEvent.VK_C);

    // popup menu
    JPopupMenu popupMenu = new JPopupMenu();
    popupMenu.add(actionScrape2);
    popupMenu.add(actionScrapeSelected);
    popupMenu.add(actionScrapeUnscraped);
    popupMenu.add(actionScrapeMetadataSelected);
    popupMenu.add(actionAssignMovieSets);
    popupMenu.addSeparator();
    popupMenu.add(actionEditMovie2);
    popupMenu.add(actionBatchEdit);
    popupMenu.add(actionSetWatchedFlag);
    popupMenu.add(actionRewriteNfo);
    popupMenu.add(actionRename2);
    popupMenu.add(actionRenamerPreview);
    popupMenu.add(actionMediaInformation2);
    popupMenu.add(actionExport);
    popupMenu.add(actionTrailerDownload);
    popupMenu.add(actionSearchSubtitle);
    popupMenu.add(actionDownloadSubtitle);
    popupMenu.addSeparator();
    popupMenu.add(actionSyncTrakt);
    popupMenu.add(actionSyncWatchedTrakt);
    popupMenu.add(actionSyncSelectedTrakt);
    popupMenu.addSeparator();
    popupMenu.add(actionClearImageCache);
    popupMenu.addSeparator();
    popupMenu.add(actionRemove2);
    popupMenu.add(actionDelete2);

    MouseListener mouseListener = new MovieTableMouseListener(popupMenu, movieTable);
    movieTable.addMouseListener(mouseListener);
  }

  /**
   * further initializations.
   */
  private void init() {
    // build menu
    buildMenu();

    // moviename column
    movieTable.getColumnModel().getColumn(0).setCellRenderer(new BorderTableCellRenderer());
    movieTable.getColumnModel().getColumn(0).setIdentifier("title"); //$NON-NLS-1$

    // year column
    int width = movieTable.getFontMetrics(movieTable.getFont()).stringWidth(" 2000");
    int titleWidth = movieTable.getFontMetrics(movieTable.getFont()).stringWidth(BUNDLE.getString("metatag.year")); //$NON-NLS-1$
    if (titleWidth > width) {
      width = titleWidth;
    }
    movieTable.getTableHeader().getColumnModel().getColumn(1).setPreferredWidth(width);
    movieTable.getTableHeader().getColumnModel().getColumn(1).setMinWidth(width);
    movieTable.getTableHeader().getColumnModel().getColumn(1).setMaxWidth((int) (width * 1.5));
    movieTable.getTableHeader().getColumnModel().getColumn(1).setIdentifier("year"); //$NON-NLS-1$

    // rating column
    width = movieTable.getFontMetrics(movieTable.getFont()).stringWidth(" 10.0");
    titleWidth = movieTable.getFontMetrics(movieTable.getFont()).stringWidth(BUNDLE.getString("metatag.rating")); //$NON-NLS-1$
    if (titleWidth > width) {
      width = titleWidth;
    }
    movieTable.getTableHeader().getColumnModel().getColumn(2).setPreferredWidth((int) (width * 1.2));
    movieTable.getTableHeader().getColumnModel().getColumn(2).setMinWidth((int) (width * 1.2));
    movieTable.getTableHeader().getColumnModel().getColumn(2).setMaxWidth((int) (width * 1.5));
    movieTable.getTableHeader().getColumnModel().getColumn(2).setIdentifier("rating"); //$NON-NLS-1$

    // date added column
    width = movieTable.getFontMetrics(movieTable.getFont()).stringWidth("01. Jan. 2000");
    titleWidth = movieTable.getFontMetrics(movieTable.getFont()).stringWidth(BUNDLE.getString("metatag.dateadded")); //$NON-NLS-1$
    if (titleWidth > width) {
      width = titleWidth;
    }
    movieTable.getTableHeader().getColumnModel().getColumn(3).setPreferredWidth((int) (width * 1.2));
    movieTable.getTableHeader().getColumnModel().getColumn(3).setMinWidth((int) (width * 1.2));
    movieTable.getTableHeader().getColumnModel().getColumn(3).setMaxWidth((int) (width * 1.2));
    movieTable.getTableHeader().getColumnModel().getColumn(3).setIdentifier("dateadded"); //$NON-NLS-1$

    // NFO column
    movieTable.getTableHeader().getColumnModel().getColumn(4).setHeaderRenderer(new IconTableCellRenderer(BUNDLE.getString("tmm.nfo"))); //$NON-NLS-1$
    movieTable.getTableHeader().getColumnModel().getColumn(4).setMaxWidth(20);
    movieTable.getColumnModel().getColumn(4).setHeaderValue(IconManager.INFO);
    movieTable.getTableHeader().getColumnModel().getColumn(4).setIdentifier("nfo"); //$NON-NLS-1$

    // Images column
    movieTable.getTableHeader().getColumnModel().getColumn(5).setHeaderRenderer(new IconTableCellRenderer(BUNDLE.getString("tmm.images")));//$NON-NLS-1$
    movieTable.getTableHeader().getColumnModel().getColumn(5).setMaxWidth(20);
    movieTable.getTableHeader().getColumnModel().getColumn(5).setIdentifier("images"); //$NON-NLS-1$

    // trailer column
    movieTable.getTableHeader().getColumnModel().getColumn(6).setHeaderRenderer(new IconTableCellRenderer(BUNDLE.getString("tmm.trailer"))); //$NON-NLS-1$
    movieTable.getTableHeader().getColumnModel().getColumn(6).setMaxWidth(20);
    movieTable.getColumnModel().getColumn(6).setHeaderValue(IconManager.CLAPBOARD);
    movieTable.getTableHeader().getColumnModel().getColumn(6).setIdentifier("trailer"); //$NON-NLS-1$

    // subtitles column
    movieTable.getTableHeader().getColumnModel().getColumn(7).setHeaderRenderer(new IconTableCellRenderer(BUNDLE.getString("tmm.subtitles"))); //$NON-NLS-1$
    movieTable.getTableHeader().getColumnModel().getColumn(7).setMaxWidth(20);
    movieTable.getColumnModel().getColumn(7).setHeaderValue(IconManager.SUBTITLE);
    movieTable.getTableHeader().getColumnModel().getColumn(7).setIdentifier("subtitle"); //$NON-NLS-1$

    // watched column
    movieTable.getTableHeader().getColumnModel().getColumn(8).setHeaderRenderer(new IconTableCellRenderer(BUNDLE.getString("metatag.watched"))); //$NON-NLS-1$
    movieTable.getTableHeader().getColumnModel().getColumn(8).setMaxWidth(20);
    movieTable.getColumnModel().getColumn(8).setHeaderValue(IconManager.PLAY_SMALL);
    movieTable.getTableHeader().getColumnModel().getColumn(8).setIdentifier("watched"); //$NON-NLS-1$

    movieTable.setSelectionModel(selectionModel.getSelectionModel());
    // selecting first movie at startup
    if (movieList.getMovies() != null && movieList.getMovies().size() > 0) {
      ListSelectionModel selectionModel = movieTable.getSelectionModel();
      if (selectionModel.isSelectionEmpty()) {
        selectionModel.setSelectionInterval(0, 0);
      }
    }

    // hide columns if needed
    if (!MovieModuleManager.MOVIE_SETTINGS.isYearColumnVisible()) {
      movieTable.hideColumn("year"); //$NON-NLS-1$
    }
    if (!MovieModuleManager.MOVIE_SETTINGS.isRatingColumnVisible()) {
      movieTable.hideColumn("rating"); //$NON-NLS-1$
    }
    if (!MovieModuleManager.MOVIE_SETTINGS.isDateAddedColumnVisible()) {
      movieTable.hideColumn("dateadded"); //$NON-NLS-1$
    }
    if (!MovieModuleManager.MOVIE_SETTINGS.isNfoColumnVisible()) {
      movieTable.hideColumn("nfo"); //$NON-NLS-1$
    }
    if (!MovieModuleManager.MOVIE_SETTINGS.isImageColumnVisible()) {
      movieTable.hideColumn("images"); //$NON-NLS-1$
    }
    if (!MovieModuleManager.MOVIE_SETTINGS.isTrailerColumnVisible()) {
      movieTable.hideColumn("trailer"); //$NON-NLS-1$
    }
    if (!MovieModuleManager.MOVIE_SETTINGS.isSubtitleColumnVisible()) {
      movieTable.hideColumn("subtitle"); //$NON-NLS-1$
    }
    if (!MovieModuleManager.MOVIE_SETTINGS.isWatchedColumnVisible()) {
      movieTable.hideColumn("watched"); //$NON-NLS-1$
    }

    // and add a propertychangelistener to the columnhider
    PropertyChangeListener settingsPropertyChangeListener = new PropertyChangeListener() {
      @Override
      public void propertyChange(PropertyChangeEvent evt) {
        if (evt.getSource() instanceof MovieSettings) {
          if ("yearColumnVisible".equals(evt.getPropertyName())) {
            setColumnVisibility("year", (Boolean) evt.getNewValue()); //$NON-NLS-1$
          }
          if ("ratingColumnVisible".equals(evt.getPropertyName())) {
            setColumnVisibility("rating", (Boolean) evt.getNewValue()); //$NON-NLS-1$
          }
          if ("nfoColumnVisible".equals(evt.getPropertyName())) {
            setColumnVisibility("nfo", (Boolean) evt.getNewValue());
          }
          if ("dateAddedColumnVisible".equals(evt.getPropertyName())) {
            setColumnVisibility("dateadded", (Boolean) evt.getNewValue());
          }
          if ("imageColumnVisible".equals(evt.getPropertyName())) {
            setColumnVisibility("images", (Boolean) evt.getNewValue()); //$NON-NLS-1$
          }
          if ("trailerColumnVisible".equals(evt.getPropertyName())) {
            setColumnVisibility("trailer", (Boolean) evt.getNewValue()); //$NON-NLS-1$
          }
          if ("subtitleColumnVisible".equals(evt.getPropertyName())) {
            setColumnVisibility("subtitle", (Boolean) evt.getNewValue()); //$NON-NLS-1$
          }
          if ("watchedColumnVisible".equals(evt.getPropertyName())) {
            setColumnVisibility("watched", (Boolean) evt.getNewValue()); //$NON-NLS-1$
          }
        }
      }

      private void setColumnVisibility(Object identifier, Boolean visible) {
        if (visible) {
          movieTable.showColumn(identifier);
        }
        else {
          movieTable.hideColumn(identifier);
        }

      }
    };

    MovieModuleManager.MOVIE_SETTINGS.addPropertyChangeListener(settingsPropertyChangeListener);

    // initialize filteredCount
    lblMovieCountFiltered.setText(String.valueOf(movieTableModel.getRowCount()));

    addKeyListener();
  }

  /**
   * Gets the split pane horizontal.
   * 
   * @return the split pane horizontal
   */
  public JSplitPane getSplitPaneHorizontal() {
    return splitPaneHorizontal;
  }

  /**
   * Gets the split pane vertical.
   * 
   * @return the split pane vertical
   */
  public JSplitPane getSplitPaneVertical() {
    return panelRight.getSplitPaneVertical();
  }

  /**
   * Inits the data bindings.
   */
  protected void initDataBindings() {
    BeanProperty<JLabel, String> jLabelBeanProperty = BeanProperty.create("text");
    //
    BeanProperty<MovieList, Integer> movieListBeanProperty = BeanProperty.create("movieCount");
    AutoBinding<MovieList, Integer, JLabel, String> autoBinding_20 = Bindings.createAutoBinding(UpdateStrategy.READ, movieList, movieListBeanProperty,
        lblMovieCountTotal, jLabelBeanProperty);
    autoBinding_20.bind();
    //
  }

  private void addKeyListener() {
    movieTable.addKeyListener(new KeyListener() {
      private long   lastKeypress = 0;
      private String searchTerm   = "";

      @Override
      public void keyTyped(KeyEvent arg0) {
        long now = System.currentTimeMillis();
        if (now - lastKeypress > 500) {
          searchTerm = "";
        }
        lastKeypress = now;

        if (arg0.getKeyChar() != KeyEvent.CHAR_UNDEFINED) {
          searchTerm += arg0.getKeyChar();
        }

        if (StringUtils.isNotBlank(searchTerm)) {
          TableModel model = movieTable.getModel();
          for (int i = 0; i < model.getRowCount(); i++) {
            if (model.getValueAt(i, 0) instanceof Movie) {
              String title = ((Movie) model.getValueAt(i, 0)).getTitleSortable().toLowerCase();
              if (title.startsWith(searchTerm)) {
                ListSelectionModel selectionModel = movieTable.getSelectionModel();
                selectionModel.setSelectionInterval(i, i);
                movieTable.scrollRectToVisible(new Rectangle(movieTable.getCellRect(i, 0, true)));
                break;
              }
            }
          }
        }
      }

      @Override
      public void keyReleased(KeyEvent arg0) {
      }

      @Override
      public void keyPressed(KeyEvent arg0) {
      }
    });
  }

  public void setInitialSelection() {
    movieTable.setSelectionModel(selectionModel.getSelectionModel());
    // selecting first movie at startup
    if (MovieList.getInstance().getMovies() != null && MovieList.getInstance().getMovies().size() > 0) {
      ListSelectionModel selectionModel = movieTable.getSelectionModel();
      if (selectionModel.isSelectionEmpty()) {
        selectionModel.setSelectionInterval(0, 0);
      }
    }
  }

  public void setPopupMenu(JPopupMenu popupMenu) {
    MouseListener mouseListener = new MovieTableMouseListener(popupMenu, movieTable);
    movieTable.addMouseListener(mouseListener);
  }

  @Override
  public ITmmUIModule getUIModule() {
    return MovieUIModule.getInstance();
  }
}<|MERGE_RESOLUTION|>--- conflicted
+++ resolved
@@ -167,13 +167,10 @@
   private final Action                  actionSyncWatchedTrakt       = new MovieSyncWatchedTraktTvAction();
   private final Action                  actionSyncSelectedTrakt      = new MovieSyncSelectedTraktTvAction();
   private final Action                  actionTrailerDownload        = new MovieTrailerDownloadAction();
-<<<<<<< HEAD
 
   /** The action rename. */
-=======
   private final Action                  actionSearchSubtitle         = new MovieSubtitleSearchAction();
   private final Action                  actionDownloadSubtitle       = new MovieSubtitleDownloadAction();
->>>>>>> ba66b14d
   private final Action                  actionRename                 = new MovieRenameAction(false);
 
   /** The action rename2. */
