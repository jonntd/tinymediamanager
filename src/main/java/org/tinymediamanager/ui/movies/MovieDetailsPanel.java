--- conflicted
+++ resolved
@@ -31,15 +31,15 @@
 import org.jdesktop.beansbinding.Bindings;
 import org.slf4j.Logger;
 import org.slf4j.LoggerFactory;
+import org.tinymediamanager.core.MediaFileType;
 import org.tinymediamanager.core.Message;
 import org.tinymediamanager.core.Message.MessageLevel;
 import org.tinymediamanager.core.MessageManager;
-import org.tinymediamanager.core.entities.MediaEntity;
 import org.tinymediamanager.core.entities.MediaFile;
+import org.tinymediamanager.ui.IconManager;
 import org.tinymediamanager.ui.TmmUIHelper;
 import org.tinymediamanager.ui.UTF8Control;
 import org.tinymediamanager.ui.components.LinkLabel;
-import org.tinymediamanager.ui.components.UpnpPlayButton;
 
 import com.jgoodies.forms.layout.ColumnSpec;
 import com.jgoodies.forms.layout.FormLayout;
@@ -173,7 +173,6 @@
     lblOriginalTitle = new JLabel("");
     add(lblOriginalTitle, "4, 2, 7, 1");
 
-<<<<<<< HEAD
     btnPlay = new JButton("");
     btnPlay.setIcon(IconManager.PLAY);
     btnPlay.addActionListener(arg0 -> {
@@ -184,19 +183,8 @@
       catch (Exception e) {
         MessageManager.instance
             .pushMessage(new Message(MessageLevel.ERROR, mf, "message.erroropenfile", new String[] { ":", e.getLocalizedMessage() }));
-=======
-    btnPlay = new UpnpPlayButton() {
-      @Override
-      public MediaFile getMediaFile() {
-        return movieSelectionModel.getSelectedMovie().getFirstVideoFile();
->>>>>>> d22b2fb0
-      }
-
-      @Override
-      public MediaEntity getMediaEntity() {
-        return movieSelectionModel.getSelectedMovie();
-      }
-    };
+      }
+    });
     add(btnPlay, "12, 2, 1, 5");
 
     lblGenresT = new JLabel(BUNDLE.getString("metatag.genre")); //$NON-NLS-1$
