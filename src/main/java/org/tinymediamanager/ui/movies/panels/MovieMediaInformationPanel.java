/*
 * Copyright 2012 - 2020 Manuel Laggner
 *
 * Licensed under the Apache License, Version 2.0 (the "License");
 * you may not use this file except in compliance with the License.
 * You may obtain a copy of the License at
 *
 *     http://www.apache.org/licenses/LICENSE-2.0
 *
 * Unless required by applicable law or agreed to in writing, software
 * distributed under the License is distributed on an "AS IS" BASIS,
 * WITHOUT WARRANTIES OR CONDITIONS OF ANY KIND, either express or implied.
 * See the License for the specific language governing permissions and
 * limitations under the License.
 */
package org.tinymediamanager.ui.movies.panels;

import static org.tinymediamanager.core.Constants.MEDIA_FILES;
import static org.tinymediamanager.core.Constants.MEDIA_INFORMATION;
import static org.tinymediamanager.core.Constants.MEDIA_SOURCE;

import java.beans.PropertyChangeListener;
import java.util.List;

import javax.swing.JCheckBox;
import javax.swing.JLabel;

import org.jdesktop.beansbinding.AutoBinding;
import org.jdesktop.beansbinding.AutoBinding.UpdateStrategy;
import org.jdesktop.beansbinding.BeanProperty;
import org.jdesktop.beansbinding.Bindings;
import org.tinymediamanager.core.MediaFileType;
import org.tinymediamanager.core.TmmResourceBundle;
import org.tinymediamanager.core.entities.MediaEntity;
import org.tinymediamanager.core.entities.MediaFile;
import org.tinymediamanager.core.entities.MediaFileAudioStream;
import org.tinymediamanager.core.entities.MediaFileSubtitle;
import org.tinymediamanager.core.movie.entities.Movie;
import org.tinymediamanager.ui.components.LinkLabel;
import org.tinymediamanager.ui.movies.MovieSelectionModel;
import org.tinymediamanager.ui.panels.MediaInformationPanel;

/**
 * @author Manuel Laggner
 * 
 */
public class MovieMediaInformationPanel extends MediaInformationPanel {
  private static final long           serialVersionUID = 2513029074142934502L;
  /** @wbp.nls.resourceBundle messages */


  private MovieSelectionModel         movieSelectionModel;

  /**
   * Instantiates a new movie media information panel.
   * 
   * @param model
   *          the model
   */
  public MovieMediaInformationPanel(MovieSelectionModel model) {
    super();
    this.movieSelectionModel = model;
    panelMediaFiles.installTmmUILayoutStore("movies");

    initDataBindings();

    // install the propertychangelistener
    PropertyChangeListener propertyChangeListener = propertyChangeEvent -> {
      String property = propertyChangeEvent.getPropertyName();
      Object source = propertyChangeEvent.getSource();

      if (source.getClass() != MovieSelectionModel.class) {
        return;
      }

      // react on selection of a movie and change of media files
      if ("selectedMovie".equals(property) || MEDIA_INFORMATION.equals(property) || MEDIA_SOURCE.equals(property) || MEDIA_FILES.equals(property)) {
        fillVideoStreamDetails();
        buildAudioStreamDetails();
        buildSubtitleStreamDetails();

        // this does sometimes not work. simply wrap it
        try {
          mediaFileEventList.getReadWriteLock().writeLock().lock();
          mediaFileEventList.clear();
          mediaFileEventList.addAll(movieSelectionModel.getSelectedMovie().getMediaFiles());
        }
        catch (Exception ignored) {
          // ignored
        }
        finally {
          mediaFileEventList.getReadWriteLock().writeLock().unlock();
          panelMediaFiles.adjustColumns();
        }
      }
    };

    movieSelectionModel.addPropertyChangeListener(propertyChangeListener);
  }

  @Override
  protected MediaEntity getMediaEntity() {
    return movieSelectionModel.getSelectedMovie();
  }

  @Override
  protected void fillVideoStreamDetails() {
    Movie movie = movieSelectionModel.getSelectedMovie();
    List<MediaFile> mediaFiles = movie.getMediaFiles(MediaFileType.VIDEO);

    if (mediaFiles.isEmpty()) {
      return;
    }

    MediaFile mediaFile = movie.getMainVideoFile();

    int runtime = movie.getRuntimeFromMediaFiles();

    if (runtime == 0) {
      lblRuntime.setText("");
    }
    else {
      int minutes = (runtime / 60) % 60;
      int hours = (runtime / (60 * 60)) % 24;
      int seconds = runtime % 60;
      lblRuntime.setText(String.format("%dh %02dm %02ds", hours, minutes, seconds));
    }

    chckbxWatched.setSelected(movie.isWatched());

    lblVideoCodec.setText(mediaFile.getVideoCodec());
    if (mediaFile.getAspectRatio() > 0) {
      lblVideoResolution.setText(String.format("%s (%.2f:1)", mediaFile.getVideoResolution(), mediaFile.getAspectRatio()));
    }
    else {
      lblVideoResolution.setText(mediaFile.getVideoResolution());
    }
    lblVideoBitrate.setText(mediaFile.getVideoBitRateInKbps());
    lblVideoBitDepth.setText(mediaFile.getBitDepthString());
    lblSource.setText(movie.getMediaSource().toString());
    lblFrameRate.setText(String.format("%.2f fps", mediaFile.getFrameRate()));
    lblOriginalFilename.setText(movie.getOriginalFilename());
    lblHdrFormat.setText(mediaFile.getHdrFormat());
  }

  @Override
  protected void buildAudioStreamDetails() {
    try {
      audioStreamEventList.getReadWriteLock().writeLock().lock();
      audioStreamEventList.clear();

      Movie movie = movieSelectionModel.getSelectedMovie();
      List<MediaFile> mediaFiles = movie.getMediaFilesContainingAudioStreams();

      for (MediaFile mediaFile : mediaFiles) {
        for (int i = 0; i < mediaFile.getAudioStreams().size(); i++) {
          MediaFileAudioStream audioStream = mediaFile.getAudioStreams().get(i);

          AudioStreamContainer container = new AudioStreamContainer();
          container.audioStream = audioStream;

<<<<<<< HEAD
        if (mediaFile.getType() == MediaFileType.VIDEO) {
          container.source = TmmResourceBundle.getString("metatag.internal");
        }
        else {
          container.source = TmmResourceBundle.getString("metatag.external");
        }
=======
          if (mediaFile.getType() == MediaFileType.VIDEO) {
            container.source = BUNDLE.getString("metatag.internal");
          } else {
            container.source = BUNDLE.getString("metatag.external");
          }
>>>>>>> 73452a2d

          audioStreamEventList.add(container);
        }
      }
    } catch (Exception ignored) {
      // ignored
    } finally {
      audioStreamEventList.getReadWriteLock().writeLock().unlock();
      tableAudioStreams.adjustColumnPreferredWidths(6);
    }
  }

  @Override
  protected void buildSubtitleStreamDetails() {
    try {
      subtitleEventList.getReadWriteLock().writeLock().lock();
      subtitleEventList.clear();

      Movie movie = movieSelectionModel.getSelectedMovie();
      List<MediaFile> mediaFiles = movie.getMediaFilesContainingSubtitles();

      for (MediaFile mediaFile : mediaFiles) {
        for (int i = 0; i < mediaFile.getSubtitles().size(); i++) {
          MediaFileSubtitle subtitle = mediaFile.getSubtitles().get(i);

          SubtitleContainer container = new SubtitleContainer();
          container.subtitle = subtitle;

<<<<<<< HEAD
        if (mediaFile.getType() == MediaFileType.VIDEO) {
          container.source = TmmResourceBundle.getString("metatag.internal");
        }
        else {
          container.source = TmmResourceBundle.getString("metatag.external");
        }
=======
          if (mediaFile.getType() == MediaFileType.VIDEO) {
            container.source = BUNDLE.getString("metatag.internal");
          } else {
            container.source = BUNDLE.getString("metatag.external");
          }
>>>>>>> 73452a2d

          subtitleEventList.add(container);
        }
      }
    } catch (Exception ignored) {
      //ignored
    } finally {
      subtitleEventList.getReadWriteLock().writeLock().unlock();
      tableSubtitles.adjustColumnPreferredWidths(6);
    }
  }

  protected void initDataBindings() {
    BeanProperty<MovieSelectionModel, Boolean> movieSelectionModelBeanProperty = BeanProperty.create("selectedMovie.watched");
    BeanProperty<JCheckBox, Boolean> jCheckBoxBeanProperty = BeanProperty.create("selected");
    AutoBinding<MovieSelectionModel, Boolean, JCheckBox, Boolean> autoBinding = Bindings.createAutoBinding(UpdateStrategy.READ, movieSelectionModel,
        movieSelectionModelBeanProperty, chckbxWatched, jCheckBoxBeanProperty);
    autoBinding.bind();
    //
    BeanProperty<MovieSelectionModel, String> movieSelectionModelBeanProperty_1 = BeanProperty.create("selectedMovie.dateAddedAsString");
    BeanProperty<JLabel, String> jLabelBeanProperty = BeanProperty.create("text");
    AutoBinding<MovieSelectionModel, String, JLabel, String> autoBinding_1 = Bindings.createAutoBinding(UpdateStrategy.READ, movieSelectionModel,
        movieSelectionModelBeanProperty_1, lblDateAdded, jLabelBeanProperty);
    autoBinding_1.bind();
    //
    BeanProperty<MovieSelectionModel, String> movieSelectionModelBeanProperty_2 = BeanProperty.create("selectedMovie.path");
    BeanProperty<LinkLabel, String> linkLabelBeanProperty = BeanProperty.create("text");
    AutoBinding<MovieSelectionModel, String, LinkLabel, String> autoBinding_2 = Bindings.createAutoBinding(UpdateStrategy.READ, movieSelectionModel,
        movieSelectionModelBeanProperty_2, lblPath, linkLabelBeanProperty);
    autoBinding_2.bind();
    //
    BeanProperty<MovieSelectionModel, String> movieSelectionModelBeanProperty_3 = BeanProperty.create("selectedMovie.originalFilename");
    BeanProperty<JLabel, String> jLabelBeanProperty_2 = BeanProperty.create("text");
    AutoBinding<MovieSelectionModel, String, JLabel, String> autoBinding_3 = Bindings.createAutoBinding(UpdateStrategy.READ, movieSelectionModel,
        movieSelectionModelBeanProperty_3, lblOriginalFilename, jLabelBeanProperty_2);
    autoBinding_3.bind();
  }
}<|MERGE_RESOLUTION|>--- conflicted
+++ resolved
@@ -159,27 +159,21 @@
           AudioStreamContainer container = new AudioStreamContainer();
           container.audioStream = audioStream;
 
-<<<<<<< HEAD
-        if (mediaFile.getType() == MediaFileType.VIDEO) {
-          container.source = TmmResourceBundle.getString("metatag.internal");
-        }
-        else {
-          container.source = TmmResourceBundle.getString("metatag.external");
-        }
-=======
           if (mediaFile.getType() == MediaFileType.VIDEO) {
-            container.source = BUNDLE.getString("metatag.internal");
-          } else {
-            container.source = BUNDLE.getString("metatag.external");
-          }
->>>>>>> 73452a2d
+            container.source = TmmResourceBundle.getString("metatag.internal");
+          }
+          else {
+            container.source = TmmResourceBundle.getString("metatag.external");
+          }
 
           audioStreamEventList.add(container);
         }
       }
-    } catch (Exception ignored) {
+    }
+    catch (Exception ignored) {
       // ignored
-    } finally {
+    }
+    finally {
       audioStreamEventList.getReadWriteLock().writeLock().unlock();
       tableAudioStreams.adjustColumnPreferredWidths(6);
     }
@@ -201,27 +195,21 @@
           SubtitleContainer container = new SubtitleContainer();
           container.subtitle = subtitle;
 
-<<<<<<< HEAD
-        if (mediaFile.getType() == MediaFileType.VIDEO) {
-          container.source = TmmResourceBundle.getString("metatag.internal");
-        }
-        else {
-          container.source = TmmResourceBundle.getString("metatag.external");
-        }
-=======
           if (mediaFile.getType() == MediaFileType.VIDEO) {
-            container.source = BUNDLE.getString("metatag.internal");
-          } else {
-            container.source = BUNDLE.getString("metatag.external");
-          }
->>>>>>> 73452a2d
+            container.source = TmmResourceBundle.getString("metatag.internal");
+          }
+          else {
+            container.source = TmmResourceBundle.getString("metatag.external");
+          }
 
           subtitleEventList.add(container);
         }
       }
-    } catch (Exception ignored) {
-      //ignored
-    } finally {
+    }
+    catch (Exception ignored) {
+      // ignored
+    }
+    finally {
       subtitleEventList.getReadWriteLock().writeLock().unlock();
       tableSubtitles.adjustColumnPreferredWidths(6);
     }
