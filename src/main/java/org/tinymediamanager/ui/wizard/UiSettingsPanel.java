/*
 * Copyright 2012 - 2022 Manuel Laggner
 *
 * Licensed under the Apache License, Version 2.0 (the "License");
 * you may not use this file except in compliance with the License.
 * You may obtain a copy of the License at
 *
 *     http://www.apache.org/licenses/LICENSE-2.0
 *
 * Unless required by applicable law or agreed to in writing, software
 * distributed under the License is distributed on an "AS IS" BASIS,
 * WITHOUT WARRANTIES OR CONDITIONS OF ANY KIND, either express or implied.
 * See the License for the specific language governing permissions and
 * limitations under the License.
 */
package org.tinymediamanager.ui.wizard;

import java.awt.Font;
import java.awt.GraphicsEnvironment;
import java.awt.event.ActionListener;
import java.io.InputStream;
import java.util.ArrayList;
import java.util.List;
import java.util.Locale;

import javax.swing.ButtonGroup;
import javax.swing.JCheckBox;
import javax.swing.JComboBox;
import javax.swing.JLabel;
import javax.swing.JPanel;
import javax.swing.JRadioButton;
import javax.swing.JSpinner;
import javax.swing.JTextArea;
import javax.swing.SpinnerNumberModel;
import javax.swing.UIManager;

import org.apache.commons.io.IOUtils;
import org.apache.commons.lang3.LocaleUtils;
import org.apache.commons.lang3.StringUtils;
import org.slf4j.Logger;
import org.slf4j.LoggerFactory;
import org.tinymediamanager.core.Settings;
import org.tinymediamanager.core.TmmResourceBundle;
import org.tinymediamanager.core.Utils;
import org.tinymediamanager.ui.TmmFontHelper;
import org.tinymediamanager.ui.TmmUIHelper;
import org.tinymediamanager.ui.components.ImageLabel;
import org.tinymediamanager.ui.components.ReadOnlyTextArea;

import net.miginfocom.swing.MigLayout;

/**
 * The class {@link UiSettingsPanel} is used to display generic UI settings
 * 
 * @author Manuel Laggner
 */
class UiSettingsPanel extends JPanel {
<<<<<<< HEAD
  private static final Logger        LOGGER             = LoggerFactory.getLogger(UiSettingsPanel.class);

  private static final Integer[]     DEFAULT_FONT_SIZES = { 12, 14, 16, 18, 20, 22, 24, 26, 28 };

  private final Settings             settings           = Settings.getInstance();
  private final List<LocaleComboBox> locales            = new ArrayList<>();

=======
  private static final long          serialVersionUID   = -1241134514329815223L;

  private static final Logger        LOGGER             = LoggerFactory.getLogger(UiSettingsPanel.class);

  private static final Integer[]     DEFAULT_FONT_SIZES = { 12, 14, 16, 18, 20, 22, 24, 26, 28 };

  private final Settings             settings           = Settings.getInstance();
  private final List<LocaleComboBox> locales            = new ArrayList<>();

>>>>>>> 26f80ada
  private JComboBox                  cbLanguage;
  private JRadioButton               rdbtnLight;
  private JRadioButton               rdbtnDark;
  private JComboBox                  cbFontSize;
  private JComboBox                  cbFontFamily;
<<<<<<< HEAD
=======
  private JSpinner                   spUpdateInterval;
  private JCheckBox                  chckbxAutomaticUpdates;
  private JLabel                     lblUpdateHint;
>>>>>>> 26f80ada

  public UiSettingsPanel() {
    LocaleComboBox actualLocale = null;
    Locale settingsLang = Utils.getLocaleFromLanguage(Settings.getInstance().getLanguage());
    for (Locale l : Utils.getLanguages()) {
      LocaleComboBox localeComboBox = new LocaleComboBox(l);
      locales.add(localeComboBox);
      if (l.equals(settingsLang)) {
        actualLocale = localeComboBox;
      }
    }

    initComponents();

    // data init
    if (actualLocale != null) {
      cbLanguage.setSelectedItem(actualLocale);
    }

    cbFontFamily.setSelectedItem(settings.getFontFamily());
    int index = cbFontFamily.getSelectedIndex();
    if (index < 0) {
      cbFontFamily.setSelectedItem("Dialog");
      index = cbFontFamily.getSelectedIndex();
    }
    if (index < 0) {
      cbFontFamily.setSelectedIndex(0);
    }
    cbFontSize.setSelectedItem(settings.getFontSize());
    index = cbFontSize.getSelectedIndex();
    if (index < 0) {
      cbFontSize.setSelectedIndex(0);
    }

    if ("Dark".equals(settings.getTheme())) {
      rdbtnDark.setSelected(true);
    }
    else {
      rdbtnLight.setSelected(true);
    }

    chckbxAutomaticUpdates.setSelected(settings.isEnableAutomaticUpdate());
    spUpdateInterval.setValue(settings.getAutomaticUpdateInterval());

    ActionListener actionListener = e -> checkChanges();
    cbLanguage.addActionListener(actionListener);
    cbFontFamily.addActionListener(actionListener);
    cbFontSize.addActionListener(actionListener);
    rdbtnLight.addActionListener(actionListener);
    rdbtnDark.addActionListener(actionListener);
    chckbxAutomaticUpdates.addActionListener(actionListener);
  }

  /*
   * init UI components
   */
  private void initComponents() {
    setLayout(new MigLayout("", "[20lp!][200lp,grow][200lp,grow]", "[][][10lp!][][10lp!][][300lp,grow][][10lp!][][][][15lp!][][][][]"));
    {
      JLabel lblUiSettings = new JLabel(TmmResourceBundle.getString("wizard.ui"));
      TmmFontHelper.changeFont(lblUiSettings, 1.3333, Font.BOLD);
      add(lblUiSettings, "cell 0 0 3 1,growx");
    }

    JTextArea taSettingsHint = new ReadOnlyTextArea(TmmResourceBundle.getString("wizard.ui.hint"));
    add(taSettingsHint, "cell 1 1 2 1,growx");

    JLabel lblLanguageT = new JLabel(TmmResourceBundle.getString("Settings.language"));
    add(lblLanguageT, "flowx,cell 1 3 2 1");

    cbLanguage = new JComboBox(locales.toArray());
    add(cbLanguage, "cell 1 3 2 1");

    JLabel lblThemeT = new JLabel(TmmResourceBundle.getString("Settings.uitheme"));
    add(lblThemeT, "cell 1 5");

    ImageLabel lblLight = new ImageLabel(false);
    try (InputStream is = UiSettingsPanel.class.getResourceAsStream("light.png")) {
      lblLight.setOriginalImage(IOUtils.toByteArray(is));
    }
    catch (Exception e) {
      LOGGER.error("could not load image: {}", e.getMessage());
    }
    add(lblLight, "cell 1 6, grow");

    ImageLabel lblDark = new ImageLabel(false);
    try (InputStream is = UiSettingsPanel.class.getResourceAsStream("dark.png")) {
      lblDark.setOriginalImage(IOUtils.toByteArray(is));
    }
    catch (Exception e) {
      LOGGER.error("could not load image: {}", e.getMessage());
    }
    add(lblDark, "cell 2 6, grow");

    ButtonGroup buttonGroup = new ButtonGroup();

    rdbtnLight = new JRadioButton(TmmResourceBundle.getString("Settings.uitheme.light"));
    buttonGroup.add(rdbtnLight);
    add(rdbtnLight, "cell 1 7,alignx left");

    rdbtnDark = new JRadioButton(TmmResourceBundle.getString("Settings.uitheme.dark"));
    buttonGroup.add(rdbtnDark);
    add(rdbtnDark, "cell 2 7,alignx left");

    JLabel lblFontT = new JLabel(TmmResourceBundle.getString("Settings.font"));
    add(lblFontT, "flowx,cell 1 9 2 1");

    GraphicsEnvironment env = GraphicsEnvironment.getLocalGraphicsEnvironment();
    cbFontFamily = new JComboBox(env.getAvailableFontFamilyNames());
    add(cbFontFamily, "cell 1 9 2 1");

    JLabel lblSize = new JLabel(TmmResourceBundle.getString("Settings.fontsize"));
    add(lblSize, "flowx,cell 1 10");

    cbFontSize = new JComboBox(DEFAULT_FONT_SIZES);
    add(cbFontSize, "cell 1 10");

    JTextArea taFontHint = new ReadOnlyTextArea(TmmResourceBundle.getString("Settings.fonts.hint"));
    add(taFontHint, "cell 1 11 2 1,grow");

    JLabel lblUpdate = new JLabel(TmmResourceBundle.getString("Settings.update"));
    TmmFontHelper.changeFont(lblUpdate, 1.3333, Font.BOLD);
    add(lblUpdate, "cell 0 13 3 1");

    {
      chckbxAutomaticUpdates = new JCheckBox(TmmResourceBundle.getString("Settings.updatecheck"));
      add(chckbxAutomaticUpdates, "cell 0 14 3 1");
    }
    {
      JLabel lblUpdateInterval = new JLabel(TmmResourceBundle.getString("Settings.updatecheck.interval"));
      add(lblUpdateInterval, "flowx,cell 1 15 2 1");

      spUpdateInterval = new JSpinner();
      spUpdateInterval.setModel(new SpinnerNumberModel(1, 1, 30, 1));
      add(spUpdateInterval, "cell 1 15 2 1");
    }
    {
      lblUpdateHint = new JLabel("");
      TmmFontHelper.changeFont(lblUpdateHint, Font.BOLD);
      add(lblUpdateHint, "cell 0 16 3 1");
    }
  }

  /**
   * Check changes.
   */
  private void checkChanges() {
    LocaleComboBox loc = (LocaleComboBox) cbLanguage.getSelectedItem();
    if (loc != null) {
      Locale locale = loc.loc;
      Locale actualLocale = Utils.getLocaleFromLanguage(settings.getLanguage());
      if (!locale.equals(actualLocale)) {
        settings.setLanguage(locale.toString());
      }
    }

    // theme
    String theme;
    if (rdbtnDark.isSelected()) {
      theme = "Dark";
    }
    else {
      theme = "Light";
    }
    if (!theme.equals(settings.getTheme())) {
      settings.setTheme(theme);
      try {
        TmmUIHelper.setTheme();
        TmmUIHelper.updateUI();
      }
      catch (Exception e) {
        // ignored
      }
    }

    // fonts
    boolean fontChanged = false;
    Integer fontSize = (Integer) cbFontSize.getSelectedItem();
    if (fontSize != null && fontSize != settings.getFontSize()) {
      settings.setFontSize(fontSize);
      fontChanged = true;
    }

    String fontFamily = (String) cbFontFamily.getSelectedItem();
    if (fontFamily != null && !fontFamily.equals(settings.getFontFamily())) {
      settings.setFontFamily(fontFamily);
      fontChanged = true;
    }

    if (fontChanged) {
      Font font = UIManager.getFont("defaultFont");
      Font newFont = new Font(settings.getFontFamily(), font.getStyle(), settings.getFontSize());
      UIManager.put("defaultFont", newFont);

      TmmUIHelper.updateUI();
    }

    // update
    settings.setEnableAutomaticUpdate(chckbxAutomaticUpdates.isSelected());
    settings.setAutomaticUpdateInterval((int) spUpdateInterval.getValue());
    if (chckbxAutomaticUpdates.isSelected()) {
      spUpdateInterval.setEnabled(true);
      lblUpdateHint.setText("");
    }
    else {
      spUpdateInterval.setEnabled(false);
      lblUpdateHint.setText(TmmResourceBundle.getString("Settings.updatecheck.hint"));
    }
  }

  /**
   * Helper class for customized toString() method, to get the Name in localized language.
   */
  private static class LocaleComboBox {
    private final Locale       loc;
    private final List<Locale> countries;

    LocaleComboBox(Locale loc) {
      this.loc = loc;
      countries = LocaleUtils.countriesByLanguage(loc.getLanguage().toLowerCase(Locale.ROOT));
    }

    public Locale getLocale() {
      return loc;
    }

    @Override
    public String toString() {
      // display country name if needed
      // not needed when language == country
      if (loc.getLanguage().equalsIgnoreCase(loc.getCountry())) {
        return loc.getDisplayLanguage(loc);
      }

      // special exceptions (which do not have language == country)
      if (loc.toString().equals("en_US")) {
        return loc.getDisplayLanguage(loc);
      }

      // not needed, when this language is only in one country
      if (countries.size() == 1) {
        return loc.getDisplayLanguage(loc);
      }

      // output country if available
      if (StringUtils.isNotBlank(loc.getDisplayCountry(loc))) {
        return loc.getDisplayLanguage(loc) + " (" + loc.getDisplayCountry(loc) + ")";
      }

      return loc.getDisplayLanguage(loc);
    }
  }
}<|MERGE_RESOLUTION|>--- conflicted
+++ resolved
@@ -55,7 +55,6 @@
  * @author Manuel Laggner
  */
 class UiSettingsPanel extends JPanel {
-<<<<<<< HEAD
   private static final Logger        LOGGER             = LoggerFactory.getLogger(UiSettingsPanel.class);
 
   private static final Integer[]     DEFAULT_FONT_SIZES = { 12, 14, 16, 18, 20, 22, 24, 26, 28 };
@@ -63,28 +62,14 @@
   private final Settings             settings           = Settings.getInstance();
   private final List<LocaleComboBox> locales            = new ArrayList<>();
 
-=======
-  private static final long          serialVersionUID   = -1241134514329815223L;
-
-  private static final Logger        LOGGER             = LoggerFactory.getLogger(UiSettingsPanel.class);
-
-  private static final Integer[]     DEFAULT_FONT_SIZES = { 12, 14, 16, 18, 20, 22, 24, 26, 28 };
-
-  private final Settings             settings           = Settings.getInstance();
-  private final List<LocaleComboBox> locales            = new ArrayList<>();
-
->>>>>>> 26f80ada
   private JComboBox                  cbLanguage;
   private JRadioButton               rdbtnLight;
   private JRadioButton               rdbtnDark;
   private JComboBox                  cbFontSize;
   private JComboBox                  cbFontFamily;
-<<<<<<< HEAD
-=======
   private JSpinner                   spUpdateInterval;
   private JCheckBox                  chckbxAutomaticUpdates;
   private JLabel                     lblUpdateHint;
->>>>>>> 26f80ada
 
   public UiSettingsPanel() {
     LocaleComboBox actualLocale = null;
