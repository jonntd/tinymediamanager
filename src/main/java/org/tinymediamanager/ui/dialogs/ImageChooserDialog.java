--- conflicted
+++ resolved
@@ -132,14 +132,9 @@
   private JLabel              lblProgressAction;
   private JPanel              panelImages;
   private JScrollPane         scrollPane;
-<<<<<<< HEAD
+  private LockableViewPort    viewport;
   private ButtonGroup         buttonGroup = new ButtonGroup();
   private List<JToggleButton> buttons     = new ArrayList<>();
-=======
-  private LockableViewPort    viewport;
-  private ButtonGroup         buttonGroup    = new ButtonGroup();
-  private List<JToggleButton> buttons        = new ArrayList<>();
->>>>>>> 6e6a1672
   private JTextField          tfImageUrl;
 
   private DownloadTask        task;
@@ -308,13 +303,9 @@
     getContentPane().add(contentPanel, BorderLayout.CENTER);
     contentPanel.setLayout(new MigLayout("hidemode 1", "[850lp,grow][]", "[500lp,grow][shrink 0][][][]"));
     {
-<<<<<<< HEAD
       scrollPane = new NoBorderScrollPane();
-=======
-      scrollPane = new JScrollPane();
       viewport = new LockableViewPort();
       scrollPane.setViewport(viewport);
->>>>>>> 6e6a1672
       scrollPane.setHorizontalScrollBarPolicy(ScrollPaneConstants.HORIZONTAL_SCROLLBAR_NEVER);
       contentPanel.add(scrollPane, "cell 0 0 2 1,grow");
       {
