/*
 * Copyright 2012 - 2015 Manuel Laggner
 *
 * Licensed under the Apache License, Version 2.0 (the "License");
 * you may not use this file except in compliance with the License.
 * You may obtain a copy of the License at
 *
 *     http://www.apache.org/licenses/LICENSE-2.0
 *
 * Unless required by applicable law or agreed to in writing, software
 * distributed under the License is distributed on an "AS IS" BASIS,
 * WITHOUT WARRANTIES OR CONDITIONS OF ANY KIND, either express or implied.
 * See the License for the specific language governing permissions and
 * limitations under the License.
 */
package org.tinymediamanager.ui.dialogs;

import java.awt.BorderLayout;
import java.awt.event.ActionEvent;
import java.awt.event.ActionListener;
import java.io.File;
import java.io.FileInputStream;
import java.io.FileOutputStream;
import java.io.FilenameFilter;
import java.net.URLEncoder;
import java.util.ResourceBundle;
import java.util.regex.Matcher;
import java.util.regex.Pattern;
import java.util.zip.ZipEntry;
import java.util.zip.ZipOutputStream;

import javax.swing.JButton;
import javax.swing.JLabel;
import javax.swing.JPanel;
import javax.swing.JTextArea;
import javax.swing.filechooser.FileNameExtensionFilter;

import org.apache.commons.io.IOUtils;
import org.slf4j.Logger;
import org.slf4j.LoggerFactory;
import org.tinymediamanager.ReleaseInfo;
import org.tinymediamanager.core.Message;
import org.tinymediamanager.core.Message.MessageLevel;
import org.tinymediamanager.core.MessageManager;
import org.tinymediamanager.core.Settings;
import org.tinymediamanager.ui.IconManager;
import org.tinymediamanager.ui.TmmUIHelper;
import org.tinymediamanager.ui.UTF8Control;

import com.jgoodies.forms.layout.ColumnSpec;
import com.jgoodies.forms.layout.FormLayout;
import com.jgoodies.forms.layout.FormSpecs;
import com.jgoodies.forms.layout.RowSpec;

/**
 * The Class BugReportDialog, to send bug reports directly from inside tmm.
 * 
 * @author Manuel Laggner
 */
public class BugReportDialog extends TmmDialog {
  private static final long           serialVersionUID = 1992385114573899815L;
  /**
   * @wbp.nls.resourceBundle messages
   */
  private static final ResourceBundle BUNDLE           = ResourceBundle.getBundle("messages", new UTF8Control()); //$NON-NLS-1$
  private static final Logger         LOGGER           = LoggerFactory.getLogger(BugReportDialog.class);

  /**
   * Instantiates a new feedback dialog.
   */
  public BugReportDialog() {
    super(BUNDLE.getString("BugReport"), "bugReportdialog");
    getContentPane().setLayout(new BorderLayout(0, 0));

    JPanel panelContent = new JPanel();
    getContentPane().add(panelContent, BorderLayout.CENTER);
    panelContent.setLayout(new FormLayout(
<<<<<<< HEAD
        new ColumnSpec[] { FormSpecs.RELATED_GAP_COLSPEC, FormSpecs.DEFAULT_COLSPEC, FormSpecs.RELATED_GAP_COLSPEC, ColumnSpec.decode("250dlu:grow"),
            FormSpecs.RELATED_GAP_COLSPEC, },
        new RowSpec[] { FormSpecs.RELATED_GAP_ROWSPEC, FormSpecs.DEFAULT_ROWSPEC, FormSpecs.RELATED_GAP_ROWSPEC, FormSpecs.DEFAULT_ROWSPEC,
            FormSpecs.DEFAULT_ROWSPEC, FormSpecs.PARAGRAPH_GAP_ROWSPEC, FormSpecs.DEFAULT_ROWSPEC, FormSpecs.LABEL_COMPONENT_GAP_ROWSPEC,
            RowSpec.decode("50dlu:grow"), FormSpecs.RELATED_GAP_ROWSPEC, FormSpecs.DEFAULT_ROWSPEC, FormSpecs.PARAGRAPH_GAP_ROWSPEC,
            FormSpecs.DEFAULT_ROWSPEC, FormSpecs.RELATED_GAP_ROWSPEC, }));

    JLabel lblName = new JLabel(BUNDLE.getString("BugReport.name")); //$NON-NLS-1$
    panelContent.add(lblName, "2, 2, right, default");

    tfName = new JTextField();
    panelContent.add(tfName, "4, 2, fill, default");
    tfName.setColumns(10);

    JLabel lblEmail = new JLabel(BUNDLE.getString("BugReport.email")); //$NON-NLS-1$
    panelContent.add(lblEmail, "2, 4, right, default");

    tfEmail = new JTextField();
    panelContent.add(tfEmail, "4, 4, fill, default");

    // pre-fill dialog
    if (Globals.isDonator()) {
      Properties p = License.decrypt();
      tfEmail.setText(p.getProperty("email"));
      tfName.setText(p.getProperty("user"));
    }

    JLabel lblEmaildesc = new JLabel(BUNDLE.getString("BugReport.email.description")); //$NON-NLS-1$
    panelContent.add(lblEmaildesc, "2, 5, 3, 1");

    JLabel lblFeedback = new JLabel(BUNDLE.getString("BugReport.description")); //$NON-NLS-1$
    panelContent.add(lblFeedback, "2, 7, 3, 1");

    JScrollPane scrollPane = new JScrollPane();
    panelContent.add(scrollPane, "2, 9, 3, 1, fill, fill");

    textArea = new JTextArea();
    scrollPane.setViewportView(textArea);
    textArea.setLineWrap(true);
    textArea.setWrapStyleWord(true);

    JTextPane textPane = new JTextPane();
    textPane.setText(BUNDLE.getString("BugReport.hint"));//$NON-NLS-1$
    textPane.setOpaque(false);
    panelContent.add(textPane, "2, 11, 3, 1, fill, fill");

    final JLabel lblHintImage = new JLabel(IconManager.INFO);
    panelContent.add(lblHintImage, "2, 13");

    final JTextPane tpHint = new JTextPane();
    tpHint.setOpaque(false);
    tpHint.setText(BUNDLE.getString("BugReport.hint2"));//$NON-NLS-1$
    panelContent.add(tpHint, "4, 13, fill, fill");

    JPanel panelButtons = new JPanel();
    panelButtons.setLayout(new EqualsLayout(5));
    getContentPane().add(panelButtons, "2, 4, fill, fill");

    JButton btnSend = new JButton(BUNDLE.getString("BugReport.send")); //$NON-NLS-1$
    btnSend.setIcon(IconManager.APPLY_INV);
    btnSend.addActionListener(new ActionListener() {
=======
        new ColumnSpec[] { FormSpecs.RELATED_GAP_COLSPEC, FormSpecs.DEFAULT_COLSPEC, FormSpecs.DEFAULT_COLSPEC, FormSpecs.LABEL_COMPONENT_GAP_COLSPEC,
            ColumnSpec.decode("default:grow"), FormSpecs.RELATED_GAP_COLSPEC, ColumnSpec.decode("default:grow"), FormSpecs.RELATED_GAP_COLSPEC, },
        new RowSpec[] { FormSpecs.RELATED_GAP_ROWSPEC, FormSpecs.DEFAULT_ROWSPEC, FormSpecs.UNRELATED_GAP_ROWSPEC, RowSpec.decode("default:grow"),
            FormSpecs.LABEL_COMPONENT_GAP_ROWSPEC, RowSpec.decode("default:grow"), FormSpecs.UNRELATED_GAP_ROWSPEC, FormSpecs.DEFAULT_ROWSPEC,
            FormSpecs.UNRELATED_GAP_ROWSPEC, RowSpec.decode("default:grow"), FormSpecs.UNRELATED_GAP_ROWSPEC, }));

    final JTextArea taDescription = new JTextArea();
    taDescription.setOpaque(false);
    taDescription.setWrapStyleWord(true);
    taDescription.setLineWrap(true);
    taDescription.setEditable(false);
    taDescription.setText(BUNDLE.getString("BugReport.description")); //$NON-NLS-1$
    panelContent.add(taDescription, "2, 2, 6, 1, fill, fill");

    final JButton btnSaveLogs = new JButton(BUNDLE.getString("BugReport.createlogs")); //$NON-NLS-1$
    btnSaveLogs.addActionListener(new ActionListener() {
>>>>>>> 83e96da1
      @Override
      public void actionPerformed(ActionEvent e) {
        // open the log download window
        try {
          File file = TmmUIHelper.saveFile(BUNDLE.getString("BugReport.savelogs"), "tmm_logs.zip", new FileNameExtensionFilter("Zip files", ".zip")); //$NON-NLS-1$
          if (file != null) {
            writeLogsFile(file);
          }
        }
        catch (Exception ex) {
          LOGGER.error("Could not write logs.zip: " + ex.getMessage());
        }
      }
    });

<<<<<<< HEAD
    JButton btnCacnel = new JButton(BUNDLE.getString("Button.cancel")); //$NON-NLS-1$
    btnCacnel.setIcon(IconManager.CANCEL_INV);
    btnCacnel.addActionListener(new ActionListener() {
=======
    final JLabel lblStep1 = new JLabel(BUNDLE.getString("BugReport.step1")); //$NON-NLS-1$
    panelContent.add(lblStep1, "2, 4, default, top");

    final JTextArea taStep1 = new JTextArea();
    taStep1.setText(BUNDLE.getString("BugReport.step1.description")); //$NON-NLS-1$
    taStep1.setOpaque(false);
    taStep1.setEditable(false);
    panelContent.add(taStep1, "5, 4, fill, fill");
    panelContent.add(btnSaveLogs, "7, 4");

    final JButton btnCreateIssue = new JButton(BUNDLE.getString("BugReport.craeteissue")); //$NON-NLS-1$
    btnCreateIssue.addActionListener(new ActionListener() {
>>>>>>> 83e96da1
      @Override
      public void actionPerformed(ActionEvent e) {
        // create the url for github
        String baseUrl = "https://github.com/tinyMediaManager/tinyMediaManager/issues/new?labels[]=bug&body=";
        String params = "Version: " + ReleaseInfo.getRealVersion();
        params += "\nBuild: " + ReleaseInfo.getRealBuildDate();
        params += "\nOS: " + System.getProperty("os.name") + " " + System.getProperty("os.version");
        params += "\nJDK: " + System.getProperty("java.version") + " " + System.getProperty("os.arch") + " " + System.getProperty("java.vendor");
        params += "\n\n__What is the actual behaviour?__\n\n";
        params += "\n\n__What is the expected behaviour?__\n\n";
        params += "\n\n__Steps to reproduce:__\n\n";
        params += "\n\n__Additional__\nHave you attached the logfile from the day it happened?";

        String url = "";
        try {
          url = baseUrl + URLEncoder.encode(params, "UTF-8");
          TmmUIHelper.browseUrl(url);
        }
        catch (Exception e1) {
          LOGGER.error("FAQ", e1);
          MessageManager.instance
              .pushMessage(new Message(MessageLevel.ERROR, url, "message.erroropenurl", new String[] { ":", e1.getLocalizedMessage() }));
        }
      }
    });

    final JLabel lblStep2 = new JLabel(BUNDLE.getString("BugReport.step2")); //$NON-NLS-1$
    panelContent.add(lblStep2, "2, 6, default, top");

    final JTextArea taStep2 = new JTextArea();
    taStep2.setOpaque(false);
    taStep2.setEditable(false);
    taStep2.setText(BUNDLE.getString("BugReport.step2.description")); //$NON-NLS-1$
    panelContent.add(taStep2, "5, 6, fill, fill");
    panelContent.add(btnCreateIssue, "7, 6");

    final JLabel lblHintIcon = new JLabel(IconManager.HINT);
    panelContent.add(lblHintIcon, "3, 8");

    final JLabel lblHint = new JLabel(BUNDLE.getString("BugReport.languagehint")); //$NON-NLS-1$
    panelContent.add(lblHint, "5, 8");

    JPanel panelButtons = new JPanel();

    getContentPane().add(panelButtons, BorderLayout.SOUTH);

    JButton btnClose = new JButton(BUNDLE.getString("Button.close")); //$NON-NLS-1$
    btnClose.setIcon(IconManager.CANCEL);
    btnClose.addActionListener(new ActionListener() {
      @Override
      public void actionPerformed(ActionEvent e) {
        setVisible(false);
      }
    });
    panelButtons
        .setLayout(new FormLayout(new ColumnSpec[] { ColumnSpec.decode("default:grow"), FormSpecs.DEFAULT_COLSPEC, FormSpecs.RELATED_GAP_COLSPEC, },
            new RowSpec[] { FormSpecs.RELATED_GAP_ROWSPEC, RowSpec.decode("25px"), FormSpecs.RELATED_GAP_ROWSPEC, }));
    panelButtons.add(btnClose, "2, 2");
  }

  private void writeLogsFile(File file) throws Exception {
    FileOutputStream os = new FileOutputStream(file);
    ZipOutputStream zos = new ZipOutputStream(os);

    // attach logs
    File[] logs = new File("logs").listFiles(new FilenameFilter() {
      Pattern logPattern = Pattern.compile("tmm\\.log\\.*");

      @Override
      public boolean accept(File directory, String filename) {
        Matcher matcher = logPattern.matcher(filename);
        if (matcher.find()) {
          return true;
        }
        return false;
      }
    });
    if (logs != null) {
      for (File logFile : logs) {
        try {
          FileInputStream in = new FileInputStream(logFile);
          ZipEntry ze = new ZipEntry(logFile.getName());
          zos.putNextEntry(ze);

          IOUtils.copy(in, zos);
          in.close();
          zos.closeEntry();
        }
        catch (Exception e) {
          LOGGER.warn("unable to attach " + logFile.getName() + ": " + e.getMessage());
        }
      }
    }

    try {
      FileInputStream in = new FileInputStream("launcher.log");
      ZipEntry ze = new ZipEntry("launcher.log");
      zos.putNextEntry(ze);

      IOUtils.copy(in, zos);
      in.close();
      zos.closeEntry();
    }
    catch (Exception e) {
      LOGGER.warn("unable to attach launcher.log: " + e.getMessage());
    }

    // attach config file
    try {
      ZipEntry ze = new ZipEntry("config.xml");
      zos.putNextEntry(ze);
      FileInputStream in = new FileInputStream(new File(Settings.getInstance().getSettingsFolder(), "config.xml"));

      IOUtils.copy(in, zos);
      in.close();
      zos.closeEntry();
    }
    catch (Exception e) {
      LOGGER.warn("unable to attach config.xml: " + e.getMessage());
    }

    zos.close();
    os.close();
  }
}<|MERGE_RESOLUTION|>--- conflicted
+++ resolved
@@ -75,69 +75,6 @@
     JPanel panelContent = new JPanel();
     getContentPane().add(panelContent, BorderLayout.CENTER);
     panelContent.setLayout(new FormLayout(
-<<<<<<< HEAD
-        new ColumnSpec[] { FormSpecs.RELATED_GAP_COLSPEC, FormSpecs.DEFAULT_COLSPEC, FormSpecs.RELATED_GAP_COLSPEC, ColumnSpec.decode("250dlu:grow"),
-            FormSpecs.RELATED_GAP_COLSPEC, },
-        new RowSpec[] { FormSpecs.RELATED_GAP_ROWSPEC, FormSpecs.DEFAULT_ROWSPEC, FormSpecs.RELATED_GAP_ROWSPEC, FormSpecs.DEFAULT_ROWSPEC,
-            FormSpecs.DEFAULT_ROWSPEC, FormSpecs.PARAGRAPH_GAP_ROWSPEC, FormSpecs.DEFAULT_ROWSPEC, FormSpecs.LABEL_COMPONENT_GAP_ROWSPEC,
-            RowSpec.decode("50dlu:grow"), FormSpecs.RELATED_GAP_ROWSPEC, FormSpecs.DEFAULT_ROWSPEC, FormSpecs.PARAGRAPH_GAP_ROWSPEC,
-            FormSpecs.DEFAULT_ROWSPEC, FormSpecs.RELATED_GAP_ROWSPEC, }));
-
-    JLabel lblName = new JLabel(BUNDLE.getString("BugReport.name")); //$NON-NLS-1$
-    panelContent.add(lblName, "2, 2, right, default");
-
-    tfName = new JTextField();
-    panelContent.add(tfName, "4, 2, fill, default");
-    tfName.setColumns(10);
-
-    JLabel lblEmail = new JLabel(BUNDLE.getString("BugReport.email")); //$NON-NLS-1$
-    panelContent.add(lblEmail, "2, 4, right, default");
-
-    tfEmail = new JTextField();
-    panelContent.add(tfEmail, "4, 4, fill, default");
-
-    // pre-fill dialog
-    if (Globals.isDonator()) {
-      Properties p = License.decrypt();
-      tfEmail.setText(p.getProperty("email"));
-      tfName.setText(p.getProperty("user"));
-    }
-
-    JLabel lblEmaildesc = new JLabel(BUNDLE.getString("BugReport.email.description")); //$NON-NLS-1$
-    panelContent.add(lblEmaildesc, "2, 5, 3, 1");
-
-    JLabel lblFeedback = new JLabel(BUNDLE.getString("BugReport.description")); //$NON-NLS-1$
-    panelContent.add(lblFeedback, "2, 7, 3, 1");
-
-    JScrollPane scrollPane = new JScrollPane();
-    panelContent.add(scrollPane, "2, 9, 3, 1, fill, fill");
-
-    textArea = new JTextArea();
-    scrollPane.setViewportView(textArea);
-    textArea.setLineWrap(true);
-    textArea.setWrapStyleWord(true);
-
-    JTextPane textPane = new JTextPane();
-    textPane.setText(BUNDLE.getString("BugReport.hint"));//$NON-NLS-1$
-    textPane.setOpaque(false);
-    panelContent.add(textPane, "2, 11, 3, 1, fill, fill");
-
-    final JLabel lblHintImage = new JLabel(IconManager.INFO);
-    panelContent.add(lblHintImage, "2, 13");
-
-    final JTextPane tpHint = new JTextPane();
-    tpHint.setOpaque(false);
-    tpHint.setText(BUNDLE.getString("BugReport.hint2"));//$NON-NLS-1$
-    panelContent.add(tpHint, "4, 13, fill, fill");
-
-    JPanel panelButtons = new JPanel();
-    panelButtons.setLayout(new EqualsLayout(5));
-    getContentPane().add(panelButtons, "2, 4, fill, fill");
-
-    JButton btnSend = new JButton(BUNDLE.getString("BugReport.send")); //$NON-NLS-1$
-    btnSend.setIcon(IconManager.APPLY_INV);
-    btnSend.addActionListener(new ActionListener() {
-=======
         new ColumnSpec[] { FormSpecs.RELATED_GAP_COLSPEC, FormSpecs.DEFAULT_COLSPEC, FormSpecs.DEFAULT_COLSPEC, FormSpecs.LABEL_COMPONENT_GAP_COLSPEC,
             ColumnSpec.decode("default:grow"), FormSpecs.RELATED_GAP_COLSPEC, ColumnSpec.decode("default:grow"), FormSpecs.RELATED_GAP_COLSPEC, },
         new RowSpec[] { FormSpecs.RELATED_GAP_ROWSPEC, FormSpecs.DEFAULT_ROWSPEC, FormSpecs.UNRELATED_GAP_ROWSPEC, RowSpec.decode("default:grow"),
@@ -154,7 +91,6 @@
 
     final JButton btnSaveLogs = new JButton(BUNDLE.getString("BugReport.createlogs")); //$NON-NLS-1$
     btnSaveLogs.addActionListener(new ActionListener() {
->>>>>>> 83e96da1
       @Override
       public void actionPerformed(ActionEvent e) {
         // open the log download window
@@ -170,11 +106,6 @@
       }
     });
 
-<<<<<<< HEAD
-    JButton btnCacnel = new JButton(BUNDLE.getString("Button.cancel")); //$NON-NLS-1$
-    btnCacnel.setIcon(IconManager.CANCEL_INV);
-    btnCacnel.addActionListener(new ActionListener() {
-=======
     final JLabel lblStep1 = new JLabel(BUNDLE.getString("BugReport.step1")); //$NON-NLS-1$
     panelContent.add(lblStep1, "2, 4, default, top");
 
@@ -187,7 +118,6 @@
 
     final JButton btnCreateIssue = new JButton(BUNDLE.getString("BugReport.craeteissue")); //$NON-NLS-1$
     btnCreateIssue.addActionListener(new ActionListener() {
->>>>>>> 83e96da1
       @Override
       public void actionPerformed(ActionEvent e) {
         // create the url for github
@@ -235,7 +165,7 @@
     getContentPane().add(panelButtons, BorderLayout.SOUTH);
 
     JButton btnClose = new JButton(BUNDLE.getString("Button.close")); //$NON-NLS-1$
-    btnClose.setIcon(IconManager.CANCEL);
+    btnClose.setIcon(IconManager.CANCEL_INV);
     btnClose.addActionListener(new ActionListener() {
       @Override
       public void actionPerformed(ActionEvent e) {
