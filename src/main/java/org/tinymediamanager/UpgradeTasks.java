--- conflicted
+++ resolved
@@ -535,7 +535,26 @@
       }
     }
 
-<<<<<<< HEAD
+    if (StrgUtils.compareVersion(v, "4.3.11") < 0) {
+      // upgrade stacking information for subtitles
+      for (Movie movie : movieList.getMovies()) {
+        if (movie.isStacked()) {
+          boolean dirty = false;
+          for (MediaFile mf : movie.getMediaFiles(MediaFileType.SUBTITLE)) {
+            String old = mf.getStackingMarker();
+            mf.detectStackingInformation();
+            if (!old.equals(mf.getStackingMarker())) {
+              dirty = true;
+            }
+          }
+          if (dirty) {
+            movie.saveToDb();
+            movie.firePropertyChange(MEDIA_INFORMATION, false, true);
+          }
+        }
+      }
+    }
+
     /*
      * V5
      */
@@ -568,25 +587,6 @@
           episode.saveToDb();
         }
         tvShow.saveToDb();
-=======
-    if (StrgUtils.compareVersion(v, "4.3.11") < 0) {
-      // upgrade stacking information for subtitles
-      for (Movie movie : movieList.getMovies()) {
-        if (movie.isStacked()) {
-          boolean dirty = false;
-          for (MediaFile mf : movie.getMediaFiles(MediaFileType.SUBTITLE)) {
-            String old = mf.getStackingMarker();
-            mf.detectStackingInformation();
-            if (!old.equals(mf.getStackingMarker())) {
-              dirty = true;
-            }
-          }
-          if (dirty) {
-            movie.saveToDb();
-            movie.firePropertyChange(MEDIA_INFORMATION, false, true);
-          }
-        }
->>>>>>> a7012247
       }
     }
   }
