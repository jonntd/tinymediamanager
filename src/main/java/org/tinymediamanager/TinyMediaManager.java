/*
 * Copyright 2012 - 2023 Manuel Laggner
 *
 * Licensed under the Apache License, Version 2.0 (the "License");
 * you may not use this file except in compliance with the License.
 * You may obtain a copy of the License at
 *
 *     http://www.apache.org/licenses/LICENSE-2.0
 *
 * Unless required by applicable law or agreed to in writing, software
 * distributed under the License is distributed on an "AS IS" BASIS,
 * WITHOUT WARRANTIES OR CONDITIONS OF ANY KIND, either express or implied.
 * See the License for the specific language governing permissions and
 * limitations under the License.
 */

package org.tinymediamanager;

import static org.tinymediamanager.ui.TmmUIHelper.setLookAndFeel;

import java.awt.Desktop;
import java.awt.EventQueue;
import java.awt.GraphicsEnvironment;
import java.io.ByteArrayInputStream;
import java.io.File;
import java.io.InputStreamReader;
import java.nio.charset.Charset;
import java.nio.file.Files;
import java.nio.file.Path;
import java.nio.file.Paths;
import java.sql.Date;
import java.time.LocalDate;
import java.time.temporal.ChronoUnit;
import java.util.Arrays;
import java.util.Locale;

import javax.swing.JDialog;
import javax.swing.JOptionPane;
import javax.swing.SwingUtilities;
import javax.swing.SwingWorker;

import org.jdesktop.beansbinding.ELProperty;
import org.slf4j.Logger;
import org.slf4j.LoggerFactory;
import org.tinymediamanager.cli.TinyMediaManagerCLI;
import org.tinymediamanager.core.Settings;
import org.tinymediamanager.core.TmmDateFormat;
import org.tinymediamanager.core.TmmModuleManager;
import org.tinymediamanager.core.TmmProperties;
import org.tinymediamanager.core.TmmResourceBundle;
import org.tinymediamanager.core.Utils;
import org.tinymediamanager.core.entities.MediaGenres;
import org.tinymediamanager.core.http.TmmHttpServer;
import org.tinymediamanager.core.movie.MovieModuleManager;
import org.tinymediamanager.core.movie.MovieSettingsDefaults;
import org.tinymediamanager.core.movie.tasks.MovieUpdateDatasourceTask;
import org.tinymediamanager.core.threading.TmmTaskManager;
import org.tinymediamanager.core.threading.TmmThreadPool;
import org.tinymediamanager.core.tvshow.TvShowModuleManager;
import org.tinymediamanager.core.tvshow.TvShowSettingsDefaults;
import org.tinymediamanager.core.tvshow.tasks.TvShowUpdateDatasourceTask;
import org.tinymediamanager.license.License;
import org.tinymediamanager.scraper.MediaProviders;
import org.tinymediamanager.scraper.util.LanguageUtils;
import org.tinymediamanager.thirdparty.KodiRPC;
import org.tinymediamanager.thirdparty.upnp.Upnp;
import org.tinymediamanager.ui.MainWindow;
import org.tinymediamanager.ui.TmmTaskbar;
import org.tinymediamanager.ui.TmmUILayoutStore;
import org.tinymediamanager.ui.TmmUILogCollector;
import org.tinymediamanager.ui.dialogs.AboutDialog;
import org.tinymediamanager.ui.dialogs.MessageDialog;
import org.tinymediamanager.ui.dialogs.SettingsDialog;
import org.tinymediamanager.ui.dialogs.TmmSplashScreen;
import org.tinymediamanager.ui.dialogs.WhatsNewDialog;
import org.tinymediamanager.ui.images.LogoCircle;
import org.tinymediamanager.ui.wizard.TinyMediaManagerWizard;

import com.sun.jna.Platform;

import ch.qos.logback.classic.Level;
import ch.qos.logback.classic.LoggerContext;
import ch.qos.logback.classic.spi.ILoggingEvent;
import ch.qos.logback.core.Appender;
import ch.qos.logback.core.ConsoleAppender;

/**
 * The Class TinyMediaManager.
 * 
 * @author Manuel Laggner
 */
public final class TinyMediaManager {
  private static final Logger LOGGER       = LoggerFactory.getLogger(TinyMediaManager.class);

  private TmmSplashScreen     splashScreen = null;
  private final boolean       headless;
  private boolean             newVersion   = false;

  private TinyMediaManager() {
    headless = GraphicsEnvironment.isHeadless();
  }

  private void launch(String[] args) {
    // read the license code
    Path license = Paths.get(Globals.DATA_FOLDER, "tmm.lic");
    if (Files.exists(license)) {
      try {
        License.getInstance().setLicenseCode(Utils.readFileToString(license));
      }
      catch (Exception e) {
        LOGGER.warn("unable to decode license file - {}", e.getMessage());
      }
    }

    // load settings and set default locale
    Locale.setDefault(Utils.getLocaleFromLanguage(Settings.getInstance().getLanguage()));
    newVersion = !Settings.getInstance().isCurrentVersion(); // same snapshots/git considered as "new", for upgrades

    printLogHeader();

    if (!headless) {
      // GUI mode - start on EDT
      EventQueue.invokeLater(() -> {
        try {
          splashScreen = new TmmSplashScreen();
          splashScreen.setVersion(ReleaseInfo.getHumanVersion());
          splashScreen.setVisible(true);
        }
        catch (Exception e) {
          LOGGER.error("could not initialize splash - {}", e.getMessage());
        }

        SwingWorker<Void, Void> worker = new SwingWorker<>() {
          @Override
          protected Void doInBackground() {
            try {
              Thread.currentThread().setName("main");
              TmmTaskbar.setImage(new LogoCircle(512).getImage());

              setLookAndFeel();

              // init ui logger
              TmmUILogCollector.init();

              // main startup
              startup();

              // launch application ////////////////////////////////////////////
              updateProgress("splash.ui", 80);

              SwingUtilities.invokeLater(() -> {
                systemUiInit();

                MainWindow window = MainWindow.getInstance();

                // finished ////////////////////////////////////////////////////
                updateProgress("finished starting :)", 100);

                splashScreen.setVisible(false);

                TmmUILayoutStore.getInstance().loadSettings(window);
                window.setVisible(true);
                LOGGER.info("UI loaded");

                // wizard for new user
                if (Settings.getInstance().isNewConfig()) {
                  TinyMediaManagerWizard wizard = new TinyMediaManagerWizard();
                  wizard.setLocationRelativeTo(null); // center
                  wizard.setVisible(true);
                }

                // register the shutdown handler
                Runtime.getRuntime().addShutdownHook(new Thread(() -> {
                  LOGGER.info("received shutdown signal");
                  shutdown();
                  shutdownLogger();
                }));

                // show changelog
                if (newVersion && !ReleaseInfo.getVersion().equals(UpgradeTasks.getOldVersion())) {
                  // special case nightly/git: if same snapshot version, do not display changelog
                  SwingUtilities.invokeLater(WhatsNewDialog::showChangelog);
                }

                // is the license about to running out?
                if (License.getInstance().isValidLicense()) {
                  LocalDate validUntil = License.getInstance().validUntil();
                  if (validUntil != null && validUntil.minus(7, ChronoUnit.DAYS).isBefore(LocalDate.now())) {
                    SwingUtilities.invokeLater(() -> JOptionPane.showMessageDialog(window, TmmResourceBundle.getString("tmm.renewlicense")
                        .replace("{}", TmmDateFormat.MEDIUM_DATE_FORMAT.format(Date.valueOf(validUntil)))));
                  }
                }

                // If auto update on start for movies data sources is enable, execute it
                if (MovieModuleManager.getInstance().getSettings().isUpdateOnStart()) {
                  TmmThreadPool task = new MovieUpdateDatasourceTask();
                  TmmTaskManager.getInstance().addMainTask(task);
                }

                // If auto update on start for TV shows data sources is enable, execute it
                if (TvShowModuleManager.getInstance().getSettings().isUpdateOnStart()) {
                  TmmThreadPool task = new TvShowUpdateDatasourceTask();
                  TmmTaskManager.getInstance().addMainTask(task);
                }
              });
            }
            catch (IllegalStateException e) {
              LOGGER.error("IllegalStateException", e);
              if (e.getMessage().contains("file is locked")) {
                JOptionPane.showMessageDialog(null,
                    TmmResourceBundle.getString("tmm.nostart") + "\n" + TmmResourceBundle.getString("tmm.nostart.instancerunning"),
                    TmmResourceBundle.getString("tmm.nostart"), JOptionPane.ERROR_MESSAGE, new LogoCircle());
              }
              shutdownLogger();
              System.exit(1);
            }
            catch (Exception e) {
              LOGGER.error("Exception while start of tmm", e);
              MessageDialog.showExceptionWindow(e);
              shutdownLogger();
              System.exit(1);
            }

            return null;
          }
        };

        worker.execute();
      });
    }
    else {
      // console mode - start directly
      Thread.currentThread().setName("headless");
      LOGGER.debug("starting without GUI...");

      try {
        startup();
      }
      catch (IllegalStateException e) {
        LOGGER.error("IllegalStateException", e);
        shutdownLogger();
        System.exit(1);
      }
      catch (Exception e) {
        LOGGER.error("Exception while start of tmm", e);
        shutdownLogger();
        System.exit(1);
      }

      // should we change the log level for the console? CLI version
      setConsoleLogLevel();

      TinyMediaManagerCLI.start(args);
      // wait for other tmm threads (artwork download etall)
      while (TmmTaskManager.getInstance().poolRunning()) {
        try {
          Thread.sleep(1000);
        }
        catch (InterruptedException e) {
          // ignored
        }
      }

      LOGGER.info("bye bye");
      try {
        shutdown();
        // shutdown the logger
        shutdownLogger();
      }
      catch (Exception ex) {
        LOGGER.warn(ex.getMessage());
      }
      System.exit(0);
    }
  }

  private void systemUiInit() {
    Desktop desktop = Desktop.getDesktop();
    if (desktop.isSupported(Desktop.Action.APP_ABOUT)) {
      desktop.setAboutHandler(e -> {
        JDialog about = new AboutDialog();
        about.setVisible(true);
      });
    }
    if (desktop.isSupported(Desktop.Action.APP_PREFERENCES)) {
      desktop.setPreferencesHandler(e -> {
        JDialog settings = SettingsDialog.getInstance();
        settings.setVisible(true);
      });
    }
    if (desktop.isSupported(Desktop.Action.APP_QUIT_HANDLER)) {
      desktop.setQuitHandler((e, response) -> {
        shutdown();
        shutdownLogger();
        System.exit(0);
      });
    }
  }

  private void printLogHeader() {
    LOGGER.info("=======================================================");
    LOGGER.info("=== tinyMediaManager (c) 2012 - 2022 Manuel Laggner ===");
    LOGGER.info("=======================================================");
    LOGGER.info("tmm.version      : {}", ReleaseInfo.getRealVersion());
    if (!ReleaseInfo.isGitBuild()) {
      LOGGER.info("tmm.build        : {}", ReleaseInfo.getRealBuildDate());
    }
    if (Globals.isDocker()) {
      LOGGER.info("tmm.docker       : true");
    }
    LOGGER.info("os.name          : {}", System.getProperty("os.name"));
    LOGGER.info("os.version       : {}", System.getProperty("os.version"));
    LOGGER.info("os.arch          : {}", System.getProperty("os.arch"));
    LOGGER.info("java.version     : {}", System.getProperty("java.version"));
    LOGGER.info("java.maxMem      : {} MiB", Runtime.getRuntime().maxMemory() / 1024 / 1024);

    if (Globals.isRunningJavaWebStart()) {
      LOGGER.info("java.webstart    : true");
    }
    if (Globals.isRunningWebSwing()) {
      LOGGER.info("java.webswing    : true");
    }

    // START character encoding debug
    byte[] bArray = { 'w' };
    LOGGER.info("current encoding : {} | {} | {}", System.getProperty("file.encoding"),
        new InputStreamReader(new ByteArrayInputStream(bArray)).getEncoding(), Charset.defaultCharset());

    // set GUI default language
    LOGGER.info("System language  : {}_{}", System.getProperty("user.language"), System.getProperty("user.country"));
    LOGGER.info("GUI language     : {}_{}", Locale.getDefault().getLanguage(), Locale.getDefault().getCountry());
    LOGGER.info("tmm.datafolder   : {} ", Globals.DATA_FOLDER);
    LOGGER.info("tmm.cachefolder  : {} ", Globals.CACHE_FOLDER);
    LOGGER.info("tmm.backupfolder : {} ", Globals.BACKUP_FOLDER);
    LOGGER.info("tmm.logfolder    : {} ", Globals.LOG_FOLDER);
    LOGGER.info("=====================================================");
    LOGGER.info("starting tinyMediaManager");
  }

  /**
   * main startup routine
   */
  private void startup() throws Exception {
    // pre-startup tasks
    doPreStartupTasks();

    // suppress logging messages from betterbeansbinding
    org.jdesktop.beansbinding.util.logging.Logger.getLogger(ELProperty.class.getName()).setLevel(java.util.logging.Level.SEVERE);

    // upgrade tasks
    doUpgradeTasks();

    // native libs / initialization / webserver
    loadInternals();

    // modules
    loadModules();

    // plugins
    loadPlugins();

    // services
    loadServices();

    // post-startup tasks
    doPostStartupTasks();
  }

  private void doUpgradeTasks() {
    UpgradeTasks.setOldVersion();
    if (newVersion) {
      LOGGER.info("Upgrade from '{}' to '{}'", UpgradeTasks.getOldVersion(), ReleaseInfo.getVersion());
      updateProgress("splash.upgrade", 10);
      UpgradeTasks.performUpgradeTasksBeforeDatabaseLoading(); // do the upgrade tasks for the old version
      Settings.getInstance().setCurrentVersion();
      Settings.getInstance().saveSettings();
    }
  }

  private void loadInternals() {
    updateProgress("splash.internals", 20);

    TmmOsUtils.loadNativeLibs();

    // various initializations of classes
    MediaGenres.init();
    LanguageUtils.init();

    // init http server
    if (Settings.getInstance().isEnableHttpServer()) {
      try {
        // no need for start, because after creation the server is
        // automatically started
        TmmHttpServer.getInstance();
      }
      catch (Exception e) {
        LOGGER.error("could not start webserver: {}", e.getMessage());
      }
    }
  }

  private void loadModules() throws Exception {
    // load modules //////////////////////////////////////////////////
    updateProgress("splash.movie", 30);
    TmmModuleManager.getInstance().startUp();

    TmmModuleManager.getInstance().registerModule(MovieModuleManager.getInstance());
    TmmModuleManager.getInstance().enableModule(MovieModuleManager.getInstance());

    updateProgress("splash.tvshow", 50);
    TmmModuleManager.getInstance().registerModule(TvShowModuleManager.getInstance());
    TmmModuleManager.getInstance().enableModule(TvShowModuleManager.getInstance());
  }

<<<<<<< HEAD
  private void loadPlugins() {
    updateProgress("splash.plugins", 60);
    // just instantiate static - will block (takes a few secs)
    MediaProviders.loadMediaProviders();
=======
            // register the shutdown handler
            Runtime.getRuntime().addShutdownHook(new Thread(() -> {
              LOGGER.info("received shutdown signal");
              // save window layout
              if (!GraphicsEnvironment.isHeadless()) {
                MainWindow.getInstance().saveWindowLayout();
              }
              shutdown();
              shutdownLogger();
            }));
>>>>>>> a7012247

    if (Settings.getInstance().isNewConfig()) {
      // add/set default scrapers
      MovieSettingsDefaults.setDefaultScrapers();
      TvShowSettingsDefaults.setDefaultScrapers();
    }
  }

  private void loadServices() {
    updateProgress("splash.services", 70);
    try {
      if (Settings.getInstance().isUpnpShareLibrary()) {
        Upnp u = Upnp.getInstance();
        u.startWebServer();
        u.createUpnpService();
        u.startMediaServer();
      }
    }
    catch (Exception e) {
      LOGGER.error("Could not start UPNP - '{}'", e.getMessage());
    }
    try {
      if (Settings.getInstance().isUpnpRemotePlay()) {
        Upnp u = Upnp.getInstance();
        u.createUpnpService();
        u.sendPlayerSearchRequest();
        u.startWebServer();
      }
    }
    catch (Exception e) {
      LOGGER.error("Could not start UPNP - '{}'", e.getMessage());
    }

    try {
      KodiRPC.getInstance().connect();
    }
    catch (Exception e) {
      // catch all, to not kill JVM on any other exceptions!
      LOGGER.error(e.getMessage());
    }
  }

  private void doPreStartupTasks() {
    // rename downloaded files
    UpgradeTasks.renameDownloadedFiles();

    // clean old log files
    Utils.cleanOldLogs();

    // create a backup of the /data folder and keep last 5 copies
    Path db = Paths.get(Settings.getInstance().getSettingsFolder());
    Utils.createBackupFile(db);
    Utils.deleteOldBackupFile(db, 5);

    // check if a .desktop file exists
    if (Platform.isLinux()) {
      if (!TmmOsUtils.existsDesktopFileForLinux()) {
        Path desktopFile = Paths.get(System.getProperty("user.home"), ".local", "share", "applications", "tinyMediaManager.desktop").toAbsolutePath();
        if (Files.isWritable(desktopFile.getParent())) {
          TmmOsUtils.createDesktopFileForLinux(desktopFile.toFile());
        }
        else {
          TmmOsUtils.createDesktopFileForLinux(new File(TmmOsUtils.DESKTOP_FILE));
        }
      }
    }
  }

  private void doPostStartupTasks() {
    // do upgrade tasks after database loading
    if (newVersion) {
      updateProgress("splash.upgrade2", 80);
      UpgradeTasks.performUpgradeTasksAfterDatabaseLoading();
    }
  }

  /**
   * Update progress on splash screen.
   *
   * @param text
   *          the text
   */
  private void updateProgress(String text, int progress) {
    if (splashScreen == null) {
      return;
    }

    splashScreen.setProgress(progress, text);
  }

  /**
   * The main method.
   *
   * @param args
   *          the arguments
   */
  public static void main(String[] args) {
    Thread.setDefaultUncaughtExceptionHandler(new Log4jBackstop());

    // simple parse command line
    if (args != null && args.length > 0) {
      LOGGER.debug("TMM started with: {}", Arrays.toString(args));
      if (!TinyMediaManagerCLI.checkArgs(args)) {
        shutdownLogger();
        System.exit(1);
      }
      System.setProperty("java.awt.headless", "true");
    }
    else {
      // no cmd params found, but if we are headless - display syntax
      String head = System.getProperty("java.awt.headless");
      if (head != null && head.equals("true")) {
        LOGGER.info("TMM started 'headless', and without params -> displaying syntax ");
        TinyMediaManagerCLI.printHelp();
        shutdownLogger();
        System.exit(1);
      }

      // should we change the log level for the console?
      // in GUI mode we set that directly. in CLI mode we set that after startup
      setConsoleLogLevel();
    }

    TinyMediaManager tinyMediaManager = new TinyMediaManager();
    tinyMediaManager.launch(args);
  }

  /**
   * make a clean shutdown
   */
  public static void shutdown() {
    try {
      // persist all stored properties
      TmmProperties.getInstance().writeProperties();

      // send shutdown signal
      TmmTaskManager.getInstance().shutdown();
      // save unsaved settings
      TmmModuleManager.getInstance().saveSettings();
      // hard kill
      TmmTaskManager.getInstance().shutdownNow();
      // close database connection
      TmmModuleManager.getInstance().shutDown();
    }
    catch (Exception ex) {
      LOGGER.warn("Problem in shutdown", ex);
    }
  }

  public static void shutdownLogger() {
    LoggerContext loggerContext = (LoggerContext) LoggerFactory.getILoggerFactory();
    loggerContext.stop();
  }

  public static void setConsoleLogLevel() {
    String loglevelAsString = System.getProperty("tmm.consoleloglevel", "");
    Level level;

    switch (loglevelAsString) {
      case "OFF":
        level = null;
        break;

      case "ERROR":
        level = Level.ERROR;
        break;

      case "WARN":
        level = Level.WARN;
        break;

      case "INFO":
        level = Level.INFO;
        break;

      case "DEBUG":
        level = Level.DEBUG;
        break;

      case "TRACE":
        level = Level.TRACE;
        break;

      default:
        return;
    }

    LoggerContext lc = (LoggerContext) LoggerFactory.getILoggerFactory();

    // get the console appender
    Appender<ILoggingEvent> consoleAppender = lc.getLogger("ROOT").getAppender("CONSOLE");
    if (consoleAppender instanceof ConsoleAppender) {
      if (level == null) {
        consoleAppender.stop();
      }
      else {
        // and set a filter to drop messages beneath the given level
        ThresholdLoggerFilter filter = new ThresholdLoggerFilter(level);
        filter.start();
        consoleAppender.clearAllFilters();
        consoleAppender.addFilter(filter);
      }
    }
  }
}<|MERGE_RESOLUTION|>--- conflicted
+++ resolved
@@ -172,6 +172,12 @@
                 // register the shutdown handler
                 Runtime.getRuntime().addShutdownHook(new Thread(() -> {
                   LOGGER.info("received shutdown signal");
+
+                  // save window layout
+                  if (!GraphicsEnvironment.isHeadless()) {
+                    MainWindow.getInstance().saveWindowLayout();
+                  }
+
                   shutdown();
                   shutdownLogger();
                 }));
@@ -412,23 +418,10 @@
     TmmModuleManager.getInstance().enableModule(TvShowModuleManager.getInstance());
   }
 
-<<<<<<< HEAD
   private void loadPlugins() {
     updateProgress("splash.plugins", 60);
     // just instantiate static - will block (takes a few secs)
     MediaProviders.loadMediaProviders();
-=======
-            // register the shutdown handler
-            Runtime.getRuntime().addShutdownHook(new Thread(() -> {
-              LOGGER.info("received shutdown signal");
-              // save window layout
-              if (!GraphicsEnvironment.isHeadless()) {
-                MainWindow.getInstance().saveWindowLayout();
-              }
-              shutdown();
-              shutdownLogger();
-            }));
->>>>>>> a7012247
 
     if (Settings.getInstance().isNewConfig()) {
       // add/set default scrapers
