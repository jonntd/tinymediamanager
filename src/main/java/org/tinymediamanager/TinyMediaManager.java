/*
 * Copyright 2012 - 2020 Manuel Laggner
 *
 * Licensed under the Apache License, Version 2.0 (the "License");
 * you may not use this file except in compliance with the License.
 * You may obtain a copy of the License at
 *
 *     http://www.apache.org/licenses/LICENSE-2.0
 *
 * Unless required by applicable law or agreed to in writing, software
 * distributed under the License is distributed on an "AS IS" BASIS,
 * WITHOUT WARRANTIES OR CONDITIONS OF ANY KIND, either express or implied.
 * See the License for the specific language governing permissions and
 * limitations under the License.
 */

package org.tinymediamanager;

import static org.tinymediamanager.ui.TmmUIHelper.checkForUpdate;

import java.awt.AWTEvent;
import java.awt.AlphaComposite;
import java.awt.Color;
import java.awt.EventQueue;
import java.awt.Font;
import java.awt.Graphics2D;
import java.awt.GraphicsEnvironment;
import java.awt.RenderingHints;
import java.awt.SplashScreen;
import java.awt.Toolkit;
import java.io.ByteArrayInputStream;
import java.io.File;
import java.io.FileOutputStream;
import java.io.InputStream;
import java.io.InputStreamReader;
import java.io.RandomAccessFile;
import java.nio.charset.Charset;
import java.nio.file.Files;
import java.nio.file.Path;
import java.nio.file.Paths;
import java.util.Arrays;
import java.util.Locale;
import java.util.ResourceBundle;
import java.util.zip.ZipEntry;
import java.util.zip.ZipOutputStream;

import javax.swing.JOptionPane;
import javax.swing.ToolTipManager;
import javax.swing.UIManager;

import org.apache.commons.io.IOUtils;
import org.jdesktop.beansbinding.ELProperty;
import org.slf4j.Logger;
import org.slf4j.LoggerFactory;
import org.tinymediamanager.cli.TinyMediaManagerCLI;
import org.tinymediamanager.core.Settings;
import org.tinymediamanager.core.TmmModuleManager;
import org.tinymediamanager.core.Utils;
import org.tinymediamanager.core.mediainfo.MediaInfoUtils;
import org.tinymediamanager.core.movie.MovieModuleManager;
import org.tinymediamanager.core.threading.TmmTaskManager;
import org.tinymediamanager.core.tvshow.TvShowModuleManager;
import org.tinymediamanager.license.License;
import org.tinymediamanager.scraper.MediaProviders;
import org.tinymediamanager.thirdparty.KodiRPC;
import org.tinymediamanager.thirdparty.upnp.Upnp;
import org.tinymediamanager.ui.IconManager;
import org.tinymediamanager.ui.MainWindow;
import org.tinymediamanager.ui.TmmTaskbar;
import org.tinymediamanager.ui.TmmUIHelper;
import org.tinymediamanager.ui.TmmUILayoutStore;
import org.tinymediamanager.ui.TmmUILogCollector;
import org.tinymediamanager.ui.dialogs.MessageDialog;
import org.tinymediamanager.ui.dialogs.WhatsNewDialog;
import org.tinymediamanager.ui.images.LogoCircle;
import org.tinymediamanager.ui.wizard.TinyMediaManagerWizard;

import com.sun.jna.Platform;

import ch.qos.logback.classic.Level;
import ch.qos.logback.classic.LoggerContext;
import ch.qos.logback.core.Appender;
import ch.qos.logback.core.ConsoleAppender;

/**
 * The Class TinyMediaManager.
 * 
 * @author Manuel Laggner
 */
public class TinyMediaManager {
  private static final Logger LOGGER = LoggerFactory.getLogger(TinyMediaManager.class);

  /**
   * The main method.
   * 
   * @param args
   *          the arguments
   */
  public static void main(String[] args) {
    // should we change the log level for the console?
    setConsoleLogLevel();

    // simple parse command line
    if (args != null && args.length > 0) {
      LOGGER.debug("TMM started with: {}", Arrays.toString(args));
      if (!TinyMediaManagerCLI.checkArgs(args)) {
        shutdownLogger();
        System.exit(0);
      }
      System.setProperty("java.awt.headless", "true");
    }
    else {
      // no cmd params found, but if we are headless - display syntax
      String head = System.getProperty("java.awt.headless");
      if (head != null && head.equals("true")) {
        LOGGER.info("TMM started 'headless', and without params -> displaying syntax ");
        TinyMediaManagerCLI.printHelp();
        shutdownLogger();
        System.exit(0);
      }
    }

    // check if we have write permissions to this folder
    try {
      RandomAccessFile f = new RandomAccessFile("access.test", "rw");
      f.close();
      Files.deleteIfExists(Paths.get("access.test"));
    }
    catch (Exception e2) {
      String msg = "Cannot write to TMM directory, have no rights - exiting.";
      if (!GraphicsEnvironment.isHeadless()) {
        JOptionPane.showMessageDialog(null, msg);
      }
      else {
        System.out.println(msg); // NOSONAR
      }
      shutdownLogger();
      System.exit(1);
    }

    // read the license code
    Path license = Paths.get(Globals.DATA_FOLDER, "tmm.lic");
    if (Files.exists(license)) {
      try {
        License.getInstance().setLicenseCode(Utils.readFileToString(license));
      }
      catch (Exception e) {
        LOGGER.warn("unable to decode license file - {}", e.getMessage());
      }
    }

    LOGGER.info("=====================================================");
    LOGGER.info("=== tinyMediaManager (c) 2012-2020 Manuel Laggner ===");
    LOGGER.info("=====================================================");
    LOGGER.info("tmm.version      : {}", ReleaseInfo.getRealVersion());
    LOGGER.info("os.name          : {}", System.getProperty("os.name"));
    LOGGER.info("os.version       : {}", System.getProperty("os.version"));
    LOGGER.info("os.arch          : {}", System.getProperty("os.arch"));
    LOGGER.info("java.version     : {}", System.getProperty("java.version"));
    LOGGER.info("java.maxMem      : {} MiB", Runtime.getRuntime().maxMemory() / 1024 / 1024);

    if (Globals.isRunningJavaWebStart()) {
      LOGGER.info("java.webstart    : true");
    }
    if (Globals.isRunningWebSwing()) {
      LOGGER.info("java.webswing    : true");
    }

<<<<<<< HEAD
=======
    // START character encoding debug
>>>>>>> 75a1a3af
    debugCharacterEncoding("current encoding : ");

    // set GUI default language
    Locale.setDefault(Utils.getLocaleFromLanguage(Globals.settings.getLanguage()));
    LOGGER.info("System language  : {}_{}", System.getProperty("user.language"), System.getProperty("user.country"));
    LOGGER.info("GUI language     : {}_{}", Locale.getDefault().getLanguage(), Locale.getDefault().getCountry());
    LOGGER.info("Scraper language : {}", MovieModuleManager.SETTINGS.getScraperLanguage());
    LOGGER.info("TV Scraper lang  : {}", TvShowModuleManager.SETTINGS.getScraperLanguage());

    // start EDT
    EventQueue.invokeLater(new Runnable() {
      public void run() {
        boolean newVersion = !Globals.settings.isCurrentVersion(); // same snapshots/git considered as "new", for upgrades
        try {
          Thread.setDefaultUncaughtExceptionHandler(new Log4jBackstop());
          if (!GraphicsEnvironment.isHeadless()) {
            Thread.currentThread().setName("main");
            TmmTaskbar.setImage(new LogoCircle().getImage());
          }
          else {
            Thread.currentThread().setName("headless");
            LOGGER.debug("starting without GUI...");
          }
          Toolkit tk = Toolkit.getDefaultToolkit();
          tk.addAWTEventListener(TmmUILayoutStore.getInstance(), AWTEvent.WINDOW_EVENT_MASK);
          if (!GraphicsEnvironment.isHeadless()) {
            setLookAndFeel();
          }
          doStartupTasks();

          // suppress logging messages from betterbeansbinding
          org.jdesktop.beansbinding.util.logging.Logger.getLogger(ELProperty.class.getName()).setLevel(java.util.logging.Level.SEVERE);

          // init ui logger
          TmmUILogCollector.init();

          LOGGER.info("=====================================================");
          // init splash
          SplashScreen splash = null;
          if (!GraphicsEnvironment.isHeadless()) {
            splash = SplashScreen.getSplashScreen();
          }
          Graphics2D g2 = null;
          if (splash != null) {
            g2 = splash.createGraphics();
            if (g2 != null) {
              Font font = new Font("Dialog", Font.PLAIN, 11);
              g2.setFont(font);
              g2.setRenderingHint(RenderingHints.KEY_ANTIALIASING, RenderingHints.VALUE_ANTIALIAS_ON);
              g2.setRenderingHint(RenderingHints.KEY_TEXT_ANTIALIASING, RenderingHints.VALUE_TEXT_ANTIALIAS_ON);
              g2.setRenderingHint(RenderingHints.KEY_TEXT_ANTIALIASING, RenderingHints.VALUE_TEXT_ANTIALIAS_LCD_HRGB);
            }
            else {
              LOGGER.debug("got no graphics from splash");
            }
          }
          else {
            LOGGER.debug("no splash found");
          }

          if (g2 != null) {
            updateProgress(g2, "starting tinyMediaManager", 0);
            splash.update();
          }
          LOGGER.info("starting tinyMediaManager");

          // upgrade check
          String oldVersion = Globals.settings.getVersion();
          if (newVersion) {
            if (g2 != null) {
              updateProgress(g2, "upgrading to new version", 10);
              splash.update();
            }
            UpgradeTasks.performUpgradeTasksBeforeDatabaseLoading(oldVersion); // do the upgrade tasks for the old version
            Globals.settings.setCurrentVersion();
            Globals.settings.saveSettings();
          }

          // proxy settings
          if (Globals.settings.useProxy()) {
            LOGGER.info("setting proxy");
            Globals.settings.setProxy();
          }

          // MediaInfo /////////////////////////////////////////////////////
          if (g2 != null) {
            updateProgress(g2, "loading MediaInfo libs", 20);
            splash.update();
          }

          MediaInfoUtils.loadMediaInfo();

          // load modules //////////////////////////////////////////////////
          if (g2 != null) {
            updateProgress(g2, "loading movie module", 30);
            splash.update();
          }
          TmmModuleManager.getInstance().startUp();
          TmmModuleManager.getInstance().registerModule(MovieModuleManager.getInstance());
          TmmModuleManager.getInstance().enableModule(MovieModuleManager.getInstance());

          if (g2 != null) {
            updateProgress(g2, "loading TV show module", 40);
            splash.update();
          }
          TmmModuleManager.getInstance().registerModule(TvShowModuleManager.getInstance());
          TmmModuleManager.getInstance().enableModule(TvShowModuleManager.getInstance());

          if (g2 != null) {
            updateProgress(g2, "loading plugins", 50);
            splash.update();
          }
          // just instantiate static - will block (takes a few secs)
          MediaProviders.loadMediaProviders();

          if (Globals.settings.isNewConfig()) {
            // add/set default scrapers
            MovieModuleManager.SETTINGS.setDefaultScrapers();
            TvShowModuleManager.SETTINGS.setDefaultScrapers();
          }

          if (g2 != null) {
            updateProgress(g2, "starting services", 60);
            splash.update();
          }
          Upnp u = Upnp.getInstance();
          if (Globals.settings.isUpnpShareLibrary()) {
            u.startWebServer();
            u.createUpnpService();
            u.startMediaServer();
          }
          if (Globals.settings.isUpnpRemotePlay()) {
            u.createUpnpService();
            u.sendPlayerSearchRequest();
            u.startWebServer();
          }
          try {
            // TODO: async?
            KodiRPC.getInstance().connect();
          }
          catch (Exception e) {
            // catch all, to not kill JVM on any other exceptions!
            LOGGER.error(e.getMessage());
          }

          // do upgrade tasks after database loading
          if (newVersion) {
            if (g2 != null) {
              updateProgress(g2, "upgrading database to new version", 70);
              splash.update();
            }
            UpgradeTasks.performUpgradeTasksAfterDatabaseLoading(oldVersion);
          }

          // launch application ////////////////////////////////////////////
          if (g2 != null) {
            updateProgress(g2, "loading ui", 80);
            splash.update();
          }
          if (!GraphicsEnvironment.isHeadless()) {

            MainWindow window = new MainWindow("tinyMediaManager / " + ReleaseInfo.getRealVersion());

            // finished ////////////////////////////////////////////////////
            if (g2 != null) {
              updateProgress(g2, "finished starting :)", 100);
              splash.update();
            }

            TmmUILayoutStore.getInstance().loadSettings(window);
            window.setVisible(true);

            // wizard for new user
            if (Globals.settings.isNewConfig()) {
              TinyMediaManagerWizard wizard = new TinyMediaManagerWizard();
              wizard.setVisible(true);
            }
            else if (!Boolean.parseBoolean(System.getProperty("tmm.noupdate"))) {
              // if the wizard is not run, check for an update
              // this has a simple reason: the wizard lets you do some settings only once: if you accept the update WHILE the wizard is showing, the
              // wizard will no more appear
              // the same goes for the scraping AFTER the wizard has been started.. in this way the update check is only being done at the next
              // startup
              checkForUpdate();
            }

            // show changelog
            if (newVersion && !ReleaseInfo.getVersion().equals(oldVersion)) {
              // special case nightly/git: if same snapshot version, do not display changelog
              showChangelog();
            }
          }
          else {
            TinyMediaManagerCLI.start(args);
            // wait for other tmm threads (artwork download et all)
            while (TmmTaskManager.getInstance().poolRunning()) {
              try {
                Thread.sleep(2000);
              }
              catch (InterruptedException e) {
                // ignored, just shut down gracefully
              }
            }

            LOGGER.info("bye bye");
            try {
              // send shutdown signal
              TmmTaskManager.getInstance().shutdown();
              // save unsaved settings
              TmmModuleManager.getInstance().saveSettings();
              // hard kill
              TmmTaskManager.getInstance().shutdownNow();
              // close database connection
              TmmModuleManager.getInstance().shutDown();
            }
            catch (Exception ex) {
              LOGGER.warn(ex.getMessage());
            }
            shutdownLogger();
            System.exit(0);
          }
        }
        catch (IllegalStateException e) {
          LOGGER.error("IllegalStateException", e);
          if (!GraphicsEnvironment.isHeadless() && e.getMessage().contains("file is locked")) {
            // MessageDialog.showExceptionWindow(e);
            ResourceBundle bundle = ResourceBundle.getBundle("messages");
            MessageDialog dialog = new MessageDialog(null, bundle.getString("tmm.problemdetected"));
            dialog.setImage(IconManager.ERROR);
            dialog.setText(bundle.getString("tmm.nostart"));
            dialog.setDescription(bundle.getString("tmm.nostart.instancerunning"));
            dialog.setResizable(true);
            dialog.pack();
            dialog.setLocationRelativeTo(MainWindow.getActiveInstance());
            dialog.setAlwaysOnTop(true);
            dialog.setVisible(true);
          }
          shutdownLogger();
          System.exit(1);
        }
        catch (Exception e) {
          LOGGER.error("Exception while start of tmm", e);
          if (!GraphicsEnvironment.isHeadless()) {
            MessageDialog.showExceptionWindow(e);
          }
          shutdownLogger();
          System.exit(1);
        }
      }

      /**
       * Update progress on splash screen.
       * 
       * @param text
       *          the text
       */
      private void updateProgress(Graphics2D g2, String text, int progress) {
        g2.setComposite(AlphaComposite.Clear);
        g2.fillRect(50, 350, 230, 100);
        g2.setPaintMode();

        // paint text
        g2.setColor(new Color(134, 134, 134));
        g2.drawString(text + "...", 51, 390);
        int l = g2.getFontMetrics().stringWidth(ReleaseInfo.getRealVersion()); // bound right
        g2.drawString(ReleaseInfo.getRealVersion(), 277 - l, 443);

        // paint progess bar
        g2.setColor(new Color(20, 20, 20));
        g2.fillRoundRect(51, 400, 227, 6, 6, 6);

        g2.setColor(new Color(134, 134, 134));
        g2.fillRoundRect(51, 400, 227 * progress / 100, 6, 6, 6);
        LOGGER.debug("Startup (" + progress + "%) " + text);

        // Object oldAAValue = g2.getRenderingHint(RenderingHints.KEY_TEXT_ANTIALIASING);
        // g2.setRenderingHint(RenderingHints.KEY_TEXT_ANTIALIASING, RenderingHints.VALUE_TEXT_ANTIALIAS_ON);
        // g2.setRenderingHint(RenderingHints.KEY_TEXT_ANTIALIASING, RenderingHints.VALUE_TEXT_ANTIALIAS_LCD_HRGB);
        // g2.setComposite(AlphaComposite.Clear);
        // g2.fillRect(20, 200, 480, 305);
        // g2.setPaintMode();
        //
        // g2.setColor(new Color(51, 153, 255));
        // g2.fillRect(22, 272, 452 * progress / 100, 21);
        //
        // g2.setColor(Color.black);
        // g2.drawString(text + "...", 23, 310);
        // int l = g2.getFontMetrics().stringWidth(ReleaseInfo.getRealVersion()); // bound right
        // g2.drawString(ReleaseInfo.getRealVersion(), 480 - l, 325);
        // g2.setRenderingHint(RenderingHints.KEY_TEXT_ANTIALIASING, oldAAValue);
        // LOGGER.debug("Startup (" + progress + "%) " + text);
      }

      /**
       * Does some tasks at startup
       */
      private void doStartupTasks() {
        // rename downloaded files
        UpgradeTasks.renameDownloadedFiles();

        // clean old log files
        Utils.cleanOldLogs();

        // create a backup of the /data folder and keep last 5 copies
        Path db = Paths.get(Settings.getInstance().getSettingsFolder());
        Utils.createBackupFile(db);
        Utils.deleteOldBackupFile(db, 5);

        // check if a .desktop file exists
        if (Platform.isLinux()) {
          File desktop = new File(TmmOsUtils.DESKTOP_FILE);
          if (!desktop.exists()) {
            TmmOsUtils.createDesktopFileForLinux(desktop);
          }
        }
      }

      private void showChangelog() {
        // read the changelog
        WhatsNewDialog.showChangelog();
      }
    });
  }

  public static void setLookAndFeel() {
    // load font settings
    try {
      // sanity check
      Font font = Font.decode(Globals.settings.getFontFamily());
      if (font != null) {
        UIManager.put("defaultFont", font);
      }
    }
    catch (Exception e) {
      LOGGER.warn("could not set default font - {}", e.getMessage());
    }

    try {
      TmmUIHelper.setTheme();
      // decrease the tooltip timeout
      ToolTipManager.sharedInstance().setInitialDelay(300);
    }
    catch (Exception e) {
      LOGGER.error("Failed to initialize LaF - {}", e.getMessage());
    }
  }

  public static void shutdownLogger() {
    LoggerContext loggerContext = (LoggerContext) LoggerFactory.getILoggerFactory();

    // dump the traces into a file tmm_trace.zip
    Appender appender = loggerContext.getLogger("ROOT").getAppender("INMEMORY");
    if (appender instanceof InMemoryAppender) {
      File file = new File("logs/tmm_trace.zip");
      try (FileOutputStream os = new FileOutputStream(file);
          ZipOutputStream zos = new ZipOutputStream(os);
          InputStream is = new ByteArrayInputStream(((InMemoryAppender) appender).getLog().getBytes())) {

        ZipEntry ze = new ZipEntry("trace.log");
        zos.putNextEntry(ze);

        IOUtils.copy(is, zos);
        zos.closeEntry();
      }
      catch (Exception e) {
        LOGGER.warn("could not store traces log file: {}", e.getMessage());
      }
    }

    loggerContext.stop();
  }

  public static void setConsoleLogLevel() {
    String loglevelAsString = System.getProperty("tmm.consoleloglevel", "");
    Level level;

    switch (loglevelAsString) {
      case "ERROR":
        level = Level.TRACE;
        break;

      case "WARN":
        level = Level.WARN;
        break;

      case "INFO":
        level = Level.INFO;
        break;

      case "DEBUG":
        level = Level.DEBUG;
        break;

      case "TRACE":
        level = Level.TRACE;
        break;

      default:
        return;
    }

    LoggerContext lc = (LoggerContext) LoggerFactory.getILoggerFactory();

    // get the console appender
    Appender consoleAppender = lc.getLogger("ROOT").getAppender("CONSOLE");
    if (consoleAppender instanceof ConsoleAppender) {
      // and set a filter to drop messages beneath the given level
      ThresholdLoggerFilter filter = new ThresholdLoggerFilter(level);
      filter.start();
      consoleAppender.clearAllFilters();
      consoleAppender.addFilter(filter);
    }
  }

  /**
   * debug various JVM character settings
   */
  private static void debugCharacterEncoding(String text) {
    String defaultCharacterEncoding = System.getProperty("file.encoding");
    byte[] bArray = { 'w' };
    InputStream is = new ByteArrayInputStream(bArray);
    InputStreamReader reader = new InputStreamReader(is);
    LOGGER.info(text + defaultCharacterEncoding + " | " + reader.getEncoding() + " | " + Charset.defaultCharset());
  }
}<|MERGE_RESOLUTION|>--- conflicted
+++ resolved
@@ -166,10 +166,7 @@
       LOGGER.info("java.webswing    : true");
     }
 
-<<<<<<< HEAD
-=======
     // START character encoding debug
->>>>>>> 75a1a3af
     debugCharacterEncoding("current encoding : ");
 
     // set GUI default language
