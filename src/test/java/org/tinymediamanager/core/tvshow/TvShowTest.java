/*
 * Copyright 2012 - 2015 Manuel Laggner
 *
 * Licensed under the Apache License, Version 2.0 (the "License");
 * you may not use this file except in compliance with the License.
 * You may obtain a copy of the License at
 *
 *     http://www.apache.org/licenses/LICENSE-2.0
 *
 * Unless required by applicable law or agreed to in writing, software
 * distributed under the License is distributed on an "AS IS" BASIS,
 * WITHOUT WARRANTIES OR CONDITIONS OF ANY KIND, either express or implied.
 * See the License for the specific language governing permissions and
 * limitations under the License.
 */
package org.tinymediamanager.core.tvshow;

import java.nio.file.Paths;

import org.junit.Assert;
import org.junit.Test;
import org.tinymediamanager.Globals;
import org.tinymediamanager.core.TmmModuleManager;
import org.tinymediamanager.core.entities.MediaFile;
import org.tinymediamanager.core.tvshow.TvShowEpisodeAndSeasonParser.EpisodeMatchingResult;
import org.tinymediamanager.core.tvshow.entities.TvShow;
import org.tinymediamanager.core.tvshow.entities.TvShowEpisode;
import org.tinymediamanager.core.tvshow.entities.TvShowSeason;

/**
 * The Class TvShowTest.
 * 
 * @author Manuel Laggner
 */
public class TvShowTest {

  /**
   * Test tv shows.
   */
  @Test
  public void testTvShows() {
    try {
      TmmModuleManager.getInstance().startUp();
      TvShowModuleManager.getInstance().startUp();
      TvShowList instance = TvShowList.getInstance();

      for (TvShow show : instance.getTvShows()) {
        System.out.println(show.getTitle());
        for (TvShowSeason season : show.getSeasons()) {
          System.out.println("Season " + season.getSeason());
          for (MediaFile mf : season.getMediaFiles()) {
            System.out.println(mf.toString());
          }
        }
      }

      TvShowModuleManager.getInstance().shutDown();
      TmmModuleManager.getInstance().shutDown();
    }
    catch (Exception e) {
      System.out.println(e.getMessage());
    }
  }

  /**
   * Test TV renamer
   * 
   * @throws Exception
   */
  @Test
  public void testRenamerParams() throws Exception {
    // setup dummy
    MediaFile dmf = new MediaFile(Paths.get("/path/to", "video.avi"));

    TmmModuleManager.getInstance().startUp();
    TvShowModuleManager.getInstance().startUp();

    TvShow show = new TvShow();
    show.setTitle("showname");

    TvShowEpisode ep = new TvShowEpisode();
    ep.setTitle("episodetitle2");
    ep.setSeason(1);
    ep.setEpisode(2);
    ep.addToMediaFiles(dmf);
    ep.setTvShow(show);
    show.addEpisode(ep);

    ep = new TvShowEpisode();
    ep.setTitle("3rd episodetitle");
    ep.setSeason(1);
    ep.setEpisode(3);
    ep.addToMediaFiles(dmf);
    ep.setTvShow(show);
    show.addEpisode(ep);

    TvShowList.getInstance().addTvShow(show);
    // setup done

    // display renamed EP name :)
    System.out.println(TvShowRenamer.createDestination(Globals.settings.getTvShowSettings().getRenamerFilename(), show, show.getEpisodes()));
    System.out.println(TvShowRenamer.generateFilename(show, dmf));

    TvShowModuleManager.getInstance().shutDown();
    TmmModuleManager.getInstance().shutDown();
  }

  /**
   * Test episode matching.
   */
  @Test
  public void testEpisodeMatching() {
    // Assert.assertEquals("S: E:", detectEpisode(""));

    // ************************************************************************
    // various real world examples
<<<<<<< HEAD
    Assert.assertEquals("S:8 E:1", detectEpisode("BlBlub - S08E01 - Messy S08E01 - Messy.mp4"));
=======
    Assert.assertEquals("S:1 E:1", detectEpisode("TheShowName S01E01 Episode Name (1920x1080) [UploaderTag].mp4"));
>>>>>>> 795a9f5c
    Assert.assertEquals("S:2 E:17", detectEpisode("Brooklyn Nine-Nine S02E17 HDTV x264 AAC E-Subs [GWC].mp4"));
    Assert.assertEquals("S:2 E:4", detectEpisode("Its Always Sunny In Philadelphia Season 02 Episode 04 Charlie Gets Crippled-1.mp4"));
    Assert.assertEquals("S:1 E:4", detectEpisode("Season 1/04 Charlie Has Cancer-1.mp4"));
    Assert.assertEquals("S:1 E:9", detectEpisode("Band of Brothers - 109 - Wir Waren Wie Brüder - Warum Wir Kämpfen (2001)"));
    Assert.assertEquals("S:1 E:25", detectEpisode("Cowboy Bebop - S01E25 - The Real Folk Blues Part II.mkv")); // roman mixed with normal
    Assert.assertEquals("S:1 E:3", detectEpisode("The.Odd.Couple.2015.S01E03.720p.HDTV"));
    Assert.assertEquals("S:1 E:1 E:2 E:3", detectEpisode("Stargate Universe (01x01_01x02_01x03) - Air (1)(2)(3)"));
    Assert.assertEquals("S:-1 E:11", detectEpisode("Episode.11.Ocean.Deep.BluRay.720p.x264-x264Crew.mkv"));
    Assert.assertEquals("S:1 E:1", detectEpisode("tvs-castle-dl-ituneshd-xvid-101.avi"));
    Assert.assertEquals("S:2 E:9", detectEpisode("440 - 2x09 - .avi"));
    Assert.assertEquals("S:-1 E:2", detectEpisode("\\Good L G (1 - 13)\\[CBM]_Good_L_G!_-_02_-_The_Battle_Begins_[720p]_[4A34853E].mkv"));
    Assert.assertEquals("S:3 E:1", detectEpisode("s8-vierfrauen-s03e01-repack.avi"));
    Assert.assertEquals("S:-1 E:3", detectEpisode("tvp-wildesskandinavien-e03-720p.mkv"));
    Assert.assertEquals("S:4 E:13", detectEpisode("s800The Mentalist_S04E13_Die goldene Feder.avi"));
    Assert.assertEquals("S:1 E:1", detectEpisode("AwesomeTvShow.S01E01-480p.mkv"));
    Assert.assertEquals("S:7 E:9 E:10", detectEpisode("stvs7ep9-10.avi"));
    Assert.assertEquals("S:1 E:545", detectEpisode("s01e545 - Steamtown USA.mkv")); // http://thetvdb.com/?tab=season&seriesid=188331&seasonid=311381&lid=7
    Assert.assertEquals("S:13 E:2", detectEpisode("Doctor.Who.S13.E2.Part4.Planet.of.Evil.DVDRip.XviD-m00tv.avi"));
    Assert.assertEquals("S:3 E:5", detectEpisode("vs-once-upon-a-time-_S03XE05_dd51-ded-dl-7p-bd-x264-305.mkv"));
    Assert.assertEquals("S:5 E:1", detectEpisode("Live_at_the_Apollo_Series_5_-_Episode_1_b00p86mz_default"));
    Assert.assertEquals("S:6 E:1", detectEpisode("The.League.S06E01.720p.WEB-DL.DD5.1.H.264-pcsyndicate.mkv"));
    Assert.assertEquals("S:2 E:9", detectEpisode("Season 02/CSI.Crime.Scene.Investigation.S02E09.And.Then.There.Were.None.360p.DVDRip.MP3.XviD.avi"));
    Assert.assertEquals("S:7 E:15", detectEpisode("The.Big.Bang.Theory.S07E15.Eisenbahnromantik.German.DD51.Dubbed.DL.1080p.BD.x264-TVS.mkv"));
    Assert.assertEquals("S:1946 E:5", detectEpisode("S1946E05.mkv"));
    Assert.assertEquals("S:3 E:8", detectEpisode("Game of Thrones - 3x08 - Die Zweitgeborenen (Second sons)[1080p AAC-6ch de en].avi"));
    Assert.assertEquals("S:10 E:5", detectEpisode("Looney Tunes - 10x05 - Episodename"));
    Assert.assertEquals("S:1960 E:5", detectEpisode("Looney Tunes - 1960x05 - Episodename"));
    Assert.assertEquals("S:4 E:1", detectEpisode("The Big Bang Theory_S04E01_31 Liebhaber, aufgerundet.m4v"));
    Assert.assertEquals("S:1 E:2 E:4", detectEpisode("Shaun das Schaf - S01E02_1x04 - Badetag_Summen der Bienen.ts"));

    // FIXME: TV test pattern which currently do not work...
    // Assert.assertEquals("S:1 E:13 E:14 E:15", detectEpisode("Peter Pan S01E13_1x14_1x15 - El Hookato.ts")); // finds 1&13

    // ************************************************************************
    // 1-3 chars, if they are the ONLY numbers in file
    Assert.assertEquals("S:-1 E:2", detectEpisode("2.mkv"));
    Assert.assertEquals("S:-1 E:2", detectEpisode("2 name.mkv"));
    Assert.assertEquals("S:-1 E:2", detectEpisode("name 2.mkv"));

    Assert.assertEquals("S:-1 E:2", detectEpisode("02.mkv"));
    Assert.assertEquals("S:-1 E:2", detectEpisode("02 name.mkv"));
    Assert.assertEquals("S:-1 E:2", detectEpisode("name 02.mkv"));

    Assert.assertEquals("S:1 E:2", detectEpisode("102.mkv"));
    Assert.assertEquals("S:1 E:2", detectEpisode("102 name.mkv"));
    Assert.assertEquals("S:1 E:2", detectEpisode("name 102.mkv"));

    Assert.assertEquals("S:1 E:2", detectEpisode("season 1\\nam.e.2.mkv"));
    Assert.assertEquals("S:1 E:2", detectEpisode("season 1/nam.e.2.mkv"));
    Assert.assertEquals("S:-1", detectEpisode("2 3 6.mkv")); // ohm... NO we shouldn't not detect this as 3 EPs
    Assert.assertEquals("S:-1", detectEpisode("02 03 04 name.mkv")); // same here

    // ************************************************************************
    // http://wiki.xbmc.org/index.php?title=Video_library/Naming_files/TV_shows
    // with season
    Assert.assertEquals("S:1 E:2", detectEpisode("name.s01e02.ext"));
    Assert.assertEquals("S:1 E:2", detectEpisode("name.s01.e02.ext"));
    Assert.assertEquals("S:1 E:2", detectEpisode("name.s1e2.ext"));
    Assert.assertEquals("S:1 E:2", detectEpisode("name.s01_e02.ext"));
    Assert.assertEquals("S:1 E:2", detectEpisode("name.1x02.blablubb.ext"));
    Assert.assertEquals("S:1 E:2", detectEpisode("name.1x02.ext"));
    Assert.assertEquals("S:1 E:2", detectEpisode("name.102.ext"));

    // without season
    Assert.assertEquals("S:-1 E:2", detectEpisode("name.ep02.ext"));
    Assert.assertEquals("S:-1 E:2", detectEpisode("name.ep_02.ext"));
    Assert.assertEquals("S:-1 E:2", detectEpisode("name.part.II.ext"));
    Assert.assertEquals("S:-1 E:2", detectEpisode("name.pt.II.ext"));
    Assert.assertEquals("S:-1 E:2", detectEpisode("name.pt_II.ext"));

    // multi episode
    Assert.assertEquals("S:1 E:1 E:2", detectEpisode("name.s01e01.s01e02.ext"));
    Assert.assertEquals("S:1 E:1 E:2", detectEpisode("name.s01e01.episode1.title.s01e02.episode2.title.ext"));
    Assert.assertEquals("S:1 E:1 E:2 E:3", detectEpisode("name.s01e01.s01e02.s01e03.ext"));
    Assert.assertEquals("S:1 E:1 E:2", detectEpisode("name.1x01_1x02.ext")); // works but shouldn't ;) _1 is detected as e1
    Assert.assertEquals("S:2 E:11 E:12 E:13", detectEpisode("name.2x11_2x12_2x13.ext")); // worst case: _2 is always being detected as e2
    Assert.assertEquals("S:1 E:1 E:2", detectEpisode("name.s01e01 1x02.ext"));
    Assert.assertEquals("S:-1 E:1 E:2", detectEpisode("name.ep01.ep02.ext"));

    // multi episode short
    Assert.assertEquals("S:1 E:1 E:2", detectEpisode("name.s01e01e02.ext"));
    Assert.assertEquals("S:1 E:1 E:2 E:3", detectEpisode("name.s01e01-02-03.ext"));
    Assert.assertEquals("S:1 E:1 E:2", detectEpisode("name.1x01x02.ext"));
    Assert.assertEquals("S:-1 E:1 E:2", detectEpisode("name.ep01_02.ext"));

    // multi episode mixed; weird, but valid :p - we won't detect that now because the
    // regexp would cause too much false positives
    // Assert.assertEquals("S:1 E:1 E:2 E:3 E:4", detectEpisode("name.1x01e02_03-x-04.ext"));

    // split episode
    // TODO: detect split?
    Assert.assertEquals("S:1 E:1 Split", detectEpisode("name.s01e01.CD1.ext"));
    Assert.assertEquals("S:1 E:1 Split", detectEpisode("name.s01e01.a.ext"));
    Assert.assertEquals("S:1 E:1 Split", detectEpisode("name.1x01.part1.ext"));
    Assert.assertEquals("S:1 E:1 Split", detectEpisode("name.1x01.pt.1.ext"));
    Assert.assertEquals("S:-1 E:1", detectEpisode("name.ep01.1.ext")); // do not detect that one
    // Assert.assertEquals("S:1 E:1", detectEpisode("name.101.1.ext"));
    Assert.assertEquals("S:-1 E:1 Split", detectEpisode("name.ep01a_01.discb.ext"));
    Assert.assertEquals("S:1 E:1 Split", detectEpisode("name.s01e01.1.s01e01.2.of.2.ext"));
    Assert.assertEquals("S:1 E:1", detectEpisode("name.1x01.1x01.2.ext")); // do not detect that one

  }

  /**
   * Detect episode.
   * 
   * @param name
   *          the name
   * @return the string
   */
  private String detectEpisode(String name) {
    StringBuilder sb = new StringBuilder();
    // EpisodeMatchingResult result = TvShowEpisodeAndSeasonParser.detectEpisodeFromFilename(new File(name));
    EpisodeMatchingResult result = TvShowEpisodeAndSeasonParser.detectEpisodeFromFilenameAlternative(name, "asdf[.*asdf");
    sb.append("S:");
    sb.append(result.season);
    for (int ep : result.episodes) {
      sb.append(" E:");
      sb.append(ep);
    }
    if (result.stackingMarkerFound) {
      sb.append(" Split");
    }
    System.out.println(padRight(sb.toString().trim(), 40) + name);
    return sb.toString().trim();
  }

  private String padRight(String s, int n) {
    return String.format("%1$-" + n + "s", s);
  }

}<|MERGE_RESOLUTION|>--- conflicted
+++ resolved
@@ -114,11 +114,8 @@
 
     // ************************************************************************
     // various real world examples
-<<<<<<< HEAD
+    Assert.assertEquals("S:1 E:1", detectEpisode("TheShowName S01E01 Episode Name (1920x1080) [UploaderTag].mp4"));
     Assert.assertEquals("S:8 E:1", detectEpisode("BlBlub - S08E01 - Messy S08E01 - Messy.mp4"));
-=======
-    Assert.assertEquals("S:1 E:1", detectEpisode("TheShowName S01E01 Episode Name (1920x1080) [UploaderTag].mp4"));
->>>>>>> 795a9f5c
     Assert.assertEquals("S:2 E:17", detectEpisode("Brooklyn Nine-Nine S02E17 HDTV x264 AAC E-Subs [GWC].mp4"));
     Assert.assertEquals("S:2 E:4", detectEpisode("Its Always Sunny In Philadelphia Season 02 Episode 04 Charlie Gets Crippled-1.mp4"));
     Assert.assertEquals("S:1 E:4", detectEpisode("Season 1/04 Charlie Has Cancer-1.mp4"));
