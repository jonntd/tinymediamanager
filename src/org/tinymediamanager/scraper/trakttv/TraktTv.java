/*
 * Copyright 2012 - 2015 Manuel Laggner
 *
 * Licensed under the Apache License, Version 2.0 (the "License");
 * you may not use this file except in compliance with the License.
 * You may obtain a copy of the License at
 *
 *     http://www.apache.org/licenses/LICENSE-2.0
 *
 * Unless required by applicable law or agreed to in writing, software
 * distributed under the License is distributed on an "AS IS" BASIS,
 * WITHOUT WARRANTIES OR CONDITIONS OF ANY KIND, either express or implied.
 * See the License for the specific language governing permissions and
 * limitations under the License.
 */
package org.tinymediamanager.scraper.trakttv;

import java.io.IOException;
import java.io.InputStream;
import java.util.ArrayList;
import java.util.List;

import org.apache.commons.io.IOUtils;
import org.apache.commons.lang3.StringUtils;
import org.joda.time.DateTime;
import org.slf4j.Logger;
import org.slf4j.LoggerFactory;
import org.tinymediamanager.Globals;
import org.tinymediamanager.core.Constants;
import org.tinymediamanager.core.Message;
import org.tinymediamanager.core.Message.MessageLevel;
import org.tinymediamanager.core.MessageManager;
import org.tinymediamanager.core.movie.MovieList;
import org.tinymediamanager.core.movie.entities.Movie;
import org.tinymediamanager.core.tvshow.TvShowList;
import org.tinymediamanager.core.tvshow.entities.TvShow;
import org.tinymediamanager.core.tvshow.entities.TvShowEpisode;
import org.tinymediamanager.core.tvshow.entities.TvShowSeason;

<<<<<<< HEAD
import retrofit.RetrofitError;
import retrofit.client.Response;

=======
>>>>>>> ceb59980
import com.uwetrottmann.trakt.v2.TraktV2;
import com.uwetrottmann.trakt.v2.entities.BaseEpisode;
import com.uwetrottmann.trakt.v2.entities.BaseMovie;
import com.uwetrottmann.trakt.v2.entities.BaseSeason;
import com.uwetrottmann.trakt.v2.entities.BaseShow;
import com.uwetrottmann.trakt.v2.entities.MovieIds;
import com.uwetrottmann.trakt.v2.entities.ShowIds;
import com.uwetrottmann.trakt.v2.entities.SyncEpisode;
import com.uwetrottmann.trakt.v2.entities.SyncErrors;
import com.uwetrottmann.trakt.v2.entities.SyncItems;
import com.uwetrottmann.trakt.v2.entities.SyncMovie;
import com.uwetrottmann.trakt.v2.entities.SyncResponse;
import com.uwetrottmann.trakt.v2.entities.SyncSeason;
import com.uwetrottmann.trakt.v2.entities.SyncShow;
import com.uwetrottmann.trakt.v2.entities.SyncStats;
import com.uwetrottmann.trakt.v2.enums.Extended;
import com.uwetrottmann.trakt.v2.exceptions.LoginException;
import com.uwetrottmann.trakt.v2.exceptions.UnauthorizedException;

<<<<<<< HEAD
=======
import retrofit.RetrofitError;
import retrofit.client.Response;

>>>>>>> ceb59980
/**
 * Sync your collection and watched status with Trakt.tv<br>
 * Using best practice 2-way-sync according to http://trakt.tv/api-docs/sync<br>
 * https://github.com/UweTrottmann/trakt-java
 * 
 * @author Myron Boyle
 * 
 */
public class TraktTv {
<<<<<<< HEAD
  private static final String  CLIENT_ID = "a8e7e30fd7fd3f397b6e079f9f023e790f9cbd80a2be57c104089174fa8c6d89";

  private static final Logger  LOGGER    = LoggerFactory.getLogger(TraktTv.class);
  private static final TraktV2 TRAKT     = new TraktV2();
  private static TraktTv       instance;

  private SyncResponse         response;
=======
  private static final String CLIENT_ID = "a8e7e30fd7fd3f397b6e079f9f023e790f9cbd80a2be57c104089174fa8c6d89";

  private static final Logger  LOGGER = LoggerFactory.getLogger(TraktTv.class);
  private static final TraktV2 TRAKT  = new TraktV2();
  private static TraktTv       instance;

  private SyncResponse response;
>>>>>>> ceb59980

  public static synchronized TraktTv getInstance() {
    if (instance == null) {
      instance = new TraktTv();
      if (!instance.Login()) {
        // ohm, well
      }
    }
    return instance;
  }

  public TraktTv() {
  }

  /**
   * does the setup and login with settings credentials
   */
  public boolean Login() {
    // TODO: when calling login, check for existing auth. on exception reauth ONCE
    TRAKT.setApiKey(CLIENT_ID);
    try {
      TRAKT.setLoginData(Globals.settings.getTraktUsername(), Globals.settings.getTraktPassword());
    }
    catch (RetrofitError e) {
      handleRetrofitError(e);
      return false;
    }
    catch (LoginException e) {
      handleRetrofitError((RetrofitError) e.getCause());
      return false;
    }
    catch (UnauthorizedException e) {
      handleRetrofitError((RetrofitError) e.getCause());
      return false;
    }
    if (LOGGER.isTraceEnabled()) {
      // when we are on TRACE, show some Trakt debug settings... (need to set after login)
      TRAKT.setIsDebug(true);
    }
    return true;
  }

  /**
   * do we have values for user/pass/api and are we a donator?!
   * 
   * @return true/false if trakt could be called
   */
  private boolean isEnabled() {
    if (!Globals.isDonator()) {
      LOGGER.warn("Won't spawn TRAKT.TV since you are not a donator!");
      return false;
    }
    if (!TRAKT.isTokenSet()) {
      // if we have no token (because auth does not work, try it again)
      return this.Login();
    }
    return true;
  }

  // @formatter:off
  // ███╗   ███╗ ██████╗ ██╗   ██╗██╗███████╗███████╗
  // ████╗ ████║██╔═══██╗██║   ██║██║██╔════╝██╔════╝
  // ██╔████╔██║██║   ██║██║   ██║██║█████╗  ███████╗
  // ██║╚██╔╝██║██║   ██║╚██╗ ██╔╝██║██╔══╝  ╚════██║
  // ██║ ╚═╝ ██║╚██████╔╝ ╚████╔╝ ██║███████╗███████║
  // ╚═╝     ╚═╝ ╚═════╝   ╚═══╝  ╚═╝╚══════╝╚══════╝
  // @formatter:on

  /**
   * Syncs Trakt.tv collection (specified movies)<br>
   * Gets all Trakt movies from collection, matches them to ours, and sends ONLY the new ones back to Trakt
   */
  public void syncTraktMovieCollection(List<Movie> moviesInTmm) {
    if (!isEnabled()) {
      return;
    }

    // create a local copy of the list
    List<Movie> tmmMovies = new ArrayList<Movie>(moviesInTmm);
    // *****************************************************************************
    // 1) get diff of TMM <-> Trakt collection
    // *****************************************************************************
    LOGGER.info("got " + tmmMovies.size() + " movies for Trakt.tv collection sync");

    // get ALL Trakt movies in collection
    List<BaseMovie> traktMovies = new ArrayList<BaseMovie>();

    try {
      traktMovies = TRAKT.sync().collectionMovies(Extended.DEFAULT_MIN);
      // Extended.DEFAULT adds url, poster, fanart, banner, genres
      // Extended.MAX adds certs, runtime, and other stuff (useful for scraper!)
    }
    catch (RetrofitError e) {
      handleRetrofitError(e);
      return;
    }
    catch (UnauthorizedException e) {
      // not authorized - maybe access token revoked - relogin
      if (this.Login()) {
        // ok, it worked, lets try once again :)
        try {
          traktMovies = TRAKT.sync().collectionMovies(Extended.DEFAULT_MIN);
        }
        catch (UnauthorizedException e1) {
          return;
        }
      }
      else {
        handleRetrofitError((RetrofitError) e.getCause());
        return;
      }
    }
    LOGGER.info("You have " + traktMovies.size() + " movies in your Trakt.tv collection");

    // loop over all movies on trakt
    for (BaseMovie traktMovie : traktMovies) {
      // loop over TMM movies, and check if IMDBID match
      for (int i = tmmMovies.size() - 1; i >= 0; i--) {
        Movie tmmMovie = tmmMovies.get(i);

        if (matches(tmmMovie, traktMovie.movie.ids)) {
          // we have a movie match

          // update missing IDs (we get them for free :)
          boolean dirty = updateIDs(tmmMovie, traktMovie.movie.ids);

          if (traktMovie.collected_at != null && !(traktMovie.collected_at.toDate().equals(tmmMovie.getDateAdded()))) {
            // always set from trakt, if not matched (Trakt = master)
            LOGGER.trace("Marking movie '" + tmmMovie.getTitle() + "' as collected on " + traktMovie.collected_at.toDate() + " (was "
                + tmmMovie.getDateAddedAsString() + ")");
            tmmMovie.setDateAdded(traktMovie.collected_at.toDate());
            dirty = true;
          }

          if (dirty) {
            tmmMovie.saveToDb();
<<<<<<< HEAD
=======
            tmmMovie.writeNFO();
>>>>>>> ceb59980
          }

          // remove it from our list (no need to add)
          tmmMovies.remove(i);
        }
      }
    }

    if (tmmMovies.size() == 0) {
      LOGGER.info("Already up-to-date - no need to add anything :)");
      return;
    }

    // *****************************************************************************
    // 2) add remaining TMM movies to Trakt collection
    // *****************************************************************************
    LOGGER.debug("prepare " + tmmMovies.size() + " movies for Trakt.tv collection sync");

    List<SyncMovie> movies = new ArrayList<SyncMovie>();
    int nosync = 0;
    for (Movie tmmMovie : tmmMovies) {
      if (tmmMovie.getIdAsInt(Constants.TRAKTID) != 0 || !tmmMovie.getIdAsString(Constants.IMDBID).isEmpty()
          || tmmMovie.getIdAsInt(Constants.TMDBID) != 0) {
        movies.add(toSyncMovie(tmmMovie, false));
      }
      else {
        // do not add to Trakt if we do not have at least one ID
        nosync++;
        continue;
      }
    }
    if (nosync > 0) {
      LOGGER.debug("skipping " + nosync + " movies, because they have not been scraped yet!");
    }

    if (movies.size() == 0) {
      LOGGER.info("no new movies for Trakt collection sync found.");
      return;
    }

    try {
      LOGGER.info("Adding " + movies.size() + " movies to Trakt.tv collection");
      SyncItems items = new SyncItems().movies(movies);
      response = TRAKT.sync().addItemsToCollection(items);
      LOGGER.info("Trakt add-to-library status:");
      printStatus(response);
    }
    catch (RetrofitError e) {
      handleRetrofitError(e);
      return;
    }
    catch (UnauthorizedException e) {
      handleRetrofitError((RetrofitError) e.getCause());
      return;
    }
  }

  /**
   * Syncs Trakt.tv collection (all movies you have)<br>
   * Gets all Trakt movies from collection, matches them to ours, and sends ONLY the new ones back to Trakt
   */
  public void syncTraktMovieCollection() {
    if (!isEnabled()) {
      return;
    }
    syncTraktMovieCollection(new ArrayList<Movie>(MovieList.getInstance().getMovies()));
  }

  /**
   * clears the whole Trakt.tv movie collection. Gets all Trakt.tv movies from your collection and removes them from the collection and the watched
   * state; a little helper to initialize the collection
   */
  public void clearTraktMovies() {
    // *****************************************************************************
    // 1) get ALL Trakt movies in collection / watched
    // *****************************************************************************
    List<BaseMovie> traktCollection = new ArrayList<BaseMovie>();
    List<BaseMovie> traktWatched = new ArrayList<BaseMovie>();
    try {
      traktCollection = TRAKT.sync().collectionMovies(Extended.DEFAULT_MIN);
      traktWatched = TRAKT.sync().watchedMovies(Extended.DEFAULT_MIN);
    }
    catch (RetrofitError e) {
      handleRetrofitError(e);
      return;
    }
    catch (UnauthorizedException e) {
      // not authorized - maybe access token revoked - relogin
      if (this.Login()) {
        // ok, it worked, lets try once again :)
        try {
          traktCollection = TRAKT.sync().collectionMovies(Extended.DEFAULT_MIN);
          traktWatched = TRAKT.sync().watchedMovies(Extended.DEFAULT_MIN);
        }
        catch (UnauthorizedException e1) {
          return;
        }
      }
      else {
        handleRetrofitError((RetrofitError) e.getCause());
        return;
      }
    }
    LOGGER.info("You have " + traktCollection.size() + " movies in your Trakt.tv collection");
    LOGGER.info("You have " + traktWatched.size() + " movies watched");

    // *****************************************************************************
    // 2) remove every movie from the COLLECTION state
    // *****************************************************************************
    List<SyncMovie> movieToRemove = new ArrayList<SyncMovie>();
    for (BaseMovie traktMovie : traktCollection) {
      movieToRemove.add(toSyncMovie(traktMovie));
    }
    if (!movieToRemove.isEmpty()) {
      try {
        SyncItems items = new SyncItems().movies(movieToRemove);
        TRAKT.sync().deleteItemsFromCollection(items);
        LOGGER.info("removed " + movieToRemove.size() + " movies from your trakt.tv collection");
      }
      catch (RetrofitError e) {
        handleRetrofitError(e);
        return;
      }
      catch (UnauthorizedException e) {
        handleRetrofitError((RetrofitError) e.getCause());
        return;
      }
    }

    // *****************************************************************************
    // 3) remove every movie from the WATCHED state
    // *****************************************************************************
    movieToRemove.clear();
    for (BaseMovie traktMovie : traktWatched) {
      movieToRemove.add(toSyncMovie(traktMovie));
    }
    if (!movieToRemove.isEmpty()) {
      try {
        SyncItems items = new SyncItems().movies(movieToRemove);
        TRAKT.sync().deleteItemsFromWatchedHistory(items);
        LOGGER.info("removed " + movieToRemove.size() + " movies from your trakt.tv watched");
      }
      catch (RetrofitError e) {
        handleRetrofitError(e);
        return;
      }
      catch (UnauthorizedException e) {
        handleRetrofitError((RetrofitError) e.getCause());
        return;
      }
    }
  }

  /**
   * Syncs Trakt.tv "seen" flag (all gives you have already marked as watched)<br>
   * Gets all watched movies from Trakt, and sets the "watched" flag on TMM movies.<br>
   * Then update the remaining TMM movies on Trakt as 'seen'.
   */
  public void syncTraktMovieWatched(List<Movie> moviesInTmm) {
    if (!isEnabled()) {
      return;
    }

    // create a local copy of the list
    List<Movie> tmmMovies = new ArrayList<Movie>(moviesInTmm);

    // *****************************************************************************
    // 1) get all Trakt watched movies and update our "watched" status
    // *****************************************************************************
    List<BaseMovie> traktMovies = new ArrayList<BaseMovie>();
    try {
      traktMovies = TRAKT.sync().watchedMovies(Extended.DEFAULT_MIN);
      // Extended.DEFAULT adds url, poster, fanart, banner, genres
      // Extended.MAX adds certs, runtime, and other stuff (useful for scraper!)
    }
    catch (RetrofitError e) {
      handleRetrofitError(e);
      return;
    }
    catch (UnauthorizedException e) {
      // not authorized - maybe access token revoked - relogin
      if (this.Login()) {
        // ok, it worked, lets try once again :)
        try {
          traktMovies = TRAKT.sync().watchedMovies(Extended.DEFAULT_MIN);
        }
        catch (UnauthorizedException e1) {
          return;
        }
      }
      else {
        handleRetrofitError((RetrofitError) e.getCause());
        return;
      }
    }
    LOGGER.info("You have " + traktMovies.size() + " movies marked as 'watched' in your Trakt.tv collection");

    // loop over all watched movies on trakt
    for (BaseMovie traktWatched : traktMovies) {

      // loop over TMM movies, and check if IMDBID match
      for (Movie tmmMovie : tmmMovies) {

        if (matches(tmmMovie, traktWatched.movie.ids)) {
          // we have a movie match

          // update missing IDs (we get them for free :)
          boolean dirty = updateIDs(tmmMovie, traktWatched.movie.ids);

          if (!tmmMovie.isWatched()) {
            // save Trakt watched status
            LOGGER.info("Marking movie '" + tmmMovie.getTitle() + "' as watched");
            tmmMovie.setWatched(true);
            dirty = true;
          }
          if (traktWatched.last_watched_at != null && !(traktWatched.last_watched_at.toDate().equals(tmmMovie.getLastWatched()))) {
            // always set from trakt, if not matched (Trakt = master)
            LOGGER.trace("Marking movie '" + tmmMovie.getTitle() + "' as watched on " + traktWatched.last_watched_at.toDate() + " (was "
                + tmmMovie.getLastWatched() + ")");
            tmmMovie.setLastWatched(traktWatched.last_watched_at.toDate());
            dirty = true;
          }

          if (dirty) {
            tmmMovie.saveToDb();
<<<<<<< HEAD
=======
            tmmMovie.writeNFO();
>>>>>>> ceb59980
          }
        }
      }
    }

    // *****************************************************************************
    // 2) mark additionally "watched" movies as 'seen' on Trakt
    // *****************************************************************************
    // Now get all TMM watched movies...
    List<Movie> tmmWatchedMovies = new ArrayList<Movie>();
    for (Movie movie : tmmMovies) {
      if (movie.isWatched()) {
        tmmWatchedMovies.add(movie);
      }
    }
    LOGGER.info("You have now " + tmmWatchedMovies.size() + " movies marked as 'watched' in your TMM database");

    // ...and subtract the already watched from Trakt
    for (int i = tmmWatchedMovies.size() - 1; i >= 0; i--) {
      for (BaseMovie traktWatched : traktMovies) {
        Movie tmmMovie = tmmWatchedMovies.get(i);
        if (matches(tmmMovie, traktWatched.movie.ids)) {
          tmmWatchedMovies.remove(i);
          break;
        }
      }
    }

    if (tmmWatchedMovies.size() == 0) {
      LOGGER.info("no new watched movies for Trakt sync found.");
      return;
    }

    LOGGER.debug("prepare " + tmmWatchedMovies.size() + " movies for Trakt.tv sync");
    List<SyncMovie> movies = new ArrayList<SyncMovie>();
    int nosync = 0;
    for (Movie tmmMovie : tmmWatchedMovies) {
      if (tmmMovie.getIdAsInt(Constants.TRAKTID) != 0 || !tmmMovie.getIdAsString(Constants.IMDBID).isEmpty()
          || tmmMovie.getIdAsInt(Constants.TMDBID) != 0) {
        movies.add(toSyncMovie(tmmMovie, true));
      }
      else {
        // do not add to Trakt if we do not have at least one ID
        nosync++;
        continue;
      }
    }
    if (nosync > 0) {
      LOGGER.debug("skipping " + nosync + " movies, because they have not been scraped yet!");
    }

    if (movies.size() == 0) {
      LOGGER.info("no new watched movies for Trakt sync found.");
      return;
    }

    try {
      LOGGER.info("Marking " + movies.size() + " movies as 'watched' to Trakt.tv collection");
      SyncItems items = new SyncItems().movies(movies);
      response = TRAKT.sync().addItemsToWatchedHistory(items);
      LOGGER.info("Trakt mark-as-watched status:");
      printStatus(response);
    }
    catch (RetrofitError e) {
      handleRetrofitError(e);
      return;
    }
    catch (UnauthorizedException e) {
      handleRetrofitError((RetrofitError) e.getCause());
      return;
    }
  }

  /**
   * Syncs Trakt.tv "seen" flag (all movies you have already marked as watched)<br>
   * Gets all watched movies from Trakt, and sets the "watched" flag on TMM movies.<br>
   * Then update the remaining TMM movies on Trakt as 'seen'.
   */
  public void syncTraktMovieWatched() {
    if (!isEnabled()) {
      return;
    }
    syncTraktMovieWatched(MovieList.getInstance().getMovies());
  }

  // @formatter:off
  //  ████████╗██╗   ██╗███████╗██╗  ██╗ ██████╗ ██╗    ██╗███████╗
  //  ╚══██╔══╝██║   ██║██╔════╝██║  ██║██╔═══██╗██║    ██║██╔════╝
  //     ██║   ██║   ██║███████╗███████║██║   ██║██║ █╗ ██║███████╗
  //     ██║   ╚██╗ ██╔╝╚════██║██╔══██║██║   ██║██║███╗██║╚════██║
  //     ██║    ╚████╔╝ ███████║██║  ██║╚██████╔╝╚███╔███╔╝███████║
  //     ╚═╝     ╚═══╝  ╚══════╝╚═╝  ╚═╝ ╚═════╝  ╚══╝╚══╝ ╚══════╝
  // @formatter:on

  /**
   * Syncs Trakt.tv collection (gets all IDs & dates, and adds all TMM shows to Trakt)<br>
   * Do not send diffs, since this is too complicated currently :|
   */
  public void syncTraktTvShowCollection(List<TvShow> tvShowsInTmm) {
    if (!isEnabled()) {
      return;
    }

    // create a local copy of the list
    List<TvShow> tvShows = new ArrayList<TvShow>(tvShowsInTmm);
    // *****************************************************************************
    // 1) sync ALL missing show IDs & dates from trakt
    // *****************************************************************************
    List<BaseShow> traktShows = new ArrayList<BaseShow>();
    try {
      traktShows = TRAKT.sync().collectionShows(Extended.DEFAULT_MIN);
    }
    catch (RetrofitError e) {
      handleRetrofitError(e);
      return;
    }
    catch (UnauthorizedException e) {
      // not authorized - maybe access token revoked - relogin
      if (this.Login()) {
        // ok, it worked, lets try once again :)
        try {
          traktShows = TRAKT.sync().collectionShows(Extended.DEFAULT_MIN);
        }
        catch (UnauthorizedException e1) {
          return;
        }
      }
      else {
        handleRetrofitError((RetrofitError) e.getCause());
        return;
      }
    }
    LOGGER.info("You have " + traktShows.size() + " TvShows in your Trakt.tv collection");

    for (BaseShow traktShow : traktShows) {
      for (TvShow tmmShow : tvShows) {

        if (matches(tmmShow, traktShow.show.ids)) {
          // ok, we have a show match

          // update show IDs from trakt
          boolean dirty = updateIDs(tmmShow, traktShow.show.ids);

          // update collection date from trakt (show)
          if (traktShow.last_collected_at != null && !(traktShow.last_collected_at.toDate().equals(tmmShow.getDateAdded()))) {
            // always set from trakt, if not matched (Trakt = master)
            LOGGER.trace("Marking TvShow '" + tmmShow.getTitle() + "' as collected on " + traktShow.last_collected_at.toDate() + " (was "
                + tmmShow.getDateAddedAsString() + ")");
            tmmShow.setDateAdded(traktShow.last_collected_at.toDate());
            dirty = true;
          }

          // update collection date from trakt (episodes)
          for (BaseSeason bs : traktShow.seasons) {
            for (BaseEpisode be : bs.episodes) {
              TvShowEpisode tmmEP = tmmShow.getEpisode(bs.number, be.number);
              // update ep IDs - NOT YET POSSIBLE
              // boolean dirty = updateIDs(tmmEP, be.ids);

              if (tmmEP != null && be.collected_at != null && !(be.collected_at.toDate().equals(tmmEP.getDateAdded()))) {
                tmmEP.setDateAdded(be.collected_at.toDate());
                dirty = true;
              }
            }
          }

          if (dirty) {
            tmmShow.saveToDb();
<<<<<<< HEAD
=======
            tmmShow.writeNFO();
>>>>>>> ceb59980
          }

        }
      }
    }

    // *****************************************************************************
    // 2) add all our shows to Trakt collection (we have the physical file)
    // *****************************************************************************
    LOGGER.info("Adding " + tvShows.size() + " TvShows to Trakt.tv collection");
    // send show per show; sending all together may result too often in a timeout
    for (TvShow tvShow : tvShows) {
      SyncShow show = toSyncShow(tvShow, false);
      if (show == null) {
        continue;
      }

      try {
        SyncItems items = new SyncItems().shows(show);
        response = TRAKT.sync().addItemsToCollection(items);

        LOGGER.debug("Trakt add-to-library status: " + tvShow.getTitle());
        printStatus(response);
      }
      catch (RetrofitError e) {
        handleRetrofitError(e);
      }
      catch (UnauthorizedException e) {
        handleRetrofitError((RetrofitError) e.getCause());
      }
    }
  }

  /**
   * Syncs Trakt.tv collection (all TvShows you have)<br>
   * Gets all Trakt shows/episodes from collection, matches them to ours, and sends ONLY the new ones back to Trakt
   */
  public void syncTraktTvShowCollection() {
    if (!isEnabled()) {
      return;
    }
    syncTraktTvShowCollection(new ArrayList<TvShow>(TvShowList.getInstance().getTvShows()));
  }

  public void syncTraktTvShowWatched(List<TvShow> tvShowsInTmm) {
    if (!isEnabled()) {
      return;
    }

    // create a local copy of the list
    List<TvShow> tvShows = new ArrayList<TvShow>(tvShowsInTmm);

    List<BaseShow> traktShows = new ArrayList<BaseShow>();
    try {
      traktShows = TRAKT.sync().watchedShows(Extended.DEFAULT_MIN);
    }
    catch (RetrofitError e) {
      handleRetrofitError(e);
      return;
    }
    catch (UnauthorizedException e) {
      // not authorized - maybe access token revoked - relogin
      if (this.Login()) {
        // ok, it worked, lets try once again :)
        try {
          traktShows = TRAKT.sync().watchedShows(Extended.DEFAULT_MIN);
        }
        catch (UnauthorizedException e1) {
          return;
        }
      }
      else {
        handleRetrofitError((RetrofitError) e.getCause());
        return;
      }
    }
    LOGGER.info("You have " + traktShows.size() + " TvShows marked as watched on Trakt.tv");
    for (BaseShow traktShow : traktShows) {
      for (TvShow tmmShow : tvShows) {

        if (matches(tmmShow, traktShow.show.ids)) {
          // ok, we have a show match

          // update show IDs from trakt
          boolean dirty = updateIDs(tmmShow, traktShow.show.ids);

          // update watched date from trakt (show)
          if (traktShow.last_watched_at != null && !(traktShow.last_watched_at.toDate().equals(tmmShow.getLastWatched()))) {
            // always set from trakt, if not matched (Trakt = master)
            LOGGER.trace("Marking TvShow '" + tmmShow.getTitle() + "' as watched on " + traktShow.last_watched_at.toDate() + " (was "
                + tmmShow.getLastWatched() + ")");
            tmmShow.setLastWatched(traktShow.last_watched_at.toDate());
            dirty = true;
          }

          // update collection date from trakt (episodes)
          for (BaseSeason bs : traktShow.seasons) {
            for (BaseEpisode be : bs.episodes) {
              TvShowEpisode tmmEP = tmmShow.getEpisode(bs.number, be.number);
              // update ep IDs - NOT YET POSSIBLE
              // boolean dirty = updateIDs(tmmEP, be.ids);

              if (tmmEP != null && be.last_watched_at != null && !(be.last_watched_at.toDate().equals(tmmEP.getLastWatched()))) {
                tmmEP.setLastWatched(be.last_watched_at.toDate());
                tmmEP.setWatched(true);
                dirty = true;
              }
            }
          }

          if (dirty) {
            tmmShow.saveToDb();
<<<<<<< HEAD
=======
            tmmShow.writeNFO();
>>>>>>> ceb59980
          }
        }
      }
    }

    // *****************************************************************************
    // 2) add all our shows to Trakt watched
    // *****************************************************************************
    LOGGER.info("Adding " + tvShows.size() + " TvShows as watched on Trakt.tv");
    // send show per show; sending all together may result too often in a timeout
    for (TvShow show : tvShows) {
      // get items to sync
      SyncShow sync = toSyncShow(show, true);
      if (sync == null) {
        continue;
      }

      try {
        SyncItems items = new SyncItems().shows(sync);
        response = TRAKT.sync().addItemsToWatchedHistory(items);

        LOGGER.debug("Trakt add-to-library status: " + show.getTitle());
        printStatus(response);
      }
      catch (RetrofitError e) {
        handleRetrofitError(e);
      }
      catch (UnauthorizedException e) {
        handleRetrofitError((RetrofitError) e.getCause());
      }
    }
  }

  public void syncTraktTvShowWatched() {
    if (!isEnabled()) {
      return;
    }
    syncTraktTvShowWatched(new ArrayList<TvShow>(TvShowList.getInstance().getTvShows()));
  }

  /**
   * clears the whole Trakt.tv movie collection. Gets all Trakt.tv movies from your collection and removes them from the collection and the watched
   * state; a little helper to initialize the collection
   */
  public void clearTraktTvShows() {
    // *****************************************************************************
    // 1) get ALL Trakt shows in collection / watched
    // *****************************************************************************
    List<BaseShow> traktCollection = new ArrayList<BaseShow>();
    List<BaseShow> traktWatched = new ArrayList<BaseShow>();
    try {
      traktCollection = TRAKT.sync().collectionShows(Extended.DEFAULT_MIN);
      traktWatched = TRAKT.sync().watchedShows(Extended.DEFAULT_MIN);
    }
    catch (RetrofitError e) {
      handleRetrofitError(e);
      return;
    }
    catch (UnauthorizedException e) {
      // not authorized - maybe access token revoked - relogin
      if (this.Login()) {
        // ok, it worked, lets try once again :)
        try {
          traktCollection = TRAKT.sync().collectionShows(Extended.DEFAULT_MIN);
          traktWatched = TRAKT.sync().watchedShows(Extended.DEFAULT_MIN);
        }
        catch (UnauthorizedException e1) {
          return;
        }
      }
      else {
        handleRetrofitError((RetrofitError) e.getCause());
        return;
      }
    }
    LOGGER.info("You have " + traktCollection.size() + " shows in your Trakt.tv collection");
    LOGGER.info("You have " + traktWatched.size() + " shows watched");

    // *****************************************************************************
    // 2) remove every shows from the COLLECTION state
    // *****************************************************************************
    List<SyncShow> showToRemove = new ArrayList<SyncShow>();
    for (BaseShow traktShow : traktCollection) {
      showToRemove.add(toSyncShow(traktShow));
    }
    if (!showToRemove.isEmpty()) {
      try {
        SyncItems items = new SyncItems().shows(showToRemove);
        TRAKT.sync().deleteItemsFromCollection(items);
        LOGGER.debug("removed " + showToRemove.size() + " shows from your trakt.tv collection");
      }
      catch (RetrofitError e) {
        handleRetrofitError(e);
        return;
      }
      catch (UnauthorizedException e) {
        handleRetrofitError((RetrofitError) e.getCause());
        return;
      }
    }

    // *****************************************************************************
    // 3) remove every shows from the WATCHED state
    // *****************************************************************************
    showToRemove.clear();
    for (BaseShow traktShow : traktWatched) {
      showToRemove.add(toSyncShow(traktShow));
    }
    if (!showToRemove.isEmpty()) {
      try {
        SyncItems items = new SyncItems().shows(showToRemove);
        TRAKT.sync().deleteItemsFromWatchedHistory(items);
        LOGGER.debug("removed " + showToRemove.size() + " shows from your trakt.tv watched");
      }
      catch (RetrofitError e) {
        handleRetrofitError(e);
        return;
      }
      catch (UnauthorizedException e) {
        handleRetrofitError((RetrofitError) e.getCause());
        return;
      }
    }
  }

  // @formatter:off
  // ██╗   ██╗████████╗██╗██╗     ███████╗
  // ██║   ██║╚══██╔══╝██║██║     ██╔════╝
  // ██║   ██║   ██║   ██║██║     ███████╗
  // ██║   ██║   ██║   ██║██║     ╚════██║
  // ╚██████╔╝   ██║   ██║███████╗███████║
  //  ╚═════╝    ╚═╝   ╚═╝╚══════╝╚══════╝
  // @formatter:on

  private boolean updateIDs(TvShow tmmShow, ShowIds ids) {
    boolean dirty = false;
    if (tmmShow.getIdAsString(Constants.IMDBID).isEmpty() && !StringUtils.isEmpty(ids.imdb)) {
      tmmShow.setId(Constants.IMDBID, ids.imdb);
      dirty = true;
    }
    if (tmmShow.getIdAsInt(Constants.TMDBID) == 0 && ids.tmdb != null && ids.tmdb != 0) {
      tmmShow.setId(Constants.TMDBID, ids.tmdb);
      dirty = true;
    }
    if (tmmShow.getIdAsInt(Constants.TRAKTID) == 0 && ids.trakt != null && ids.trakt != 0) {
      tmmShow.setId(Constants.TRAKTID, ids.trakt);
      dirty = true;
    }
    if (tmmShow.getIdAsInt(Constants.TVDBID) == 0 && ids.tvdb != null && ids.tvdb != 0) {
      tmmShow.setId(Constants.TVDBID, ids.tvdb);
      dirty = true;
    }
    if (tmmShow.getIdAsInt(Constants.TVRAGEID) == 0 && ids.tvrage != null && ids.tvrage != 0) {
      tmmShow.setId(Constants.TVRAGEID, ids.tvrage);
      dirty = true;
    }
    return dirty;
  }

  private boolean updateIDs(Movie tmmMovie, MovieIds ids) {
    boolean dirty = false;
    if (tmmMovie.getIdAsString(Constants.IMDBID).isEmpty() && !StringUtils.isEmpty(ids.imdb)) {
      tmmMovie.setId(Constants.IMDBID, ids.imdb);
      dirty = true;
    }
    if (tmmMovie.getIdAsInt(Constants.TMDBID) == 0 && ids.tmdb != null && ids.tmdb != 0) {
      tmmMovie.setId(Constants.TMDBID, ids.tmdb);
      dirty = true;
    }
    if (tmmMovie.getIdAsInt(Constants.TRAKTID) == 0 && ids.trakt != null && ids.trakt != 0) {
      tmmMovie.setId(Constants.TRAKTID, ids.trakt);
      dirty = true;
    }
    return dirty;
  }

  private boolean matches(TvShow tmmShow, ShowIds ids) {
    if (ids.trakt != null && ids.trakt != 0 && ids.trakt == tmmShow.getIdAsInt(Constants.TRAKTID)) {
      return true;
    }
    if (StringUtils.isNotEmpty(ids.imdb) && ids.imdb.equals(tmmShow.getIdAsString(Constants.IMDBID))) {
      return true;
    }
    if (ids.tmdb != null && ids.tmdb != 0 && ids.tmdb == tmmShow.getIdAsInt(Constants.TMDBID)) {
      return true;
    }
    if (ids.tvdb != null && ids.tvdb != 0 && ids.tvdb == tmmShow.getIdAsInt(Constants.TVDBID)) {
      return true;
    }
    if (ids.tvrage != null && ids.tvrage != 0 && ids.tvrage == tmmShow.getIdAsInt(Constants.TVRAGEID)) {
      return true;
    }
    return false;
  }

  private boolean matches(Movie tmmMovie, MovieIds ids) {
    if (ids.trakt != null && ids.trakt != 0 && ids.trakt == tmmMovie.getIdAsInt(Constants.TRAKTID)) {
      return true;
    }
    if (StringUtils.isNotEmpty(ids.imdb) && ids.imdb.equals(tmmMovie.getIdAsString(Constants.IMDBID))) {
      return true;
    }
    if (ids.tmdb != null && ids.tmdb != 0 && ids.tmdb == tmmMovie.getIdAsInt(Constants.TMDBID)) {
      return true;
    }
    return false;
  }

  private SyncMovie toSyncMovie(Movie tmmMovie, boolean watched) {
    SyncMovie movie = null;

    MovieIds ids = new MovieIds();
    if (!tmmMovie.getIdAsString(Constants.IMDBID).isEmpty()) {
      ids.imdb = tmmMovie.getIdAsString(Constants.IMDBID);
    }
    if (tmmMovie.getIdAsInt(Constants.TMDBID) != 0) {
      ids.tmdb = tmmMovie.getIdAsInt(Constants.TMDBID);
    }
    if (tmmMovie.getIdAsInt(Constants.TRAKTID) != 0) {
      ids.trakt = tmmMovie.getIdAsInt(Constants.TRAKTID);
    }

    // we have to decide what we send; trakt behaves differenty when sending data to
    // sync collection and sync history.
    if (watched) {
      // sync history
      if (tmmMovie.isWatched() && tmmMovie.getLastWatched() == null) {
        // watched in tmm and not in trakt -> sync
        movie = new SyncMovie().id(ids).watchedAt(new DateTime(tmmMovie.getLastWatched()));
      }
    }
    else {
      // sync collection
      movie = new SyncMovie().id(ids).collectedAt(new DateTime(tmmMovie.getDateAdded()));
    }

    return movie;
  }

  private SyncMovie toSyncMovie(BaseMovie baseMovie) {
    SyncMovie movie = new SyncMovie().id(baseMovie.movie.ids).collectedAt(baseMovie.collected_at).watchedAt(baseMovie.last_watched_at);
    return movie;
  }

  private SyncShow toSyncShow(TvShow tmmShow, boolean watched) {
    SyncShow show = null;
    ShowIds ids = new ShowIds();
    if (!tmmShow.getIdAsString(Constants.IMDBID).isEmpty()) {
      ids.imdb = tmmShow.getIdAsString(Constants.IMDBID);
    }
    if (tmmShow.getIdAsInt(Constants.TMDBID) != 0) {
      ids.tmdb = tmmShow.getIdAsInt(Constants.TMDBID);
    }
    if (tmmShow.getIdAsInt(Constants.TVDBID) != 0) {
      ids.tvdb = tmmShow.getIdAsInt(Constants.TVDBID);
    }
    if (tmmShow.getIdAsInt(Constants.TRAKTID) != 0) {
      ids.trakt = tmmShow.getIdAsInt(Constants.TRAKTID);
    }
    if (tmmShow.getIdAsInt(Constants.TVRAGEID) != 0) {
      ids.tvrage = tmmShow.getIdAsInt(Constants.TVRAGEID);
    }

    ArrayList<SyncSeason> ss = new ArrayList<SyncSeason>();
    boolean foundS = false;
    for (TvShowSeason tmmSeason : tmmShow.getSeasons()) {
      boolean foundEP = false;
      ArrayList<SyncEpisode> se = new ArrayList<SyncEpisode>();
      for (TvShowEpisode tmmEp : tmmSeason.getEpisodes()) {
        // we have to decide what we send; trakt behaves differenty when sending data to
        // sync collection and sync history.
        if (watched) {
          // sync history
          if (tmmEp.isWatched() && tmmEp.getLastWatched() == null) {
            // watched in tmm and not in trakt -> sync
            se.add(new SyncEpisode().number(tmmEp.getEpisode()).watchedAt(new DateTime(tmmEp.getLastWatched())));
            foundEP = true;
          }
        }
        else {
          // sync collection
          se.add(new SyncEpisode().number(tmmEp.getEpisode()).collectedAt(new DateTime(tmmEp.getDateAdded())));
          foundEP = true;
        }
      }
      if (foundEP) {
        // do not send empty seasons
        foundS = true;
        ss.add(new SyncSeason().number(tmmSeason.getSeason()).episodes(se));
      }
    }

    if (foundS) {
      // we have at least one season/episode, so add it
      show = new SyncShow().id(ids).collectedAt(new DateTime(tmmShow.getDateAdded())).seasons(ss);
    }

    // if nothing added, do NOT send an empty show (to add all)
    return show;
  }

  private SyncShow toSyncShow(BaseShow baseShow) {
    // TODO: used only on clear() - so we don't need the episodes? TBC
    ArrayList<SyncSeason> ss = new ArrayList<SyncSeason>();
    for (BaseSeason baseSeason : baseShow.seasons) {
      ArrayList<SyncEpisode> se = new ArrayList<SyncEpisode>();
      for (BaseEpisode baseEp : baseSeason.episodes) {
        se.add(new SyncEpisode().number(baseEp.number).collectedAt(new DateTime(baseEp.collected_at)).watchedAt(new DateTime(baseEp.collected_at)));
      }
      ss.add(new SyncSeason().number(baseSeason.number).episodes(se));
    }
    SyncShow show = new SyncShow().id(baseShow.show.ids).collectedAt(new DateTime(baseShow.last_collected_at))
        .watchedAt(new DateTime(baseShow.last_watched_at)).seasons(ss);
    return show;
  }

  /**
   * prints some trakt response status
   * 
   * @param reponse
   *          the reponse
   */
  private void printStatus(SyncResponse resp) {
    if (resp != null) {
      String info = getStatusString(resp.added);
      if (!info.isEmpty()) {
        LOGGER.debug("Added       : " + info);
      }
      info = getStatusString(resp.existing);
      if (!info.isEmpty()) {
        LOGGER.debug("Existing    : " + info);
      }
      info = getStatusString(resp.deleted);
      if (!info.isEmpty()) {
        LOGGER.debug("Deleted     : " + info);
      }
      info = getStatusString(resp.not_found);
      if (!info.isEmpty()) {
        LOGGER.debug("Errors      : " + info);
      }
    }
  }

  private String getStatusString(SyncStats ss) {
    if (ss == null) {
      return "";
    }
    StringBuilder sb = new StringBuilder(50);

    if (ss.movies != null && ss.movies > 0) {
      sb.append(ss.movies + " Movies ");
    }
    if (ss.shows != null && ss.shows > 0) {
      sb.append(ss.shows + " Shows ");
    }
    if (ss.seasons != null && ss.seasons > 0) {
      sb.append(ss.seasons + " Seasons ");
    }
    if (ss.episodes != null && ss.episodes > 0) {
      sb.append(ss.episodes + " Episodes");
    }

    return sb.toString();
  }

  private String getStatusString(SyncErrors ss) {
    if (ss == null) {
      return "";
    }
    StringBuilder sb = new StringBuilder(50);

    // TODO: iterate over error array and display which did not work
    if (ss.movies != null && ss.movies.size() > 0) {
      sb.append(ss.movies.size() + " Movies ");
    }
    if (ss.shows != null && ss.shows.size() > 0) {
      sb.append(ss.shows.size() + " Shows ");
    }
    if (ss.seasons != null && ss.seasons.size() > 0) {
      sb.append(ss.seasons.size() + " Seasons ");
    }
    if (ss.episodes != null && ss.episodes.size() > 0) {
      sb.append(ss.episodes.size() + " Episodes");
    }

    return sb.toString();
  }

  /**
   * handles the retrofit errors<br>
   * (which is always thrown when http status != 200)<br>
   * and print some error msg
   * 
   * @param re
   *          the Retrofit error
   */
  private void handleRetrofitError(RetrofitError re) {
    Response r = re.getResponse();
    String msg = "";
    if (r != null) {
      msg = r.getStatus() + " " + r.getReason();
      if (r.getBody() != null && r.getBody().length() > 0) {
        try {
          InputStream in = r.getBody().in();
          String body = " - " + IOUtils.toString(in, "UTF-8");
          in.close();
          LOGGER.trace(body);
        }
        catch (IOException e1) {
          LOGGER.warn("IOException on Trakt error", e1);
        }
      }
    }
    else {
      msg = re.getMessage();
    }
    LOGGER.error("Trakt error (wrong settings?) " + msg);
    MessageManager.instance.pushMessage(new Message(MessageLevel.ERROR, msg, "Settings.trakttv"));
  }

  // /**
  // * Maps scraper Genres to internal TMM genres
  // */
  // private MediaGenres getTmmGenre(String genre) {
  // MediaGenres g = null;
  // if (genre == null || genre.isEmpty()) {
  // return g;
  // }
//    // @formatter:off
//    else if (genre.equals("Action"))           { g = MediaGenres.ACTION; }
//    else if (genre.equals("Adventure"))        { g = MediaGenres.ADVENTURE; }
//    else if (genre.equals("Animation"))        { g = MediaGenres.ANIMATION; }
//    else if (genre.equals("Comedy"))           { g = MediaGenres.COMEDY; }
//    else if (genre.equals("Children"))         { g = MediaGenres.FAMILY; }
//    else if (genre.equals("Crime"))            { g = MediaGenres.CRIME; }
//    else if (genre.equals("Documentary"))      { g = MediaGenres.DOCUMENTARY; }
//    else if (genre.equals("Drama"))            { g = MediaGenres.DRAMA; }
//    else if (genre.equals("Family"))           { g = MediaGenres.FAMILY; }
//    else if (genre.equals("Fantasy"))          { g = MediaGenres.FANTASY; }
//    else if (genre.equals("Film Noir"))        { g = MediaGenres.FILM_NOIR; }
//    else if (genre.equals("History"))          { g = MediaGenres.HISTORY; }
//    else if (genre.equals("Game Show"))        { g = MediaGenres.GAME_SHOW; }
//    else if (genre.equals("Home and Garden"))  { g = MediaGenres.DOCUMENTARY; }
//    else if (genre.equals("Horror"))           { g = MediaGenres.HORROR; }
//    else if (genre.equals("Indie"))            { g = MediaGenres.INDIE; }
//    else if (genre.equals("Music"))            { g = MediaGenres.MUSIC; }
//    else if (genre.equals("Mini Series"))      { g = MediaGenres.SERIES; }
//    else if (genre.equals("Musical"))          { g = MediaGenres.MUSICAL; }
//    else if (genre.equals("Mystery"))          { g = MediaGenres.MYSTERY; }
//    else if (genre.equals("News"))             { g = MediaGenres.NEWS; }
//    else if (genre.equals("Reality"))          { g = MediaGenres.REALITY_TV; }
//    else if (genre.equals("Romance"))          { g = MediaGenres.ROMANCE; }
//    else if (genre.equals("Science Fiction"))  { g = MediaGenres.SCIENCE_FICTION; }
//    else if (genre.equals("Sport"))            { g = MediaGenres.SPORT; }
//    else if (genre.equals("Special Interest")) { g = MediaGenres.INDIE; }
//    else if (genre.equals("Soap"))             { g = MediaGenres.SERIES; }
//    else if (genre.equals("Suspense"))         { g = MediaGenres.SUSPENSE; }
//    else if (genre.equals("Talk Show"))        { g = MediaGenres.TALK_SHOW; }
//    else if (genre.equals("Thriller"))         { g = MediaGenres.THRILLER; }
//    else if (genre.equals("War"))              { g = MediaGenres.WAR; }
//    else if (genre.equals("Western"))          { g = MediaGenres.WESTERN; }
//    else if (genre.equals("No Genre"))         { return null; }
//    // @formatter:on
  // if (g == null) {
  // g = MediaGenres.getGenre(genre);
  // }
  // return g;
  // }
}<|MERGE_RESOLUTION|>--- conflicted
+++ resolved
@@ -37,12 +37,6 @@
 import org.tinymediamanager.core.tvshow.entities.TvShowEpisode;
 import org.tinymediamanager.core.tvshow.entities.TvShowSeason;
 
-<<<<<<< HEAD
-import retrofit.RetrofitError;
-import retrofit.client.Response;
-
-=======
->>>>>>> ceb59980
 import com.uwetrottmann.trakt.v2.TraktV2;
 import com.uwetrottmann.trakt.v2.entities.BaseEpisode;
 import com.uwetrottmann.trakt.v2.entities.BaseMovie;
@@ -62,12 +56,9 @@
 import com.uwetrottmann.trakt.v2.exceptions.LoginException;
 import com.uwetrottmann.trakt.v2.exceptions.UnauthorizedException;
 
-<<<<<<< HEAD
-=======
 import retrofit.RetrofitError;
 import retrofit.client.Response;
 
->>>>>>> ceb59980
 /**
  * Sync your collection and watched status with Trakt.tv<br>
  * Using best practice 2-way-sync according to http://trakt.tv/api-docs/sync<br>
@@ -77,15 +68,6 @@
  * 
  */
 public class TraktTv {
-<<<<<<< HEAD
-  private static final String  CLIENT_ID = "a8e7e30fd7fd3f397b6e079f9f023e790f9cbd80a2be57c104089174fa8c6d89";
-
-  private static final Logger  LOGGER    = LoggerFactory.getLogger(TraktTv.class);
-  private static final TraktV2 TRAKT     = new TraktV2();
-  private static TraktTv       instance;
-
-  private SyncResponse         response;
-=======
   private static final String CLIENT_ID = "a8e7e30fd7fd3f397b6e079f9f023e790f9cbd80a2be57c104089174fa8c6d89";
 
   private static final Logger  LOGGER = LoggerFactory.getLogger(TraktTv.class);
@@ -93,7 +75,6 @@
   private static TraktTv       instance;
 
   private SyncResponse response;
->>>>>>> ceb59980
 
   public static synchronized TraktTv getInstance() {
     if (instance == null) {
@@ -230,10 +211,7 @@
 
           if (dirty) {
             tmmMovie.saveToDb();
-<<<<<<< HEAD
-=======
             tmmMovie.writeNFO();
->>>>>>> ceb59980
           }
 
           // remove it from our list (no need to add)
@@ -459,10 +437,7 @@
 
           if (dirty) {
             tmmMovie.saveToDb();
-<<<<<<< HEAD
-=======
             tmmMovie.writeNFO();
->>>>>>> ceb59980
           }
         }
       }
@@ -631,10 +606,7 @@
 
           if (dirty) {
             tmmShow.saveToDb();
-<<<<<<< HEAD
-=======
             tmmShow.writeNFO();
->>>>>>> ceb59980
           }
 
         }
@@ -747,10 +719,7 @@
 
           if (dirty) {
             tmmShow.saveToDb();
-<<<<<<< HEAD
-=======
             tmmShow.writeNFO();
->>>>>>> ceb59980
           }
         }
       }
