--- conflicted
+++ resolved
@@ -53,23 +53,6 @@
     TOP_LEFT, TOP_RIGHT, BOTTOM_LEFT, BOTTOM_RIGHT, CENTER
   }
 
-<<<<<<< HEAD
-  private static final long                  serialVersionUID = -2524445544386464158L;
-  protected static final ResourceBundle      BUNDLE           = ResourceBundle.getBundle("messages", new UTF8Control()); //$NON-NLS-1$
-  private static Font                        FONT;
-
-  protected BufferedImage                    originalImage;
-  protected BufferedImage                    scaledImage;
-  protected Dimension                        size;
-  protected String                           imageUrl;
-  protected String                           imagePath;
-  protected Position                         position         = Position.TOP_LEFT;
-  protected String                           alternativeText  = null;
-  protected boolean                          drawBorder;
-  protected boolean                          drawFullWidth;
-  protected boolean                          enabledLightbox  = false;
-  protected boolean                          useCache         = true;
-=======
   private static final long             serialVersionUID = -2524445544386464158L;
   protected static final ResourceBundle BUNDLE           = ResourceBundle.getBundle("messages", new UTF8Control()); //$NON-NLS-1$
   private static Font                   FONT;
@@ -83,7 +66,6 @@
   protected boolean       drawFullWidth;
   protected boolean       enabledLightbox = false;
   protected boolean       useCache        = true;
->>>>>>> ceb59980
 
   protected SwingWorker<BufferedImage, Void> worker           = null;
   protected MouseListener                    lightboxListener = null;
@@ -137,33 +119,19 @@
     }
 
     if (StringUtils.isBlank(newValue)) {
-<<<<<<< HEAD
-      originalImage = null;
-      size = null;
-=======
->>>>>>> ceb59980
       this.repaint();
       return;
     }
 
     // load image in separate worker -> performance
-<<<<<<< HEAD
-    worker = new ImageLoader(this.imagePath);
-=======
     worker = new ImageLoader(this.imagePath, this.getSize());
->>>>>>> ceb59980
     worker.execute();
   }
 
   public void clearImage() {
     imagePath = "";
     imageUrl = "";
-<<<<<<< HEAD
-    originalImage = null;
-    size = null;
-=======
     scaledImage = null;
->>>>>>> ceb59980
     this.repaint();
   }
 
@@ -182,30 +150,11 @@
     }
 
     if (StringUtils.isEmpty(newValue)) {
-<<<<<<< HEAD
-      originalImage = null;
-      size = null;
-=======
->>>>>>> ceb59980
       this.repaint();
       return;
     }
 
     // fetch image in separate worker -> performance
-<<<<<<< HEAD
-    worker = new ImageFetcher();
-    worker.execute();
-  }
-
-  private BufferedImage getScaledImage(Dimension size) {
-    if (!size.equals(this.size)) {
-      // rescale the image
-      scaledImage = Scalr.resize(originalImage, Scalr.Method.QUALITY, Scalr.Mode.AUTOMATIC, size.width, size.height, Scalr.OP_ANTIALIAS);
-      this.size = size;
-    }
-    return this.scaledImage;
-  }
-=======
     worker = new ImageFetcher(this.getSize());
     worker.execute();
   }
@@ -218,21 +167,14 @@
   // }
   // return this.scaledImage;
   // }
->>>>>>> ceb59980
 
   @Override
   protected void paintComponent(Graphics g) {
     super.paintComponent(g);
 
-<<<<<<< HEAD
-    if (originalImage != null) {
-      int originalWidth = originalImage.getWidth(null);
-      int originalHeight = originalImage.getHeight(null);
-=======
     if (scaledImage != null) {
       int originalWidth = scaledImage.getWidth(null);
       int originalHeight = scaledImage.getHeight(null);
->>>>>>> ceb59980
 
       // calculate new height/width
       int newWidth = 0;
@@ -261,22 +203,15 @@
         newWidth = size.x;
         newHeight = size.y;
 
-<<<<<<< HEAD
-=======
         // when the image size differs too much - reload and rescale the original image
         recreateScaledImageIfNeeded(originalWidth, originalHeight, newWidth, newHeight);
 
->>>>>>> ceb59980
         g.setColor(Color.BLACK);
         g.drawRect(offsetX, offsetY, size.x + 7, size.y + 7);
         g.setColor(Color.WHITE);
         g.fillRect(offsetX + 1, offsetY + 1, size.x + 6, size.y + 6);
         // g.drawImage(Scaling.scale(originalImage, newWidth, newHeight), offsetX + 4, offsetY + 4, newWidth, newHeight, this);
-<<<<<<< HEAD
-        g.drawImage(getScaledImage(new Dimension(newWidth, newHeight)), offsetX + 4, offsetY + 4, newWidth, newHeight, this);
-=======
         g.drawImage(scaledImage, offsetX + 4, offsetY + 4, newWidth, newHeight, this);
->>>>>>> ceb59980
       }
       else {
         Point size = null;
@@ -303,17 +238,12 @@
 
         newWidth = size.x;
         newHeight = size.y;
-<<<<<<< HEAD
-        // g.drawImage(Scaling.scale(originalImage, newWidth, newHeight), offsetX, offsetY, newWidth, newHeight, this);
-        g.drawImage(getScaledImage(new Dimension(newWidth, newHeight)), offsetX, offsetY, newWidth, newHeight, this);
-=======
 
         // when the image size differs too much - reload and rescale the original image
         recreateScaledImageIfNeeded(originalWidth, originalHeight, newWidth, newHeight);
 
         // g.drawImage(Scaling.scale(originalImage, newWidth, newHeight), offsetX, offsetY, newWidth, newHeight, this);
         g.drawImage(scaledImage, offsetX, offsetY, newWidth, newHeight, this);
->>>>>>> ceb59980
       }
     }
     else {
@@ -361,8 +291,6 @@
     }
   }
 
-<<<<<<< HEAD
-=======
   private void recreateScaledImageIfNeeded(int originalWidth, int originalHeight, int newWidth, int newHeight) {
     if ((newWidth * 0.8f > originalWidth) || (originalWidth > newWidth * 1.2f) || (newHeight * 0.8f > originalHeight)
         || (originalHeight > newHeight * 1.2f)) {
@@ -377,7 +305,6 @@
     }
   }
 
->>>>>>> ceb59980
   public void setPosition(Position position) {
     this.position = position;
   }
@@ -410,27 +337,19 @@
    * inner class for downloading online images
    */
   protected class ImageFetcher extends SwingWorker<BufferedImage, Void> {
-<<<<<<< HEAD
-=======
     private Dimension newSize;
 
     public ImageFetcher(Dimension newSize) {
       this.newSize = newSize;
     }
 
->>>>>>> ceb59980
     @Override
     protected BufferedImage doInBackground() throws Exception {
       try {
         Url url = new Url(imageUrl);
         Image image = Toolkit.getDefaultToolkit().createImage(url.getBytes());
-<<<<<<< HEAD
-        return com.bric.image.ImageLoader.createImage(image);
-
-=======
         return Scalr.resize(com.bric.image.ImageLoader.createImage(image), Scalr.Method.QUALITY, Scalr.Mode.AUTOMATIC, newSize.width, newSize.height,
             Scalr.OP_ANTIALIAS);
->>>>>>> ceb59980
       }
       catch (Exception e) {
         imageUrl = "";
@@ -440,17 +359,6 @@
 
     @Override
     protected void done() {
-<<<<<<< HEAD
-      try {
-        // get fetched image
-        originalImage = get();
-      }
-      catch (Exception e) {
-        originalImage = null;
-      }
-      finally {
-        size = null;
-=======
       if (isCancelled()) {
         return;
       }
@@ -461,7 +369,6 @@
       }
       catch (Exception e) {
         scaledImage = null;
->>>>>>> ceb59980
       }
       repaint();
     }
@@ -471,19 +378,12 @@
    * inner class for loading local images
    */
   protected class ImageLoader extends SwingWorker<BufferedImage, Void> {
-<<<<<<< HEAD
-    private String imagePath;
-
-    public ImageLoader(String imagePath) {
-      this.imagePath = imagePath;
-=======
     private String    imagePath;
     private Dimension newSize;
 
     public ImageLoader(String imagePath, Dimension newSize) {
       this.imagePath = imagePath;
       this.newSize = newSize;
->>>>>>> ceb59980
     }
 
     @Override
@@ -498,12 +398,8 @@
 
       if (file != null && file.exists()) {
         try {
-<<<<<<< HEAD
-          return com.bric.image.ImageLoader.createImage(file);
-=======
           return Scalr.resize(com.bric.image.ImageLoader.createImage(file), Scalr.Method.QUALITY, Scalr.Mode.AUTOMATIC, newSize.width, newSize.height,
               Scalr.OP_ANTIALIAS);
->>>>>>> ceb59980
         }
         catch (Exception e) {
           return null;
@@ -519,17 +415,6 @@
       if (isCancelled()) {
         return;
       }
-<<<<<<< HEAD
-      try {
-        // get fetched image
-        originalImage = get();
-      }
-      catch (Exception e) {
-        originalImage = null;
-      }
-      finally {
-        size = null;
-=======
 
       try {
         // get fetched image
@@ -537,7 +422,6 @@
       }
       catch (Exception e) {
         scaledImage = null;
->>>>>>> ceb59980
       }
       revalidate();
       repaint();
@@ -550,11 +434,7 @@
   private class ImageLabelClickListener extends MouseAdapter {
     @Override
     public void mouseClicked(MouseEvent arg0) {
-<<<<<<< HEAD
-      if (arg0.getClickCount() == 1 && originalImage != null) {
-=======
       if (arg0.getClickCount() == 1 && scaledImage != null) {
->>>>>>> ceb59980
         MainWindow.getActiveInstance().createLightbox(getImagePath(), getImageUrl());
       }
     }
