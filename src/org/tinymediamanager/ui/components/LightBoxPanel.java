package org.tinymediamanager.ui.components;

<<<<<<< HEAD
import harsh.p.raval.lightbox.LightBox;

=======
>>>>>>> ceb59980
import java.awt.BorderLayout;
import java.awt.Dimension;
import java.awt.event.MouseEvent;
import java.awt.event.MouseListener;

import javax.swing.JFrame;
import javax.swing.JPanel;

import org.tinymediamanager.ui.components.ImageLabel.Position;

import com.jgoodies.forms.layout.ColumnSpec;
import com.jgoodies.forms.layout.FormLayout;
import com.jgoodies.forms.layout.RowSpec;

<<<<<<< HEAD
public class LightBoxPanel extends JPanel {
  private static final long serialVersionUID = -674987974365646512L;

  private ImageLabel        image;
  private LightBox          lightBox;
  private JFrame            frame;
=======
import harsh.p.raval.lightbox.LightBox;

public class LightBoxPanel extends JPanel {
  private static final long serialVersionUID = -674987974365646512L;

  private ImageLabel image;
  private LightBox   lightBox;
  private JFrame     frame;
>>>>>>> ceb59980

  public LightBoxPanel() {
    lightBox = new LightBox();
    setOpaque(false);
    setLayout(new BorderLayout(0, 0));
    {
      JPanel panel = new JPanel();
      panel.setOpaque(false);
      add(panel);
      panel.setLayout(new FormLayout(new ColumnSpec[] { ColumnSpec.decode("75px:grow"), }, new RowSpec[] { RowSpec.decode("fill:75px:grow"), }));
      {
        image = new ImageLabel(true);
        image.setUseCache(false);
        image.setPosition(Position.CENTER);
        panel.add(image, "1, 1, fill, fill");
      }
    }
    addMouseListener(new MouseListener() {
      @Override
      public void mouseReleased(MouseEvent e) {
      }

      @Override
      public void mousePressed(MouseEvent e) {
      }

      @Override
      public void mouseExited(MouseEvent e) {
      }

      @Override
      public void mouseEntered(MouseEvent e) {
      }

      @Override
      public void mouseClicked(MouseEvent e) {
        lightBox.closeLightBox(frame, LightBoxPanel.this);
        image.setImageUrl("");
        image.setImagePath("");
      }
    });
  }

  public void setImageLocation(String path, String url) {
<<<<<<< HEAD
=======
    image.clearImage();
>>>>>>> ceb59980
    image.setImageUrl(url);
    image.setImagePath(path);
  }

  public void showLightBox(JFrame frame) {
    this.frame = frame;
    setSize(new Dimension((int) (frame.getContentPane().getWidth() * 0.95), (int) (frame.getContentPane().getHeight() * 0.95)));
    lightBox.createLightBoxEffect(frame, this);
  }
}<|MERGE_RESOLUTION|>--- conflicted
+++ resolved
@@ -1,10 +1,5 @@
 package org.tinymediamanager.ui.components;
 
-<<<<<<< HEAD
-import harsh.p.raval.lightbox.LightBox;
-
-=======
->>>>>>> ceb59980
 import java.awt.BorderLayout;
 import java.awt.Dimension;
 import java.awt.event.MouseEvent;
@@ -19,14 +14,6 @@
 import com.jgoodies.forms.layout.FormLayout;
 import com.jgoodies.forms.layout.RowSpec;
 
-<<<<<<< HEAD
-public class LightBoxPanel extends JPanel {
-  private static final long serialVersionUID = -674987974365646512L;
-
-  private ImageLabel        image;
-  private LightBox          lightBox;
-  private JFrame            frame;
-=======
 import harsh.p.raval.lightbox.LightBox;
 
 public class LightBoxPanel extends JPanel {
@@ -35,7 +22,6 @@
   private ImageLabel image;
   private LightBox   lightBox;
   private JFrame     frame;
->>>>>>> ceb59980
 
   public LightBoxPanel() {
     lightBox = new LightBox();
@@ -80,10 +66,7 @@
   }
 
   public void setImageLocation(String path, String url) {
-<<<<<<< HEAD
-=======
     image.clearImage();
->>>>>>> ceb59980
     image.setImageUrl(url);
     image.setImagePath(path);
   }
