/*
 * Copyright 2012 - 2015 Manuel Laggner
 *
 * Licensed under the Apache License, Version 2.0 (the "License");
 * you may not use this file except in compliance with the License.
 * You may obtain a copy of the License at
 *
 *     http://www.apache.org/licenses/LICENSE-2.0
 *
 * Unless required by applicable law or agreed to in writing, software
 * distributed under the License is distributed on an "AS IS" BASIS,
 * WITHOUT WARRANTIES OR CONDITIONS OF ANY KIND, either express or implied.
 * See the License for the specific language governing permissions and
 * limitations under the License.
 */
package org.tinymediamanager.core.tvshow.entities;

import static org.tinymediamanager.core.Constants.*;

import java.awt.Dimension;
import java.beans.PropertyChangeEvent;
import java.beans.PropertyChangeListener;
import java.io.File;
import java.io.FilenameFilter;
import java.text.DateFormat;
import java.text.ParseException;
import java.text.SimpleDateFormat;
import java.util.ArrayList;
import java.util.Collections;
import java.util.Date;
import java.util.HashMap;
import java.util.List;
import java.util.Locale;
import java.util.Map.Entry;
import java.util.regex.Matcher;
import java.util.regex.Pattern;

import javax.persistence.CascadeType;
import javax.persistence.Entity;
import javax.persistence.EntityManager;
import javax.persistence.EnumType;
import javax.persistence.Enumerated;
import javax.persistence.FetchType;
import javax.persistence.Inheritance;
import javax.persistence.OneToMany;
import javax.persistence.Transient;

import org.apache.commons.lang3.StringUtils;
import org.apache.commons.lang3.builder.ReflectionToStringBuilder;
import org.apache.commons.lang3.builder.ToStringBuilder;
import org.apache.commons.lang3.builder.ToStringStyle;
import org.slf4j.Logger;
import org.slf4j.LoggerFactory;
import org.tinymediamanager.core.MediaFileType;
import org.tinymediamanager.core.Utils;
import org.tinymediamanager.core.entities.MediaEntity;
import org.tinymediamanager.core.entities.MediaFile;
import org.tinymediamanager.core.threading.TmmTaskManager;
import org.tinymediamanager.core.tvshow.TvShowArtworkHelper;
import org.tinymediamanager.core.tvshow.TvShowMediaFileComparator;
import org.tinymediamanager.core.tvshow.TvShowModuleManager;
import org.tinymediamanager.core.tvshow.TvShowScraperMetadataConfig;
import org.tinymediamanager.core.tvshow.connector.TvShowToXbmcNfoConnector;
import org.tinymediamanager.core.tvshow.tasks.TvShowEpisodeScrapeTask;
import org.tinymediamanager.scraper.Certification;
import org.tinymediamanager.scraper.MediaArtwork;
import org.tinymediamanager.scraper.MediaArtwork.MediaArtworkType;
import org.tinymediamanager.scraper.MediaCastMember;
import org.tinymediamanager.scraper.MediaGenres;
import org.tinymediamanager.scraper.MediaMetadata;

/**
 * The Class TvShow.
 * 
 * @author Manuel Laggner
 */
@Entity
@Inheritance(strategy = javax.persistence.InheritanceType.JOINED)
public class TvShow extends MediaEntity {
<<<<<<< HEAD
  private static final Logger         LOGGER             = LoggerFactory.getLogger(TvShow.class);
  private static TvShowArtworkHelper  artworkHelper      = new TvShowArtworkHelper();

  private String                      dataSource         = "";
  private String                      director           = "";
  private String                      writer             = "";
  private int                         runtime            = 0;
  private int                         votes              = 0;
  private Date                        firstAired         = null;
  private String                      status             = "";
  private String                      studio             = "";
  private boolean                     watched            = false;
  private String                      sortTitle          = "";

  private List<String>                genres             = new ArrayList<String>(1);
  private List<String>                tags               = new ArrayList<String>(0);
  private HashMap<Integer, String>    seasonPosterUrlMap = new HashMap<Integer, String>(0);
  @Deprecated
  private HashMap<Integer, String>    seasonPosterMap    = new HashMap<Integer, String>(0);

  @OneToMany(cascade = CascadeType.ALL, fetch = FetchType.EAGER, mappedBy = "tvShow")
  private List<TvShowEpisode>         episodes           = new ArrayList<TvShowEpisode>();

  @OneToMany(cascade = CascadeType.ALL, fetch = FetchType.EAGER)
  private List<TvShowActor>           actors             = new ArrayList<TvShowActor>();

  @Enumerated(EnumType.STRING)
  private Certification               certification      = Certification.NOT_RATED;

  @Transient
  private HashMap<Integer, MediaFile> seasonPosters      = new HashMap<Integer, MediaFile>(0);

  @Transient
  private List<TvShowSeason>          seasons            = new ArrayList<TvShowSeason>(1);

  @Transient
  private List<MediaGenres>           genresForAccess    = new ArrayList<MediaGenres>(1);

  @Transient
  private String                      titleSortable      = "";

  @Transient
  private Date                        lastWatched        = null;

  @Transient
  private PropertyChangeListener      propertyChangeListener;
=======
  private static final Logger        LOGGER        = LoggerFactory.getLogger(TvShow.class);
  private static TvShowArtworkHelper artworkHelper = new TvShowArtworkHelper();

  private String  dataSource = "";
  private String  director   = "";
  private String  writer     = "";
  private int     runtime    = 0;
  private int     votes      = 0;
  private Date    firstAired = null;
  private String  status     = "";
  private String  studio     = "";
  private boolean watched    = false;
  private String  sortTitle  = "";

  private List<String>             genres             = new ArrayList<String>(1);
  private List<String>             tags               = new ArrayList<String>(0);
  private HashMap<Integer, String> seasonPosterUrlMap = new HashMap<Integer, String>(0);
  @Deprecated
  private HashMap<Integer, String> seasonPosterMap    = new HashMap<Integer, String>(0);

  @OneToMany(cascade = CascadeType.ALL, fetch = FetchType.EAGER, mappedBy = "tvShow")
  private List<TvShowEpisode> episodes = new ArrayList<TvShowEpisode>();

  @OneToMany(cascade = CascadeType.ALL, fetch = FetchType.EAGER)
  private List<TvShowActor> actors = new ArrayList<TvShowActor>();

  @Enumerated(EnumType.STRING)
  private Certification certification = Certification.NOT_RATED;

  @Transient
  private HashMap<Integer, MediaFile> seasonPosters = new HashMap<Integer, MediaFile>(0);

  @Transient
  private List<TvShowSeason> seasons = new ArrayList<TvShowSeason>(1);

  @Transient
  private List<MediaGenres> genresForAccess = new ArrayList<MediaGenres>(1);

  @Transient
  private String titleSortable = "";

  @Transient
  private Date lastWatched = null;

  @Transient
  private PropertyChangeListener propertyChangeListener;
>>>>>>> ceb59980

  static {
    mediaFileComparator = new TvShowMediaFileComparator();
  }

  /**
   * Instantiates a tv show. To initialize the propertychangesupport after loading
   */
  public TvShow() {
    // register for dirty flag listener
    super();

    // give tag events from episodes up to the TvShowList
    propertyChangeListener = new PropertyChangeListener() {
      @Override
      public void propertyChange(PropertyChangeEvent evt) {
        if ("tag".equals(evt.getPropertyName()) && evt.getSource() instanceof TvShowEpisode) {
          firePropertyChange(evt);
        }
      }
    };
  }

  /*
   * (non-Javadoc)
   * 
   * @see org.tinymediamanager.core.MediaEntity#setTitle(java.lang.String)
   */
  @Override
  public void setTitle(String newValue) {
    String oldValue = this.title;
    super.setTitle(newValue);

    oldValue = this.titleSortable;
    titleSortable = "";
    firePropertyChange(TITLE_SORTABLE, oldValue, titleSortable);
  }

  /**
   * Returns the sortable variant of title<br>
   * eg "The Big Bang Theory" -> "Big Bang Theory, The".
   * 
   * @return the title in its sortable format
   */
  public String getTitleSortable() {
    if (StringUtils.isEmpty(titleSortable)) {
      titleSortable = Utils.getSortableName(this.getTitle());
    }
    return titleSortable;
  }

  public void clearTitleSortable() {
    titleSortable = "";
  }

  public String getSortTitle() {
    return sortTitle;
  }

  public void setSortTitle(String newValue) {
    String oldValue = this.sortTitle;
    this.sortTitle = newValue;
    firePropertyChange(SORT_TITLE, oldValue, newValue);
  }

  /**
   * Gets the episodes.
   * 
   * @return the episodes
   */
  public List<TvShowEpisode> getEpisodes() {
    return episodes;
  }

  /**
   * Adds the episode.
   * 
   * @param episode
   *          the episode
   */
  public void addEpisode(TvShowEpisode episode) {
    int oldValue = episodes.size();
    episodes.add(episode);
    episode.addPropertyChangeListener(propertyChangeListener);
    addToSeason(episode);

    Collections.sort(episodes);

    firePropertyChange(ADDED_EPISODE, null, episode);
    firePropertyChange(EPISODE_COUNT, oldValue, episodes.size());
  }

  /**
   * Gets the episode count.
   * 
   * @return the episode count
   */
  public int getEpisodeCount() {
    return episodes.size();
  }

  /**
   * Adds the to season.
   * 
   * @param episode
   *          the episode
   */
  private void addToSeason(TvShowEpisode episode) {
    TvShowSeason season = getSeasonForEpisode(episode);
    season.addEpisode(episode);
  }

  private void removeFromSeason(TvShowEpisode episode) {
    TvShowSeason season = getSeasonForEpisode(episode);
    season.removeEpisode(episode);
  }

  /**
   * Gets the season for episode.
   * 
   * @param episode
   *          the episode
   * @return the season for episode
   */
  public synchronized TvShowSeason getSeasonForEpisode(TvShowEpisode episode) {
    TvShowSeason season = null;

    // search for an existing season
    for (TvShowSeason s : seasons) {
      if (s.getSeason() == episode.getSeason()) {
        season = s;
        break;
      }
    }

    // no one found - create one
    if (season == null) {
      int oldValue = seasons.size();
      season = new TvShowSeason(episode.getSeason(), this);
      seasons.add(season);
      firePropertyChange(ADDED_SEASON, null, season);
      firePropertyChange(SEASON_COUNT, oldValue, seasons.size());
    }

    return season;
  }

  public int getSeasonCount() {
    return seasons.size();
  }

  /**
   * Initialize after loading.
   */
  public void initializeAfterLoading() {
    super.initializeAfterLoading();

    // remove empty tag and null values
    Utils.removeEmptyStringsFromList(tags);
    Utils.removeEmptyStringsFromList(genres);

    // load genres
    for (String genre : new ArrayList<String>(genres)) {
      addGenre(MediaGenres.getGenre(genre));
    }

    // create the seasons structure
    for (TvShowEpisode episode : new ArrayList<TvShowEpisode>(this.episodes)) {
      addToSeason(episode);
    }

    // // migration from old structure
    // if (!seasonPosterMap.isEmpty()) {
    // for (Entry<Integer, String> entry : seasonPosterMap.entrySet()) {
    // setSeasonPoster(entry.getKey(), new File(path, entry.getValue()));
    // }
    // seasonPosterMap.clear();
    // saveToDb();
    // }

    // create season poster map
    Pattern pattern = Pattern.compile("(?i)season([0-9]{1,4})-poster\\..{2,4}");
    for (MediaFile mf : getMediaFiles(MediaFileType.SEASON_POSTER)) {
      if (mf.getFilename().startsWith("season-special-poster")) {
        seasonPosters.put(-1, mf);
      }
      else {
        // parse out the season from the name
        Matcher matcher = pattern.matcher(mf.getFilename());
        if (matcher.matches()) {
          try {
            int season = Integer.parseInt(matcher.group(1));
            seasonPosters.put(season, mf);
          }
          catch (Exception e) {
          }
        }
      }
    }

    for (TvShowEpisode episode : episodes) {
      episode.addPropertyChangeListener(propertyChangeListener);
    }
  }

  /**
   * Gets the data source.
   * 
   * @return the data source
   */
  public String getDataSource() {
    return dataSource;
  }

  /**
   * Sets the data source.
   * 
   * @param newValue
   *          the new data source
   */
  public void setDataSource(String newValue) {
    String oldValue = this.dataSource;
    this.dataSource = newValue;
    firePropertyChange(DATA_SOURCE, oldValue, newValue);
  }

  /**
   * remove all episodes from this tv show.
   */
  public void removeAllEpisodes() {
    int oldValue = episodes.size();
    if (episodes.size() > 0) {
      final EntityManager entityManager = TvShowModuleManager.getInstance().getEntityManager();
      boolean newTransaction = false;
      if (!entityManager.getTransaction().isActive()) {
        entityManager.getTransaction().begin();
        newTransaction = true;
      }

      for (int i = episodes.size() - 1; i >= 0; i--) {
        TvShowEpisode episode = episodes.get(i);
        episodes.remove(episode);
        episode.removePropertyChangeListener(propertyChangeListener);
        entityManager.remove(episode);
      }

      if (newTransaction) {
        entityManager.getTransaction().commit();
      }
    }

    firePropertyChange(EPISODE_COUNT, oldValue, episodes.size());
  }

  /**
   * Removes the episode.
   * 
   * @param episode
   *          the episode
   */
  public void removeEpisode(TvShowEpisode episode) {
    if (episodes.contains(episode)) {
      int oldValue = episodes.size();
      final EntityManager entityManager = TvShowModuleManager.getInstance().getEntityManager();
      synchronized (entityManager) {

        boolean newTransaction = false;
        if (!entityManager.getTransaction().isActive()) {
          entityManager.getTransaction().begin();
          newTransaction = true;
        }

        episodes.remove(episode);
        episode.removePropertyChangeListener(propertyChangeListener);
        removeFromSeason(episode);
        entityManager.remove(episode);
        entityManager.persist(this);

        if (newTransaction) {
          entityManager.getTransaction().commit();
        }
      }

      firePropertyChange(REMOVED_EPISODE, null, episode);
      firePropertyChange(EPISODE_COUNT, oldValue, episodes.size());
    }
  }

  /**
   * Removes an episode from tmm and deletes it from the data source
   * 
   * @param episode
   *          the episode to be removed
   */
  public void deleteEpisode(TvShowEpisode episode) {
    if (episodes.contains(episode)) {
      int oldValue = episodes.size();
      final EntityManager entityManager = TvShowModuleManager.getInstance().getEntityManager();
      synchronized (entityManager) {

        boolean newTransaction = false;
        if (!entityManager.getTransaction().isActive()) {
          entityManager.getTransaction().begin();
          newTransaction = true;
        }

        episode.deleteFilesSafely();
        episodes.remove(episode);
        episode.removePropertyChangeListener(propertyChangeListener);
        removeFromSeason(episode);
        entityManager.remove(episode);
        entityManager.persist(this);

        if (newTransaction) {
          entityManager.getTransaction().commit();
        }
      }

      firePropertyChange(REMOVED_EPISODE, null, episode);
      firePropertyChange(EPISODE_COUNT, oldValue, episodes.size());
    }
  }

  /**
   * Gets the seasons.
   * 
   * @return the seasons
   */
  public List<TvShowSeason> getSeasons() {
    return seasons;
  }

  /**
   * Gets the genres.
   * 
   * @return the genres
   */
  public List<MediaGenres> getGenres() {
    return genresForAccess;
  }

  /**
   * Adds the genre.
   * 
   * @param newValue
   *          the new value
   */
  public void addGenre(MediaGenres newValue) {
    if (!genresForAccess.contains(newValue)) {
      genresForAccess.add(newValue);
      if (!genres.contains(newValue.name())) {
        genres.add(newValue.name());
      }
      firePropertyChange(GENRE, null, newValue);
      firePropertyChange(GENRES_AS_STRING, null, newValue);
    }
  }

  /**
   * Sets the genres.
   * 
   * @param genres
   *          the new genres
   */
  public void setGenres(List<MediaGenres> genres) {
    // two way sync of genres

    // first, add new ones
    for (MediaGenres genre : genres) {
      if (!this.genresForAccess.contains(genre)) {
        this.genresForAccess.add(genre);
        if (!this.genres.contains(genre.name())) {
          this.genres.add(genre.name());
        }
      }
    }

    // second remove old ones
    for (int i = this.genresForAccess.size() - 1; i >= 0; i--) {
      MediaGenres genre = this.genresForAccess.get(i);
      if (!genres.contains(genre)) {
        this.genresForAccess.remove(genre);
        this.genres.remove(genre.name());
      }
    }

    firePropertyChange(GENRE, null, genres);
    firePropertyChange(GENRES_AS_STRING, null, genres);
  }

  /**
   * Removes the genre.
   * 
   * @param genre
   *          the genre
   */
  public void removeGenre(MediaGenres genre) {
    if (genresForAccess.contains(genre)) {
      genresForAccess.remove(genre);
      genres.remove(genre.name());
      firePropertyChange(GENRE, null, genre);
      firePropertyChange(GENRES_AS_STRING, null, genre);
    }
  }

  /**
   * Gets the genres as string.
   * 
   * @return the genres as string
   */
  public String getGenresAsString() {
    StringBuilder sb = new StringBuilder();
    for (MediaGenres genre : genresForAccess) {
      if (!StringUtils.isEmpty(sb)) {
        sb.append(", ");
      }
      sb.append(genre != null ? genre.getLocalizedName() : "null");
    }
    return sb.toString();
  }

  /**
   * Sets the metadata.
   * 
   * @param metadata
   *          the new metadata
   * @param config
   *          the config
   */
  public void setMetadata(MediaMetadata metadata, TvShowScraperMetadataConfig config) {
    // check against null metadata (e.g. aborted request)
    if (metadata == null) {
      LOGGER.error("metadata was null");
      return;
    }

    // check if metadata has at least a name
    if (StringUtils.isEmpty(metadata.getStringValue(MediaMetadata.TITLE))) {
      LOGGER.warn("wanted to save empty metadata for " + getTitle());
      return;
    }

    // populate ids
    for (Entry<String, Object> entry : metadata.getIds().entrySet()) {
      if ((TVDBID.equals(entry.getKey()) || "tvdb".equals(entry.getKey())) && entry.getValue() != null) {
        setTvdbId(entry.getValue().toString());
      }
      else {
        setId((String) entry.getKey(), entry.getValue().toString());
      }
    }

    if (config.isTitle()) {
      setTitle(metadata.getStringValue(MediaMetadata.TITLE));
    }

    if (config.isPlot()) {
      setPlot(metadata.getStringValue(MediaMetadata.PLOT));
    }

    if (config.isYear()) {
      setYear(metadata.getStringValue(MediaMetadata.YEAR));
    }

    if (config.isRating()) {
      setRating(metadata.getFloatValue(MediaMetadata.RATING));
      setVotes(metadata.getIntegerValue(MediaMetadata.VOTE_COUNT));
    }

    if (config.isAired()) {
      try {
        setFirstAired(metadata.getStringValue(MediaMetadata.RELEASE_DATE));
      }
      catch (ParseException e) {

      }
    }

    if (config.isStatus()) {
      setStatus(metadata.getStringValue(MediaMetadata.STATUS));
    }

    if (config.isRuntime()) {
      setRuntime(metadata.getIntegerValue(MediaMetadata.RUNTIME));
    }

    if (config.isCast()) {
      setStudio(metadata.getStringValue(MediaMetadata.PRODUCTION_COMPANY));
      List<TvShowActor> actors = new ArrayList<TvShowActor>();
      String director = "";
      String writer = "";

      for (MediaCastMember member : metadata.getCastMembers()) {
        switch (member.getType()) {
          case ACTOR:
            TvShowActor actor = new TvShowActor();
            actor.setName(member.getName());
            actor.setCharacter(member.getCharacter());
            actor.setThumb(member.getImageUrl());
            actors.add(actor);
            break;

          case DIRECTOR:
            if (!StringUtils.isEmpty(director)) {
              director += ", ";
            }
            director += member.getName();
            break;

          case WRITER:
            if (!StringUtils.isEmpty(writer)) {
              writer += ", ";
            }
            writer += member.getName();
            break;

          default:
            break;
        }
      }
      setActors(actors);
      setDirector(director);
      setWriter(writer);
      // TODO write actor images for tv shows
      // writeActorImages();
    }

    if (config.isCertification()) {
      if (metadata.getCertifications().size() > 0) {
        setCertification(metadata.getCertifications().get(0));
      }
    }

    if (config.isGenres()) {
      setGenres(metadata.getGenres());
    }

    // set scraped
    setScraped(true);

    // update DB
    saveToDb();
<<<<<<< HEAD
=======
    writeNFO();
>>>>>>> ceb59980
  }

  /**
   * Sets the artwork.
   * 
   * @param artwork
   *          the artwork
   * @param config
   *          the config
   */
  public void setArtwork(List<MediaArtwork> artwork, TvShowScraperMetadataConfig config) {
    if (config.isArtwork()) {
      // poster
      for (MediaArtwork art : artwork) {
        if (art.getType() == MediaArtworkType.POSTER) {
          // set url
          setPosterUrl(art.getDefaultUrl());
          // and download it
          artworkHelper.downloadArtwork(this, MediaFileType.POSTER);
          break;
        }
      }

      // fanart
      for (MediaArtwork art : artwork) {
        if (art.getType() == MediaArtworkType.BACKGROUND) {
          // set url
          setFanartUrl(art.getDefaultUrl());
          // and download it
          artworkHelper.downloadArtwork(this, MediaFileType.FANART);
          break;
        }
      }

      // banner
      for (MediaArtwork art : artwork) {
        if (art.getType() == MediaArtworkType.BANNER) {
          // set url
          setBannerUrl(art.getDefaultUrl());
          // and download it
          artworkHelper.downloadArtwork(this, MediaFileType.BANNER);
          break;
        }
      }

      // logo
      for (MediaArtwork art : artwork) {
        if (art.getType() == MediaArtworkType.LOGO) {
          // set url
          setArtworkUrl(art.getDefaultUrl(), MediaFileType.LOGO);
          // and download it
          artworkHelper.downloadArtwork(this, MediaFileType.LOGO);
          break;
        }
      }

      // clearart
      for (MediaArtwork art : artwork) {
        if (art.getType() == MediaArtworkType.CLEARART) {
          // set url
          setArtworkUrl(art.getDefaultUrl(), MediaFileType.CLEARART);
          // and download it
          artworkHelper.downloadArtwork(this, MediaFileType.CLEARART);
          break;
        }
      }

      // thumb
      for (MediaArtwork art : artwork) {
        if (art.getType() == MediaArtworkType.THUMB) {
          // set url
          setArtworkUrl(art.getDefaultUrl(), MediaFileType.THUMB);
          // and download it
          artworkHelper.downloadArtwork(this, MediaFileType.THUMB);
          break;
        }
      }

      // season poster
      HashMap<Integer, String> seasonPosters = new HashMap<Integer, String>();
      for (MediaArtwork art : artwork) {
        if (art.getType() == MediaArtworkType.SEASON && art.getSeason() >= 0) {
          // check if there is already an artwork for this season
          String url = seasonPosters.get(art.getSeason());
          if (StringUtils.isBlank(url)) {
            setSeasonPosterUrl(art.getSeason(), art.getDefaultUrl());
            artworkHelper.downloadSeasonPoster(this, art.getSeason());
            seasonPosters.put(art.getSeason(), art.getDefaultUrl());
          }
        }
      }

      // update DB
      saveToDb();
<<<<<<< HEAD
=======
      writeNFO();
>>>>>>> ceb59980
    }
  }

  /**
   * download the specified type of artwork for this TV show
   * 
   * @param type
   *          the chosen artwork type to be downloaded
   */
  public void downloadArtwork(MediaFileType type) {
    artworkHelper.downloadArtwork(this, type);
  }

  /**
   * download season poster
   * 
   * @param season
   *          the season to download the poster for
   */
  public void downloadSeasonPoster(int season) {
    artworkHelper.downloadSeasonPoster(this, season);
  }

  /**
   * Write nfo.
   */
  public void writeNFO() {
    TvShowToXbmcNfoConnector.setData(this);
    firePropertyChange(HAS_NFO_FILE, false, true);
  }

  /**
   * Gets the checks for nfo file.
   * 
   * @return the checks for nfo file
   */
  public Boolean getHasNfoFile() {
    List<MediaFile> nfos = getMediaFiles(MediaFileType.NFO);
    if (nfos != null && nfos.size() > 0) {
      return true;
    }
    return false;
  }

  /**
   * Gets the checks for images.
   * 
   * @return the checks for images
   */
  public Boolean getHasImages() {
    if (!StringUtils.isEmpty(getPoster()) && !StringUtils.isEmpty(getFanart())) {
      return true;
    }
    return false;
  }

  /**
   * Gets the imdb id.
   * 
   * @return the imdb id
   */
  public String getImdbId() {
    Object obj = ids.get(IMDBID);
    if (obj == null) {
      return "";
    }
    return obj.toString();
  }

  /**
   * Sets the imdb id.
   * 
   * @param newValue
   *          the new imdb id
   */
  public void setImdbId(String newValue) {
    String oldValue = getImdbId();
    ids.put(IMDBID, newValue);
    firePropertyChange(IMDBID, oldValue, newValue);
  }

  /**
   * Gets the tvdb id.
   * 
   * @return the tvdb id
   */
  public String getTvdbId() {
    Object obj = ids.get(TVDBID);
    if (obj == null) {
      obj = ids.get("tvdb"); // old id
      if (obj == null) {
        return "";
      }
    }
    return obj.toString();
  }

  /**
   * Sets the tvdb id.
   * 
   * @param newValue
   *          the new tvdb id
   */
  public void setTvdbId(String newValue) {
    String oldValue = getTvdbId();
    ids.put(TVDBID, newValue);
    firePropertyChange(TVDBID, oldValue, newValue);
  }

  /**
   * Gets the TraktTV id.
   * 
   * @return the TraktTV id
   */
  public int getTraktId() {
    int id = 0;
    try {
      id = Integer.valueOf(String.valueOf(ids.get(TRAKTID)));
    }
    catch (Exception e) {
      return 0;
    }
    return id;
  }

  /**
   * Sets the TvRage id.
   * 
   * @param newValue
   *          the new TraktTV id
   */
  public void setTraktId(int newValue) {
    int oldValue = getTraktId();
    ids.put(TRAKTID, newValue);
    firePropertyChange(TRAKTID, oldValue, newValue);
  }

  /**
   * Gets the TvRage id.
   * 
   * @return the TvRage id
   */
  public int getTvRageId() {
    int id = 0;
    try {
      id = Integer.valueOf(String.valueOf(ids.get(TVRAGEID)));
    }
    catch (Exception e) {
      return 0;
    }
    return id;
  }

  /**
   * Sets the TvRage id.
   * 
   * @param newValue
   *          the new TvRage id
   */
  public void setTvRageId(int newValue) {
    int oldValue = getTvRageId();
    ids.put(TVRAGEID, newValue);
    firePropertyChange(TVRAGEID, oldValue, newValue);
  }

  /**
   * Gets the studio.
   * 
   * @return the studio
   */
  public String getStudio() {
    return studio;
  }

  /**
   * Sets the studio.
   * 
   * @param newValue
   *          the new studio
   */
  public void setStudio(String newValue) {
    String oldValue = this.studio;
    this.studio = newValue;
    firePropertyChange(STUDIO, oldValue, newValue);
  }

  /**
   * first aired date.
   * 
   * @return the date
   */
  public Date getFirstAired() {
    return firstAired;
  }

  /**
   * sets the first aired date.
   * 
   * @param newValue
   *          the new first aired
   */
  public void setFirstAired(Date newValue) {
    Date oldValue = this.firstAired;
    this.firstAired = newValue;
    firePropertyChange(FIRST_AIRED, oldValue, newValue);
    firePropertyChange(FIRST_AIRED_AS_STRING, oldValue, newValue);
  }

  /**
   * first aired date as yyyy-mm-dd<br>
   * https://xkcd.com/1179/ :P
   * 
   * @return the date or empty string
   */
  public String getFirstAiredFormatted() {
    if (this.firstAired == null) {
      return "";
    }
    return new SimpleDateFormat("yyyy-MM-dd").format(this.firstAired);
  }

  /**
   * Gets the first aired as a string, formatted in the system locale.
   * 
   * @return the first aired as string
   */
  public String getFirstAiredAsString() {
    if (this.firstAired == null) {
      return "";
    }
    return SimpleDateFormat.getDateInstance(DateFormat.MEDIUM, Locale.getDefault()).format(firstAired);
  }

  /**
   * convenient method to set the first aired date (parsed from string).
   * 
   * @param aired
   *          the new first aired
   * @throws ParseException
   *           if string cannot be parsed!
   */
  public void setFirstAired(String aired) throws ParseException {
    setFirstAired(org.tinymediamanager.scraper.util.StrgUtils.parseDate(aired));
  }

  /**
   * Gets the status.
   * 
   * @return the status
   */
  public String getStatus() {
    return status;
  }

  /**
   * Sets the status.
   * 
   * @param newValue
   *          the new status
   */
  public void setStatus(String newValue) {
    String oldValue = this.status;
    this.status = newValue;
    firePropertyChange(STATUS, oldValue, newValue);
  }

  /**
   * Adds the to tags.
   * 
   * @param newTag
   *          the new tag
   */
  public void addToTags(String newTag) {
    if (StringUtils.isBlank(newTag)) {
      return;
    }

    for (String tag : tags) {
      if (tag.equals(newTag)) {
        return;
      }
    }

    tags.add(newTag);
    firePropertyChange(TAG, null, tags);
    firePropertyChange(TAGS_AS_STRING, null, newTag);
  }

  /**
   * Removes the from tags.
   * 
   * @param removeTag
   *          the remove tag
   */
  public void removeFromTags(String removeTag) {
    tags.remove(removeTag);
    firePropertyChange(TAG, null, tags);
    firePropertyChange(TAGS_AS_STRING, null, removeTag);
  }

  /**
   * Sets the tags.
   * 
   * @param newTags
   *          the new tags
   */
  public void setTags(List<String> newTags) {
    // two way sync of tags

    // first, add new ones
    for (String tag : newTags) {
      if (!this.tags.contains(tag)) {
        this.tags.add(tag);
      }
    }

    // second remove old ones
    for (int i = this.tags.size() - 1; i >= 0; i--) {
      String tag = this.tags.get(i);
      if (!newTags.contains(tag)) {
        this.tags.remove(tag);
      }
    }

    firePropertyChange(TAG, null, tags);
    firePropertyChange(TAGS_AS_STRING, null, tags);
  }

  /**
   * Gets the tag as string.
   * 
   * @return the tag as string
   */
  public String getTagAsString() {
    StringBuilder sb = new StringBuilder();
    for (String tag : tags) {
      if (!StringUtils.isEmpty(sb)) {
        sb.append(", ");
      }
      sb.append(tag);
    }
    return sb.toString();
  }

  /**
   * Gets the tags.
   * 
   * @return the tags
   */
  public List<String> getTags() {
    return this.tags;
  }

  /**
   * Gets the director.
   * 
   * @return the director
   */
  public String getDirector() {
    return director;
  }

  /**
   * Gets the writer.
   * 
   * @return the writer
   */
  public String getWriter() {
    return writer;
  }

  /**
   * Sets the director.
   * 
   * @param newValue
   *          the new director
   */
  public void setDirector(String newValue) {
    String oldValue = this.director;
    this.director = newValue;
    firePropertyChange(DIRECTOR, oldValue, newValue);
  }

  /**
   * Sets the writer.
   * 
   * @param newValue
   *          the new writer
   */
  public void setWriter(String newValue) {
    String oldValue = this.writer;
    this.writer = newValue;
    firePropertyChange(WRITER, oldValue, newValue);
  }

  /**
   * Gets the runtime.
   * 
   * @return the runtime
   */
  public int getRuntime() {
    return runtime;
  }

  /**
   * Sets the runtime.
   * 
   * @param newValue
   *          the new runtime
   */
  public void setRuntime(int newValue) {
    int oldValue = this.runtime;
    this.runtime = newValue;
    firePropertyChange(RUNTIME, oldValue, newValue);
  }

  /**
   * Adds the actor.
   * 
   * @param obj
   *          the obj
   */
  public void addActor(TvShowActor obj) {
    // actors are (like media files) proxied by objectdb;
    // this is why we need a lock here
    synchronized (getEntityManager()) {
      actors.add(obj);
    }
    firePropertyChange(ACTORS, null, this.getActors());
  }

  /**
   * Gets the actors.
   * 
   * @return the actors
   */
  public List<TvShowActor> getActors() {
    return this.actors;
  }

  /**
   * Removes the actor.
   * 
   * @param obj
   *          the obj
   */
  public void removeActor(TvShowActor obj) {
    // actors are (like media files) proxied by objectdb;
    // this is why we need a lock here
    synchronized (getEntityManager()) {
      actors.remove(obj);
    }
    firePropertyChange(ACTORS, null, this.getActors());
  }

  /**
   * Sets the actors.
   * 
   * @param newActors
   *          the new actors
   */
  public void setActors(List<TvShowActor> newActors) {
    // two way sync of actors
    // actors are (like media files) proxied by objectdb;
    // this is why we need a lock here
    synchronized (getEntityManager()) {
      // first add the new ones
      for (TvShowActor actor : newActors) {
        if (!actors.contains(actor)) {
          actors.add(actor);
        }
      }

      // second remove unused
      for (int i = actors.size() - 1; i >= 0; i--) {
        TvShowActor actor = actors.get(i);
        if (!newActors.contains(actor)) {
          actors.remove(actor);
        }
      }
    }

    firePropertyChange(ACTORS, null, this.getActors());
  }

  /**
   * Gets the certifications.
   * 
   * @return the certifications
   */
  public Certification getCertification() {
    return certification;
  }

  /**
   * Sets the certifications.
   * 
   * @param newValue
   *          the new certifications
   */
  public void setCertification(Certification newValue) {
    this.certification = newValue;
    firePropertyChange(CERTIFICATION, null, newValue);
  }

  /**
   * Gets the votes.
   * 
   * @return the votes
   */
  public int getVotes() {
    return votes;
  }

  /**
   * Sets the votes.
   * 
   * @param newValue
   *          the new votes
   */
  public void setVotes(int newValue) {
    int oldValue = this.votes;
    this.votes = newValue;
    firePropertyChange(VOTES, oldValue, newValue);
  }

  /**
   * <p>
   * Uses <code>ReflectionToStringBuilder</code> to generate a <code>toString</code> for the specified object.
   * </p>
   * 
   * @return the String result
   * @see ReflectionToStringBuilder#toString(Object)
   */
  @Override
  public String toString() {
    return ToStringBuilder.reflectionToString(this, ToStringStyle.SHORT_PREFIX_STYLE);
  }

  /**
   * Parses the nfo.
   * 
   * @param tvShowDirectory
   *          the tv show directory
   * @return the tv show
   */
  public static TvShow parseNFO(File tvShowDirectory) {
    LOGGER.debug("try to find a nfo for " + tvShowDirectory.getPath());
    // check if there are any NFOs in that directory
    FilenameFilter filter = new FilenameFilter() {
      public boolean accept(File dir, String name) {
        // do not start with .
        if (name.toLowerCase().startsWith("."))
          return false;

        // check if filetype is in our settings
        if (name.toLowerCase().endsWith("nfo")) {
          return true;
        }

        return false;
      }
    };

    TvShow tvShow = null;
    File[] nfoFiles = tvShowDirectory.listFiles(filter);
    if (nfoFiles == null) {
      return tvShow;
    }

    for (File file : nfoFiles) {
      tvShow = TvShowToXbmcNfoConnector.getData(file);
      if (tvShow != null) {
        tvShow.setPath(tvShowDirectory.getPath());
        tvShow.addToMediaFiles(new MediaFile(file, MediaFileType.NFO));
        break;
      }

      LOGGER.debug("did not find tv show informations in nfo");
    }

    return tvShow;
  }

  /**
   * Scrape all episodes.
   */
  public void scrapeAllEpisodes() {
    List<TvShowEpisode> episodes = new ArrayList<TvShowEpisode>();
    for (TvShowEpisode episode : new ArrayList<TvShowEpisode>(this.episodes)) {
      if (episode.getSeason() > -1 && episode.getEpisode() > -1) {
        episodes.add(episode);
      }
    }

    // scrape episodes in a task
    if (episodes.size() > 0) {
      TvShowEpisodeScrapeTask task = new TvShowEpisodeScrapeTask(episodes);
      TmmTaskManager.getInstance().addUnnamedTask(task);
    }
  }

  /**
   * Checks if is watched.
   * 
   * @return true, if is watched
   */
  public boolean isWatched() {
    return watched;
  }

  /**
   * Sets the watched.
   * 
   * @param newValue
   *          the new watched
   */
  public void setWatched(boolean newValue) {
    boolean oldValue = this.watched;
    this.watched = newValue;
    firePropertyChange(WATCHED, oldValue, newValue);
  }

  public Date getLastWatched() {
    return lastWatched;
  }

  public void setLastWatched(Date lastWatched) {
    this.lastWatched = lastWatched;
  }

  /**
   * Gets the season poster url.
   * 
   * @param season
   *          the season
   * @return the season poster url
   */
  public String getSeasonPosterUrl(int season) {
    String url = seasonPosterUrlMap.get(season);
    if (StringUtils.isBlank(url)) {
      return "";
    }
    return url;
  }

  /**
   * Sets the season poster url.
   * 
   * @param season
   *          the season
   * @param url
   *          the url
   */
  void setSeasonPosterUrl(int season, String url) {
    seasonPosterUrlMap.put(season, url);
  }

  /**
   * Gets the season poster.
   * 
   * @param season
   *          the season
   * @return the season poster
   */
  String getSeasonPoster(int season) {
    MediaFile poster = seasonPosters.get(season);
    if (poster == null) {
      return "";
    }
    return poster.getFile().getAbsolutePath();
  }

  Dimension getSeasonPosterSize(int season) {
    MediaFile seasonPoster = seasonPosters.get(season);
    if (seasonPoster != null) {
      return new Dimension(seasonPoster.getVideoWidth(), seasonPoster.getVideoHeight());
    }

    return new Dimension(0, 0);
  }

  /**
   * Sets the season poster.
   * 
   * @param season
   *          the season
   * @param file
   *          the file
   */
  public void setSeasonPoster(int season, File file) {
    MediaFile mf = new MediaFile(file, MediaFileType.SEASON_POSTER);
    setSeasonPoster(season, mf);
  }

  /**
   * Sets the season poster.
   * 
   * @param season
   *          the season
   * @param mf
   *          the media file
   */
  public void setSeasonPoster(int season, MediaFile mf) {
    mf.gatherMediaInformation();
    addToMediaFiles(mf);

    if (seasonPosters.containsKey(season)) {
      seasonPosters.remove(season);
    }
    seasonPosters.put(season, mf);
  }

  void clearSeasonPoster(int season) {
    MediaFile mf = seasonPosters.get(season);
    if (mf != null) {
      removeFromMediaFiles(mf);
    }
    seasonPosters.remove(season);
  }

  /**
   * Gets the media files of all episodes.<br>
   * (without the TV show MFs like poster/banner/...)
   * 
   * @return the media files
   */
  public List<MediaFile> getEpisodesMediaFiles() {
    List<MediaFile> mediaFiles = new ArrayList<MediaFile>();
    for (TvShowEpisode episode : new ArrayList<TvShowEpisode>(this.episodes)) {
      for (MediaFile mf : episode.getMediaFiles()) {

        if (!mediaFiles.contains(mf)) {
          mediaFiles.add(mf);
        }
      }
    }
    return mediaFiles;
  }

  /**
   * Gets the images to cache.
   * 
   * @return the images to cache
   */
  public List<File> getImagesToCache() {
    // get files to cache
    List<File> filesToCache = new ArrayList<File>();

    for (MediaFile mf : new ArrayList<MediaFile>(getMediaFiles())) {
      if (mf.isGraphic()) {
        filesToCache.add(mf.getFile());
      }
    }

    for (TvShowEpisode episode : new ArrayList<TvShowEpisode>(this.episodes)) {
      filesToCache.addAll(episode.getImagesToCache());
    }

    return filesToCache;
  }

  @Override
  public synchronized void callbackForWrittenArtwork(MediaArtworkType type) {
  }

  @Override
  public void saveToDb() {
<<<<<<< HEAD
    // rewrite NFO (needed before save)
    if (dirty) {
      writeNFO();
    }

=======
>>>>>>> ceb59980
    // update/insert this movie to the database
    final EntityManager entityManager = getEntityManager();
    readWriteLock.readLock().lock();
    synchronized (entityManager) {
      if (!entityManager.getTransaction().isActive()) {
        entityManager.getTransaction().begin();
        entityManager.persist(this);
        entityManager.getTransaction().commit();
      }
      else {
        entityManager.persist(this);
      }
    }
<<<<<<< HEAD
    dirty = false;
=======
>>>>>>> ceb59980
    readWriteLock.readLock().unlock();
  }

  @Override
  public void deleteFromDb() {
    // delete this movie from the database
    final EntityManager entityManager = getEntityManager();
    synchronized (entityManager) {
      if (!entityManager.getTransaction().isActive()) {
        entityManager.getTransaction().begin();
        entityManager.remove(this);
        entityManager.getTransaction().commit();
      }
      else {
        entityManager.remove(this);
      }
    }
  }

  public TvShowEpisode getEpisode(int season, int episode) {
    TvShowEpisode ep = null;

    for (TvShowEpisode e : new ArrayList<TvShowEpisode>(this.episodes)) {
      if (e.getSeason() == season && e.getEpisode() == episode) {
        ep = e;
        break;
      }
    }
    return ep;
  }

  /**
   * check if one of the tv shows episode is newly added
   * 
   * @return true/false
   */
  public boolean isNewlyAdded() {
    for (TvShowEpisode episode : new ArrayList<TvShowEpisode>(this.episodes)) {
      if (episode.isNewlyAdded()) {
        return true;
      }
    }
    return false;
  }

  /**
   * checks if this TV show has been scraped.<br>
   * On a fresh DB, just reading local files, everything is again "unscraped". <br>
   * detect minimum of filled values as "scraped"
   * 
   * @return isScraped
   */
  @Override
  public boolean isScraped() {
    if (!scraped) {
      if (!plot.isEmpty() && !(year.isEmpty() || year.equals("0")) && !(genres == null || genres.size() == 0)
          && !(actors == null || actors.size() == 0)) {
        return true;
      }
    }
    return scraped;
  }

  /**
   * <b>PHYSICALLY</b> deletes a complete TV show by moving it to datasource backup folder<br>
   * DS\.backup\&lt;moviename&gt;
   */
  public boolean deleteFilesSafely() {
    return Utils.deleteDirectorySafely(new File(getPath()), getDataSource());
  }

  @Override
  protected EntityManager getEntityManager() {
    return TvShowModuleManager.getInstance().getEntityManager();
  }
}<|MERGE_RESOLUTION|>--- conflicted
+++ resolved
@@ -77,54 +77,6 @@
 @Entity
 @Inheritance(strategy = javax.persistence.InheritanceType.JOINED)
 public class TvShow extends MediaEntity {
-<<<<<<< HEAD
-  private static final Logger         LOGGER             = LoggerFactory.getLogger(TvShow.class);
-  private static TvShowArtworkHelper  artworkHelper      = new TvShowArtworkHelper();
-
-  private String                      dataSource         = "";
-  private String                      director           = "";
-  private String                      writer             = "";
-  private int                         runtime            = 0;
-  private int                         votes              = 0;
-  private Date                        firstAired         = null;
-  private String                      status             = "";
-  private String                      studio             = "";
-  private boolean                     watched            = false;
-  private String                      sortTitle          = "";
-
-  private List<String>                genres             = new ArrayList<String>(1);
-  private List<String>                tags               = new ArrayList<String>(0);
-  private HashMap<Integer, String>    seasonPosterUrlMap = new HashMap<Integer, String>(0);
-  @Deprecated
-  private HashMap<Integer, String>    seasonPosterMap    = new HashMap<Integer, String>(0);
-
-  @OneToMany(cascade = CascadeType.ALL, fetch = FetchType.EAGER, mappedBy = "tvShow")
-  private List<TvShowEpisode>         episodes           = new ArrayList<TvShowEpisode>();
-
-  @OneToMany(cascade = CascadeType.ALL, fetch = FetchType.EAGER)
-  private List<TvShowActor>           actors             = new ArrayList<TvShowActor>();
-
-  @Enumerated(EnumType.STRING)
-  private Certification               certification      = Certification.NOT_RATED;
-
-  @Transient
-  private HashMap<Integer, MediaFile> seasonPosters      = new HashMap<Integer, MediaFile>(0);
-
-  @Transient
-  private List<TvShowSeason>          seasons            = new ArrayList<TvShowSeason>(1);
-
-  @Transient
-  private List<MediaGenres>           genresForAccess    = new ArrayList<MediaGenres>(1);
-
-  @Transient
-  private String                      titleSortable      = "";
-
-  @Transient
-  private Date                        lastWatched        = null;
-
-  @Transient
-  private PropertyChangeListener      propertyChangeListener;
-=======
   private static final Logger        LOGGER        = LoggerFactory.getLogger(TvShow.class);
   private static TvShowArtworkHelper artworkHelper = new TvShowArtworkHelper();
 
@@ -171,7 +123,6 @@
 
   @Transient
   private PropertyChangeListener propertyChangeListener;
->>>>>>> ceb59980
 
   static {
     mediaFileComparator = new TvShowMediaFileComparator();
@@ -714,10 +665,7 @@
 
     // update DB
     saveToDb();
-<<<<<<< HEAD
-=======
     writeNFO();
->>>>>>> ceb59980
   }
 
   /**
@@ -812,10 +760,7 @@
 
       // update DB
       saveToDb();
-<<<<<<< HEAD
-=======
       writeNFO();
->>>>>>> ceb59980
     }
   }
 
@@ -1584,14 +1529,6 @@
 
   @Override
   public void saveToDb() {
-<<<<<<< HEAD
-    // rewrite NFO (needed before save)
-    if (dirty) {
-      writeNFO();
-    }
-
-=======
->>>>>>> ceb59980
     // update/insert this movie to the database
     final EntityManager entityManager = getEntityManager();
     readWriteLock.readLock().lock();
@@ -1605,10 +1542,6 @@
         entityManager.persist(this);
       }
     }
-<<<<<<< HEAD
-    dirty = false;
-=======
->>>>>>> ceb59980
     readWriteLock.readLock().unlock();
   }
 
