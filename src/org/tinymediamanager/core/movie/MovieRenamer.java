--- conflicted
+++ resolved
@@ -156,13 +156,8 @@
       }
       catch (Exception e) {
         LOGGER.error("error moving subtitles", e);
-<<<<<<< HEAD
-        MessageManager.instance.pushMessage(new Message(MessageLevel.ERROR, sub.getFilename(), "message.renamer.failedrename", new String[] { ":",
-            e.getLocalizedMessage() }));
-=======
         MessageManager.instance.pushMessage(
             new Message(MessageLevel.ERROR, sub.getFilename(), "message.renamer.failedrename", new String[] { ":", e.getLocalizedMessage() }));
->>>>>>> ceb59980
       }
     } // end MF loop
     m.saveToDb();
@@ -242,13 +237,8 @@
           }
           catch (Exception e) {
             LOGGER.error("error moving folder: ", e);
-<<<<<<< HEAD
-            MessageManager.instance.pushMessage(new Message(MessageLevel.ERROR, srcDir.getPath(), "message.renamer.failedrename", new String[] { ":",
-                e.getLocalizedMessage() }));
-=======
             MessageManager.instance.pushMessage(
                 new Message(MessageLevel.ERROR, srcDir.getPath(), "message.renamer.failedrename", new String[] { ":", e.getLocalizedMessage() }));
->>>>>>> ceb59980
           }
           if (!ok) {
             // FIXME: when we were not able to rename folder, display error msg
@@ -458,10 +448,7 @@
 
     movie.gatherMediaFileInformation(false);
     movie.saveToDb();
-<<<<<<< HEAD
-=======
     movie.writeNFO();
->>>>>>> ceb59980
 
     // rewrite NFO if it's a MP NFO and there was a change with poster/fanart
     if (MovieModuleManager.MOVIE_SETTINGS.getMovieConnector() == MovieConnectors.MP && (posterRenamed || fanartRenamed)) {
@@ -478,13 +465,8 @@
         MediaFile cl = cleanup.get(i);
         if (cl.getFile().equals(new File(movie.getDataSource())) || cl.getFile().equals(new File(movie.getPath()))
             || cl.getFile().equals(new File(oldPathname))) {
-<<<<<<< HEAD
-          LOGGER.warn("Wohoo! We tried to remove complete datasource / movie folder. Nooo way...! " + cl.getType() + ": "
-              + cl.getFile().getAbsolutePath());
-=======
           LOGGER.warn(
               "Wohoo! We tried to remove complete datasource / movie folder. Nooo way...! " + cl.getType() + ": " + cl.getFile().getAbsolutePath());
->>>>>>> ceb59980
           // happens when iterating eg over the getNFONaming and we return a "" string.
           // then the path+filename = movie path and we want to delete :/
           // do not show an error anylonger, just silently ignore...
@@ -880,24 +862,14 @@
 
     // replace token first letter of title ($1)
     if (newDestination.contains("$1")) {
-<<<<<<< HEAD
-      newDestination = replaceToken(newDestination, "$1", StringUtils.isNotBlank(movie.getTitle()) ? movie.getTitle().substring(0, 1).toUpperCase()
-          : "");
-=======
       newDestination = replaceToken(newDestination, "$1",
           StringUtils.isNotBlank(movie.getTitle()) ? movie.getTitle().substring(0, 1).toUpperCase() : "");
->>>>>>> ceb59980
     }
 
     // replace token first letter of sort title ($2)
     if (newDestination.contains("$2")) {
-<<<<<<< HEAD
-      newDestination = replaceToken(newDestination, "$2", StringUtils.isNotBlank(movie.getTitleSortable()) ? movie.getTitleSortable().substring(0, 1)
-          .toUpperCase() : "");
-=======
       newDestination = replaceToken(newDestination, "$2",
           StringUtils.isNotBlank(movie.getTitleSortable()) ? movie.getTitleSortable().substring(0, 1).toUpperCase() : "");
->>>>>>> ceb59980
     }
 
     // replace token year ($Y)
@@ -1131,13 +1103,8 @@
     }
     catch (Exception e) {
       LOGGER.error("error moving file", e);
-<<<<<<< HEAD
-      MessageManager.instance.pushMessage(new Message(MessageLevel.ERROR, oldFilename, "message.renamer.failedrename", new String[] { ":",
-          e.getLocalizedMessage() }));
-=======
       MessageManager.instance
           .pushMessage(new Message(MessageLevel.ERROR, oldFilename, "message.renamer.failedrename", new String[] { ":", e.getLocalizedMessage() }));
->>>>>>> ceb59980
       return false; // rename failed
     }
   }
