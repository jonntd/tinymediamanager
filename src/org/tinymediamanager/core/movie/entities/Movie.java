--- conflicted
+++ resolved
@@ -90,58 +90,6 @@
 @Inheritance(strategy = javax.persistence.InheritanceType.JOINED)
 public class Movie extends MediaEntity {
   @XmlTransient
-<<<<<<< HEAD
-  private static final Logger LOGGER          = LoggerFactory.getLogger(Movie.class);
-
-  private String              sortTitle       = "";
-  private String              tagline         = "";
-  private int                 votes           = 0;
-  private int                 runtime         = 0;
-  private String              director        = "";
-  private String              writer          = "";
-  private String              dataSource      = "";
-  private boolean             watched         = false;
-  private MovieSet            movieSet;
-  private boolean             isDisc          = false;
-  private String              spokenLanguages = "";
-  private boolean             subtitles       = false;
-  private String              country         = "";
-  private Date                releaseDate     = null;
-  private boolean             multiMovieDir   = false;                               // we detected more movies in same folder
-  private int                 top250          = 0;
-  // missed to set @Enumerated(EnumType.STRING); we must not change it now because it can break databases
-  private MovieMediaSource    mediaSource     = MovieMediaSource.UNKNOWN;            // DVD, Bluray, etc
-  private boolean             videoIn3D       = false;
-
-  private List<String>        genres          = new ArrayList<String>(1);
-  private List<String>        tags            = new ArrayList<String>(0);
-  private List<String>        extraThumbs     = new ArrayList<String>(0);
-  private List<String>        extraFanarts    = new ArrayList<String>(0);
-
-  @Enumerated(EnumType.STRING)
-  private Certification       certification   = Certification.NOT_RATED;
-
-  @OneToMany(cascade = CascadeType.ALL, fetch = FetchType.EAGER)
-  private List<MovieActor>    actors          = new ArrayList<MovieActor>();
-
-  @OneToMany(cascade = CascadeType.ALL, fetch = FetchType.EAGER)
-  private List<MovieProducer> producers       = new ArrayList<MovieProducer>(0);
-
-  @OneToMany(cascade = CascadeType.ALL, fetch = FetchType.EAGER)
-  private List<MovieTrailer>  trailer         = new ArrayList<MovieTrailer>(0);
-
-  @Transient
-  private String              titleSortable   = "";
-
-  @Transient
-  private boolean             newlyAdded      = false;
-
-  @Transient
-  private Date                lastWatched     = null;
-
-  @Transient
-  private List<MediaGenres>   genresForAccess = new ArrayList<MediaGenres>(0);
-=======
   private static final Logger LOGGER = LoggerFactory.getLogger(Movie.class);
 
   private String           sortTitle       = "";
@@ -192,7 +140,6 @@
 
   @Transient
   private List<MediaGenres> genresForAccess = new ArrayList<MediaGenres>(0);
->>>>>>> ceb59980
 
   static {
     mediaFileComparator = new MovieMediaFileComparator();
@@ -1010,10 +957,7 @@
         }
       }
     }
-<<<<<<< HEAD
-=======
     writeNFO();
->>>>>>> ceb59980
   }
 
   /**
@@ -1072,10 +1016,7 @@
 
     // persist
     saveToDb();
-<<<<<<< HEAD
-=======
     writeNFO();
->>>>>>> ceb59980
   }
 
   /**
@@ -1862,14 +1803,6 @@
 
   @Override
   public void saveToDb() {
-<<<<<<< HEAD
-    // rewrite NFO (needed before saving)
-    if (dirty) {
-      writeNFO();
-    }
-
-=======
->>>>>>> ceb59980
     // update/insert this movie to the database
     final EntityManager entityManager = getEntityManager();
     readWriteLock.readLock().lock();
@@ -1888,10 +1821,6 @@
         entityManager.persist(this);
       }
     }
-<<<<<<< HEAD
-    dirty = false;
-=======
->>>>>>> ceb59980
     readWriteLock.readLock().unlock();
   }
 
