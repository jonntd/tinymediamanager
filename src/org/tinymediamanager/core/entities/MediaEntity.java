--- conflicted
+++ resolved
@@ -18,11 +18,6 @@
 import static org.tinymediamanager.core.Constants.*;
 
 import java.awt.Dimension;
-<<<<<<< HEAD
-import java.beans.PropertyChangeEvent;
-import java.beans.PropertyChangeListener;
-=======
->>>>>>> ceb59980
 import java.io.File;
 import java.text.DateFormat;
 import java.text.SimpleDateFormat;
@@ -58,65 +53,6 @@
  */
 @MappedSuperclass
 public abstract class MediaEntity extends AbstractModelObject {
-<<<<<<< HEAD
-  protected static Comparator<MediaFile>  mediaFileComparator    = null;
-  // dirty flag listener
-  protected static PropertyChangeListener propertyChangeListener = new PropertyChangeListener() {
-                                                                   @Override
-                                                                   public void propertyChange(PropertyChangeEvent evt) {
-                                                                     if (evt.getSource() instanceof MediaEntity) {
-                                                                       ((MediaEntity) evt.getSource()).dirty = true;
-                                                                     }
-                                                                   }
-                                                                 };
-
-  /** The id for the database. */
-  @GeneratedValue
-  protected int                           id;
-
-  /** The ids to store the ID from several metadataproviders. */
-  @OneToMany(fetch = FetchType.EAGER)
-  protected HashMap<String, Object>       ids                    = new HashMap<String, Object>(0);
-
-  protected String                        title                  = "";
-  protected String                        originalTitle          = "";
-  protected String                        year                   = "";
-  protected String                        plot                   = "";
-  protected float                         rating                 = 0f;
-  protected String                        path                   = "";
-  @Deprecated
-  protected String                        fanartUrl              = "";
-  @Deprecated
-  protected String                        posterUrl              = "";
-  @Deprecated
-  protected String                        bannerUrl              = "";
-  @Deprecated
-  protected String                        thumbUrl               = "";
-  protected Date                          dateAdded              = new Date();
-  protected String                        productionCompany      = "";
-  protected boolean                       scraped                = false;
-
-  @Transient
-  protected boolean                       duplicate              = false;
-
-  @OneToMany(cascade = CascadeType.ALL, fetch = FetchType.EAGER)
-  private List<MediaFile>                 mediaFiles             = new ArrayList<MediaFile>();
-
-  private Map<MediaFileType, String>      artworkUrlMap          = new HashMap<MediaFileType, String>();
-
-  @Transient
-  public boolean                          justAdded              = false;
-
-  @Transient
-  protected boolean                       dirty                  = false;
-
-  @Transient
-  protected ReadWriteLock                 readWriteLock          = new ReentrantReadWriteLock();
-
-  public MediaEntity() {
-    // add this ME to the dirty listener
-    addPropertyChangeListener(propertyChangeListener);
-=======
   protected static Comparator<MediaFile> mediaFileComparator = null;
 
   /** The id for the database. */
@@ -160,7 +96,6 @@
   protected ReadWriteLock readWriteLock = new ReentrantReadWriteLock();
 
   public MediaEntity() {
->>>>>>> ceb59980
   }
 
   /**
