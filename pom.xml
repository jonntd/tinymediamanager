--- conflicted
+++ resolved
@@ -1,5 +1,6 @@
 <?xml version="1.0" encoding="UTF-8"?>
-<project xmlns="http://maven.apache.org/POM/4.0.0" xmlns:xsi="http://www.w3.org/2001/XMLSchema-instance" xsi:schemaLocation="http://maven.apache.org/POM/4.0.0 http://maven.apache.org/xsd/maven-4.0.0.xsd">
+<project xmlns="http://maven.apache.org/POM/4.0.0" xmlns:xsi="http://www.w3.org/2001/XMLSchema-instance"
+    xsi:schemaLocation="http://maven.apache.org/POM/4.0.0 http://maven.apache.org/xsd/maven-4.0.0.xsd">
     <modelVersion>4.0.0</modelVersion>
 
     <parent>
@@ -8,37 +9,14 @@
         <version>1.0</version>
     </parent>
 
-<<<<<<< HEAD
-	<groupId>org.tinymediamanager.plugins</groupId>
-	<artifactId>scraper-imdb</artifactId>
-	<version>3.0-SNAPSHOT</version>
-=======
     <groupId>org.tinymediamanager.plugins</groupId>
     <artifactId>scraper-imdb</artifactId>
-    <version>1.11-SNAPSHOT</version>
->>>>>>> 98601199
+    <version>3.0-SNAPSHOT</version>
 
     <name>IMDb scraper</name>
     <description>A scraper for IMDb</description>
     <url>http://www.tinyMediaManager.org</url>
 
-<<<<<<< HEAD
-	<scm>
-		<url>https://github.com/tinyMediaManager/${project.artifactId}</url>
-		<connection>scm:git:git@github.com:tinyMediaManager/${project.artifactId}.git</connection>
-		<developerConnection>scm:git:git@github.com:tinyMediaManager/${project.artifactId}.git</developerConnection>
-	  <tag>HEAD</tag>
-  </scm>
-
-	<dependencies>
-		<dependency>
-			<groupId>org.tinymediamanager</groupId>
-			<artifactId>api-scraper</artifactId>
-            <version>3.0-SNAPSHOT</version>
-			<scope>provided</scope>
-		</dependency>
-	</dependencies>
-=======
     <scm>
         <url>https://github.com/tinyMediaManager/${project.artifactId}</url>
         <connection>scm:git:git@github.com:tinyMediaManager/${project.artifactId}.git</connection>
@@ -50,10 +28,9 @@
         <dependency>
             <groupId>org.tinymediamanager</groupId>
             <artifactId>api-scraper</artifactId>
-            <version>2.6</version>
+            <version>3.0-SNAPSHOT</version>
             <scope>provided</scope>
         </dependency>
     </dependencies>
->>>>>>> 98601199
 
 </project>