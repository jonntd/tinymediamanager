<?xml version="1.0" encoding="UTF-8"?>
<project xmlns="http://maven.apache.org/POM/4.0.0" xmlns:xsi="http://www.w3.org/2001/XMLSchema-instance"
	xsi:schemaLocation="http://maven.apache.org/POM/4.0.0 http://maven.apache.org/xsd/maven-4.0.0.xsd">
	<modelVersion>4.0.0</modelVersion>

	<parent>
		<groupId>org.tinymediamanager</groupId>
		<artifactId>tmm-parent</artifactId>
		<version>1.0</version>
	</parent>

	<artifactId>tinyMediaManager</artifactId>
<<<<<<< HEAD
	<version>3.0-SNAPSHOT</version>
=======
	<version>2.8.2-SNAPSHOT</version>
>>>>>>> 014bd7de
	<name>tinyMediaManager</name>

	<scm>
		<url>https://github.com/tinyMediaManager/${project.artifactId}</url>
		<connection>scm:git:git@github.com:tinyMediaManager/${project.artifactId}.git</connection>
		<developerConnection>scm:git:git@github.com:tinyMediaManager/${project.artifactId}.git</developerConnection>
	</scm>

	<properties>
		<transifexURL>https://www.transifex.com/api/2/project/tinymediamanager/resource/</transifexURL>

		<maven.compiler.source>1.8</maven.compiler.source>
		<maven.compiler.target>1.8</maven.compiler.target>
	</properties>

	<dependencies>
		<!-- TMM dependencies -->
		<dependency>
			<groupId>org.tinymediamanager</groupId>
			<artifactId>api-scraper</artifactId>
			<version>2.1-SNAPSHOT</version>
		</dependency>
		<dependency>
			<groupId>org.tinymediamanager</groupId>
			<artifactId>resources</artifactId>
			<version>3.0-SNAPSHOT</version>
		</dependency>
		<dependency>
			<!-- own patched artifacts -->
			<!-- mvn install:install-file -DlocalRepositoryPath=repo -DcreateChecksum=true 
				-Dpackaging=jar -Dfile=JTattoo-1.6.12.1.jar -DgroupId=org.tinymediamanager 
				-DartifactId=JTattoo -Dversion=1.6.12.1 -->
			<groupId>org.tinymediamanager</groupId>
			<artifactId>JTattoo</artifactId>
			<version>1.6.12.1</version>
		</dependency>

		<!-- our plugins - all provided for dependency resolution -->
		<dependency>
			<groupId>org.tinymediamanager.plugins</groupId>
			<artifactId>scraper-anidb</artifactId>
			<version>1.2-SNAPSHOT</version>
			<scope>provided</scope>
		</dependency>
		<dependency>
			<groupId>org.tinymediamanager.plugins</groupId>
			<artifactId>scraper-fanarttv</artifactId>
			<version>1.3-SNAPSHOT</version>
			<scope>provided</scope>
		</dependency>
		<dependency>
			<groupId>org.tinymediamanager.plugins</groupId>
			<artifactId>scraper-hdtrailers</artifactId>
			<version>1.2-SNAPSHOT</version>
			<scope>provided</scope>
		</dependency>
		<dependency>
			<groupId>org.tinymediamanager.plugins</groupId>
			<artifactId>scraper-imdb</artifactId>
<<<<<<< HEAD
			<version>1.4-SNAPSHOT</version>
=======
			<version>1.5-SNAPSHOT</version>
>>>>>>> 014bd7de
			<scope>provided</scope>
		</dependency>
		<dependency>
			<groupId>org.tinymediamanager.plugins</groupId>
			<artifactId>scraper-kodi</artifactId>
			<version>1.3-SNAPSHOT</version>
			<scope>provided</scope>
		</dependency>
		<dependency>
			<groupId>org.tinymediamanager.plugins</groupId>
			<artifactId>scraper-moviemeter</artifactId>
			<version>1.2-SNAPSHOT</version>
			<scope>provided</scope>
		</dependency>
		<dependency>
			<groupId>org.tinymediamanager.plugins</groupId>
			<artifactId>scraper-ofdb</artifactId>
			<version>1.4-SNAPSHOT</version>
			<scope>provided</scope>
		</dependency>
		<dependency>
			<groupId>org.tinymediamanager.plugins</groupId>
			<artifactId>scraper-opensubtitles</artifactId>
			<version>1.0-SNAPSHOT</version>
			<scope>provided</scope>
		</dependency>
		<dependency>
			<groupId>org.tinymediamanager.plugins</groupId>
			<artifactId>scraper-rottentomatoes</artifactId>
			<version>1.2-SNAPSHOT</version>
			<scope>provided</scope>
		</dependency>
		<!--dependency> <groupId>org.tinymediamanager.plugins</groupId> <artifactId>scraper-thesubdb</artifactId> 
			<version>1.0-SNAPSHOT</version><scope>provided</scope> </dependency -->
		<dependency>
			<groupId>org.tinymediamanager.plugins</groupId>
			<artifactId>scraper-tmdb</artifactId>
<<<<<<< HEAD
			<version>1.3-SNAPSHOT</version>
=======
			<version>1.4-SNAPSHOT</version>
>>>>>>> 014bd7de
			<scope>provided</scope>
		</dependency>
		<!-- dependency> <groupId>org.tinymediamanager.plugins</groupId> <artifactId>scraper-trakt</artifactId> 
			<version>1.0-SNAPSHOT</version><scope>provided</scope> </dependency -->
		<dependency>
			<groupId>org.tinymediamanager.plugins</groupId>
			<artifactId>scraper-tvdb</artifactId>
			<version>1.4-SNAPSHOT</version>
			<scope>provided</scope>
		</dependency>
		<dependency>
			<groupId>org.tinymediamanager.plugins</groupId>
			<artifactId>scraper-zelluloid</artifactId>
			<version>1.4-SNAPSHOT</version>
			<scope>provided</scope>
		</dependency>

		<dependency>
			<groupId>org.tinymediamanager</groupId>
			<artifactId>kodi-json-rpc</artifactId>
			<version>1.0-SNAPSHOT</version>
		</dependency>
		<dependency>
			<groupId>com.uwetrottmann</groupId>
			<artifactId>trakt-java</artifactId>
			<version>4.6.0</version>
		</dependency>
		<dependency>
			<groupId>it.tidalwave.betterbeansbinding</groupId>
			<artifactId>betterbeansbinding-swingbinding</artifactId>
			<version>1.3.0</version>
		</dependency>
		<dependency>
			<groupId>net.java.dev.glazedlists</groupId>
			<artifactId>glazedlists_java15</artifactId>
			<version>1.9.1</version>
		</dependency>
		<dependency>
			<groupId>org.imgscalr</groupId>
			<artifactId>imgscalr-lib</artifactId>
			<version>4.2</version>
		</dependency>
		<dependency>
			<groupId>net.java.dev.jna</groupId>
			<artifactId>jna-platform</artifactId>
			<version>4.2.2</version>
		</dependency>
		<dependency>
			<groupId>com.floreysoft</groupId>
			<artifactId>jmte</artifactId>
			<version>3.2.0</version>
		</dependency>
		<dependency>
			<groupId>hu.kazocsaba</groupId>
			<artifactId>image-viewer</artifactId>
			<version>1.2.3</version>
		</dependency>
		<dependency>
			<groupId>com.jgoodies</groupId>
			<artifactId>jgoodies-forms</artifactId>
			<version>1.9.0</version>
		</dependency>
		<dependency>
			<groupId>com.h2database</groupId>
			<artifactId>h2-mvstore</artifactId>
			<version>1.4.191</version>
		</dependency>
		<dependency>
			<groupId>net.sf.jtidy</groupId>
			<artifactId>jtidy</artifactId>
			<version>r938</version>
		</dependency>
	</dependencies>

	<build>
		<plugins>
			<plugin>
				<!-- get SVN/GIT revision numbers -->
				<groupId>org.codehaus.mojo</groupId>
				<artifactId>buildnumber-maven-plugin</artifactId>
				<version>1.3</version>
				<executions>
					<execution>
						<phase>prepare-package</phase>
						<goals>
							<goal>create</goal>
						</goals>
						<configuration>
							<shortRevisionLength>7</shortRevisionLength>
						</configuration>
					</execution>
				</executions>
			</plugin>
			<plugin>
				<!-- generate a timestamp -->
				<groupId>org.codehaus.mojo</groupId>
				<artifactId>build-helper-maven-plugin</artifactId>
				<version>1.9.1</version>
				<executions>
					<execution>
						<id>timestamp-property</id>
						<goals>
							<goal>timestamp-property</goal>
						</goals>
						<phase>prepare-package</phase>
						<configuration>
							<name>timestamp</name>
							<pattern>yyyy-MM-dd HH:mm</pattern>
							<timeZone>GMT+1</timeZone>
						</configuration>
					</execution>
				</executions>
			</plugin>
			<plugin>
				<groupId>org.apache.maven.plugins</groupId>
				<artifactId>maven-jar-plugin</artifactId>
				<configuration>
					<archive>
						<manifest>
							<addClasspath>false</addClasspath>
							<classpathLayoutType>custom</classpathLayoutType>
							<customClasspathLayout>lib/${artifact.artifactId}.${artifact.extension}</customClasspathLayout>
							<mainClass>org.tinymediamanager.TinyMediaManager</mainClass>
						</manifest>
						<manifestEntries>
							<SplashScreen-Image>splashscreen.png</SplashScreen-Image>
							<Build-Nr>${buildNumber}</Build-Nr>
							<Build-Date>${timestamp}</Build-Date>
							<Build-By>${user.name}</Build-By>
						</manifestEntries>
					</archive>
				</configuration>
			</plugin>
			<plugin>
				<!-- copies our dependencies WITHOUT version number for packaging -->
				<groupId>org.apache.maven.plugins</groupId>
				<artifactId>maven-dependency-plugin</artifactId>
				<version>2.10</version>
				<executions>
					<execution>
						<id>copy-tmm-dependencies</id>
						<phase>prepare-package</phase>
						<goals>
							<goal>copy-dependencies</goal>
						</goals>
						<configuration>
							<excludeGroupIds>org.tinymediamanager.plugins</excludeGroupIds>
							<includeScope>runtime</includeScope>
							<stripVersion>true</stripVersion>
						</configuration>
					</execution>
					<execution>
						<!-- our scraper plugins -->
						<id>copy-tmm-plugins</id>
						<phase>prepare-package</phase>
						<goals>
							<goal>copy-dependencies</goal>
						</goals>
						<configuration>
							<includeGroupIds>org.tinymediamanager.plugins</includeGroupIds>
							<stripVersion>true</stripVersion>
							<outputDirectory>${project.build.directory}/dependency-plugins</outputDirectory>
						</configuration>
					</execution>
				</executions>
			</plugin>
			<plugin>
				<!-- call our ant file, since it's too complicated to do our packaging 
					solely in maven -->
				<groupId>org.apache.maven.plugins</groupId>
				<artifactId>maven-antrun-plugin</artifactId>
				<version>1.8</version>
				<executions>
					<execution>
						<id>dist</id>
						<phase>package</phase>
						<goals>
							<goal>run</goal>
						</goals>
					</execution>
				</executions>
				<configuration>
					<exportAntProperties>true</exportAntProperties>
					<target>
						<property name="tmmName" value="${project.artifactId}" />
						<property name="tmmVersion" value="${project.version}" />
						<property name="tmmRevision" value="${buildNumber}" />
						<property name="tmmTimestamp" value="${timestamp}" />

						<ant antfile="${project.basedir}/ant-package.xml">
							<target name="package-app" />
						</ant>
					</target>
				</configuration>
			</plugin>
		</plugins>
	</build>
</project><|MERGE_RESOLUTION|>--- conflicted
+++ resolved
@@ -10,11 +10,7 @@
 	</parent>
 
 	<artifactId>tinyMediaManager</artifactId>
-<<<<<<< HEAD
 	<version>3.0-SNAPSHOT</version>
-=======
-	<version>2.8.2-SNAPSHOT</version>
->>>>>>> 014bd7de
 	<name>tinyMediaManager</name>
 
 	<scm>
@@ -56,59 +52,55 @@
 		<dependency>
 			<groupId>org.tinymediamanager.plugins</groupId>
 			<artifactId>scraper-anidb</artifactId>
-			<version>1.2-SNAPSHOT</version>
+			<version>1.2</version>
 			<scope>provided</scope>
 		</dependency>
 		<dependency>
 			<groupId>org.tinymediamanager.plugins</groupId>
 			<artifactId>scraper-fanarttv</artifactId>
-			<version>1.3-SNAPSHOT</version>
+			<version>1.3</version>
 			<scope>provided</scope>
 		</dependency>
 		<dependency>
 			<groupId>org.tinymediamanager.plugins</groupId>
 			<artifactId>scraper-hdtrailers</artifactId>
-			<version>1.2-SNAPSHOT</version>
+			<version>1.2</version>
 			<scope>provided</scope>
 		</dependency>
 		<dependency>
 			<groupId>org.tinymediamanager.plugins</groupId>
 			<artifactId>scraper-imdb</artifactId>
-<<<<<<< HEAD
-			<version>1.4-SNAPSHOT</version>
-=======
-			<version>1.5-SNAPSHOT</version>
->>>>>>> 014bd7de
+			<version>1.4</version>
 			<scope>provided</scope>
 		</dependency>
 		<dependency>
 			<groupId>org.tinymediamanager.plugins</groupId>
 			<artifactId>scraper-kodi</artifactId>
-			<version>1.3-SNAPSHOT</version>
+			<version>1.3</version>
 			<scope>provided</scope>
 		</dependency>
 		<dependency>
 			<groupId>org.tinymediamanager.plugins</groupId>
 			<artifactId>scraper-moviemeter</artifactId>
-			<version>1.2-SNAPSHOT</version>
+			<version>1.2</version>
 			<scope>provided</scope>
 		</dependency>
 		<dependency>
 			<groupId>org.tinymediamanager.plugins</groupId>
 			<artifactId>scraper-ofdb</artifactId>
-			<version>1.4-SNAPSHOT</version>
+			<version>1.4</version>
 			<scope>provided</scope>
 		</dependency>
 		<dependency>
 			<groupId>org.tinymediamanager.plugins</groupId>
 			<artifactId>scraper-opensubtitles</artifactId>
-			<version>1.0-SNAPSHOT</version>
+			<version>1.0</version>
 			<scope>provided</scope>
 		</dependency>
 		<dependency>
 			<groupId>org.tinymediamanager.plugins</groupId>
 			<artifactId>scraper-rottentomatoes</artifactId>
-			<version>1.2-SNAPSHOT</version>
+			<version>1.2</version>
 			<scope>provided</scope>
 		</dependency>
 		<!--dependency> <groupId>org.tinymediamanager.plugins</groupId> <artifactId>scraper-thesubdb</artifactId> 
@@ -116,11 +108,7 @@
 		<dependency>
 			<groupId>org.tinymediamanager.plugins</groupId>
 			<artifactId>scraper-tmdb</artifactId>
-<<<<<<< HEAD
-			<version>1.3-SNAPSHOT</version>
-=======
-			<version>1.4-SNAPSHOT</version>
->>>>>>> 014bd7de
+			<version>1.3</version>
 			<scope>provided</scope>
 		</dependency>
 		<!-- dependency> <groupId>org.tinymediamanager.plugins</groupId> <artifactId>scraper-trakt</artifactId> 
@@ -128,21 +116,21 @@
 		<dependency>
 			<groupId>org.tinymediamanager.plugins</groupId>
 			<artifactId>scraper-tvdb</artifactId>
-			<version>1.4-SNAPSHOT</version>
+			<version>1.4</version>
 			<scope>provided</scope>
 		</dependency>
 		<dependency>
 			<groupId>org.tinymediamanager.plugins</groupId>
 			<artifactId>scraper-zelluloid</artifactId>
-			<version>1.4-SNAPSHOT</version>
-			<scope>provided</scope>
-		</dependency>
-
-		<dependency>
-			<groupId>org.tinymediamanager</groupId>
-			<artifactId>kodi-json-rpc</artifactId>
-			<version>1.0-SNAPSHOT</version>
-		</dependency>
+			<version>1.4</version>
+			<scope>provided</scope>
+		</dependency>
+
+		<!--<dependency>-->
+			<!--<groupId>org.tinymediamanager</groupId>-->
+			<!--<artifactId>kodi-json-rpc</artifactId>-->
+			<!--<version>1.0-SNAPSHOT</version>-->
+		<!--</dependency>-->
 		<dependency>
 			<groupId>com.uwetrottmann</groupId>
 			<artifactId>trakt-java</artifactId>
